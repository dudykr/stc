#![allow(incomplete_features)]
#![deny(variant_size_differences)]
#![feature(box_syntax)]
#![feature(specialization)]

use std::{
    borrow::Cow,
    fmt,
    fmt::{Debug, Display},
    ops::RangeInclusive,
    path::PathBuf,
};

use ansi_term::Color::Yellow;
use derivative::Derivative;
use fmt::Formatter;
use static_assertions::assert_eq_size;
use stc_ts_ast_rnode::RTsModuleName;
use stc_ts_types::{name::Name, Id, Key, ModuleId, Type, TypeElement, TypeParamInstantiation};
use stc_utils::stack::StackOverflowError;
use swc_atoms::JsWord;
use swc_common::{
    errors::{DiagnosticId, Handler},
    Span, Spanned, DUMMY_SP,
};
use swc_ecma_ast::{AssignOp, BinaryOp, UnaryOp, UpdateOp};

pub use self::result_ext::DebugExt;

pub mod debug;
mod result_ext;

impl Errors {
    /// This is used for debugging (by calling [pacic]).
    fn validate(&self, err: &Error) {
        if let Ok(var) = std::env::var("DBG_ERROR") {
            let s = format!("{:?}", err);
            if var != "" && s.contains(&var) {
                crate::debug::print_backtrace();
            }
        }

        match err {
            // Error::UndefinedSymbol { .. } => panic!(),
            Error::Errors { ref errors, .. } => {
                for err in errors {
                    self.validate(err)
                }
                return;
            }
            Error::DebugContext { .. } => return,
            _ => {}
        }

        let code = err.code();
        if 5000 <= code && code < 6000 {
            // This is error for invalid options.
        } else if err.span().is_dummy() {
            unreachable!("Error with a dummy span found: {:?}", err)
        }
    }
}

#[derive(Derivative, Clone, PartialEq, Spanned)]
#[derivative(Debug)]
pub enum Error {
    /// TS2430
    InvalidInterfaceInheritance {
        span: Span,
        cause: Box<Error>,
    },

    /// TS2339
    TupleTooShort {
        span: Span,
    },

    /// TS2403
    VarDeclNotCompatible {
        span: Span,

        cause: Box<Error>,
    },

    /// TS2795
    IntrinsicIsBuiltinOnly {
        span: Span,
    },

    /// TS2347
    TypeParamsProvidedButCalleeIsNotGeneric {
        span: Span,
    },

    /// TS2386
    OptionalAndNonOptionalMethodPropertyMixed {
        span: Span,
    },

    /// TS2357
    UpdateArgMustBeVariableOrPropertyAccess {
        span: Span,
    },

    /// TS2320
    InterfaceNotCompatible {
        span: Span,
    },

    /// TS2538
    CannotUseTypeAsIndexIndex {
        span: Span,
    },

    /// TS2432
    OnlyOneEnumCanOmitInit {
        span: Span,
    },

    /// TS2477
    ConstEnumMemberHasInifinityAsInit {
        span: Span,
    },

    /// TS2478
    ConstEnumMemberHasNaNAsInit {
        span: Span,
    },

    /// TS7027
    UnreachableCode {
        span: Span,
    },

    /// TS2454
    VarMayNotBeInitialized {
        span: Span,
    },

    /// TS2564
    ClassPropNotInitialized {
        span: Span,
    },

    /// TS2610
    DefinedWitHAccessorInSuper {
        span: Span,
    },
    /// TS5048
    OptionInvalidForEs3 {
        span: Span,
    },

    /// TS17009
    ThisUsedBeforeCallingSuper {
        span: Span,
    },

    /// TS17011
    SuperUsedBeforeCallingSuper {
        span: Span,
    },

    /// TS2337
    SuperInNestedFunction {
        span: Span,
    },

    /// TS2377
    SuperNotCalled {
        span: Span,
    },

    /// TS2513
    CannotAccessAbstractMember {
        span: Span,
    },

    /// TS2365
    OperatorCannotBeAppliedToTypes {
        span: Span,
    },

    /// TS2516
    AbstractClassMethodShouldBeSequntial {
        span: Span,
    },

    /// TS2411
    ClassMemberNotCompatibleWithStringIndexSignature {
        span: Span,
    },

    /// TS2412
    ClassMemberNotCompatibleWithNumericIndexSignature {
        span: Span,
    },

    /// TS2322
    AssignFailedBecauseTupleLengthDiffers {
        span: Span,
    },

    /// TS17013
    InvalidUsageOfNewTarget {
        span: Span,
    },

    /// TS2767
    ReturnPropertyOfIteratorMustBeMethod {
        span: Span,
    },

    /// TS2490
    NextOfItertorShouldReturnTypeWithPropertyValue {
        span: Span,
    },

    /// TS2631
    CannotAssignToNamespace {
        span: Span,
    },

    /// TS2701
    RestArgMustBeVarOrMemberAccess {
        span: Span,
    },

    /// TS2777
    InvalidOperandOfIncDecOptionalProp {
        span: Span,
    },

    /// TS2778
    InvalidRestPatternInOptionalChain {
        span: Span,
    },

    /// TS2779
    InvalidLhsOfAssignOptionalProp {
        span: Span,
    },

    /// TS2780
    InvalidRestPatternInForIn {
        span: Span,
    },

    /// TS2781
    InvalidRestPatternInForOf {
        span: Span,
    },

    /// TS2501
    BindingPatNotAllowedInRestPatArg {
        span: Span,
    },

    /// TS2790
    DeleteOperandMustBeOptional {
        span: Span,
    },

    /// TS2754
    SuperCannotUseTypeArgs {
        span: Span,
    },

    /// TS7009
    TargetLacksConstructSignature {
        span: Span,
    },

    /// TS2448
    BlockScopedVarUsedBeforeInit {
        span: Span,
    },

    /// TS2528
    DuplicateDefaultExport {
        span: Span,
    },

    /// TS2393
    DuplicateFnImpl {
        span: Span,
    },

    /// TS2392
    DuplicateConstructor {
        span: Span,
    },

    /// TS2307
    ModuleNotFound {
        span: Span,
    },

    /// TS5061
    TooManyAsterisk {
        span: Span,
    },

    /// TS2451
    DuplicateVar {
        name: Id,
        span: Span,
    },

    /// TS2725
    ClassNameCannotBeObjectWhenTargetingEs5WithModule {
        span: Span,
    },

    /// TS2461
    NotArrayType {
        span: Span,
    },

    /// TS2495
    NotArrayTypeNorStringType {
        span: Span,
    },

    /// TS2569
    NotArrayTypeNorStringTypeButDownlevelIterationWouldWork {
        span: Span,
    },

    /// TS2494
    ForOfStringUsedInEs3 {
        span: Span,
    },

    /// TS2480
    LetOrConstIsNotValidIdInLetOrConstVarDecls {
        span: Span,
    },

    /// TS2406
    InvalidExprOfLhsOfForIn {
        span: Span,
    },

    /// TS2487
    InvalidExprOfLhsOfForOf {
        span: Span,
    },

    /// TS2405
    WrongTypeForLhsOfForInLoop {
        span: Span,
    },

    /// TS2491
    DestructuringBindingNotAllowedInLhsOfForIn {
        span: Span,
    },

    /// TS2404
    TypeAnnOnLhsOfForInLoops {
        span: Span,
    },

    /// TS2483
    TypeAnnOnLhsOfForOfLoops {
        span: Span,
    },

    /// TS18013
    CannotAccessPrivatePropertyFromOutside {
        span: Span,
    },

    /// TS18030
    OptionalChainCannotContainPrivateIdentifier {
        span: Span,
    },

    /// TS18011
    CannotDeletePrivateProperty {
        span: Span,
    },

    /// TS18012
    ConstructorIsKeyword {
        span: Span,
    },

    /// TS18022
    PrivateIdUsedAsMethodName {
        span: Span,
    },

    /// TS2333
    ThisInConstructorParam {
        span: Span,
    },

    /// TS2334
    ThisInStaticPropertyInitializer {
        span: Span,
    },

    /// TS2507
    InvalidSuperClass {
        span: Span,
    },

    /// TS2410
    WithStmtNotSupported {
        span: Span,
    },

    /// TS2503
    NamspaceNotFound {
        name: Box<Name>,
        ctxt: ModuleId,
        type_args: Option<Box<TypeParamInstantiation>>,
        span: Span,
    },

    /// TS2452
    EnumMemberIdCannotBeNumber {
        span: Span,
    },

    /// TS2364
    InvalidLhsOfAssign {
        span: Span,
    },

    /// TS7010
    ImplicitReturnType {
        span: Span,
    },

    /// TS2394
    ImcompatibleFnOverload {
        span: Span,
        cause: Box<Error>,
    },

    /// TS2371
    InitializerDisallowedInAmbientContext {
        span: Span,
    },

    /// TS2414
    InvalidClassName {
        span: Span,
    },

    /// TS18004
    NoSuchVarForShorthand {
        span: Span,
        name: Id,
    },

    /// TS2769
    NoMatchingOverload {
        span: Span,
    },

    /// TS2427
    InvalidInterfaceName {
        span: Span,
    },

    // TS2350
    CannotCallWithNewNonVoidFunction {
        span: Span,
    },

    /// TS2300
    DuplicateProperty {
        span: Span,
    },

    /// TS2661
    CannotExportNonLocalVar {
        span: Span,
    },

    /// TS2699
    StaticPropertyCannotBeNamedPrototype {
        span: Span,
    },

    /// TS2506
    SelfReferentialSuperClass {
        span: Span,
    },

    /// TS2507
    NotConstructorType {
        span: Span,
    },

    /// TS2395
    ExportMixedWithLocal {
        span: Span,
    },
    /// TS2420
    ClassIncorrectlyImplementsInterface {
        span: Span,
    },

    StackOverflow {
        span: Span,
    },

    /// TS2420
    InvalidImplOfInterface {
        span: Span,
        cause: Box<Error>,
    },

    /// TS2302
    StaticMemberCannotUseTypeParamOfClass {
        span: Span,
    },

    /// TS2467
    DeclaringTypeParamReferencedByComputedPropName {
        span: Span,
    },

    /// TS2465
    CannotReferenceThisInComputedPropName {
        span: Span,
    },

    /// TS2466
    CannotReferenceSuperInComputedPropName {
        span: Span,
    },

    /// TS2331
    ThisRefToModuleOrNamespace {
        span: Span,
    },

    SuperInClassWithoutSuper {
        span: Span,
    },

    GeneratorCannotHaveVoidAsReturnType {
        span: Span,
    },

    /// TS2663
    NoSuchVarButThisHasSuchProperty {
        span: Span,
        name: Id,
    },

    DestructuringAssignInAmbientContext {
        span: Span,
    },

    OptionalBindingPatternInImplSignature {
        span: Span,
    },

    NullishCoalescingMixedWithLogicalWithoutParen {
        span: Span,
    },

    /// TS2678
    SwitchCaseTestNotCompatible {
        span: Span,
    },

    /// TS2540
    EnumCannotBeLValue {
        span: Span,
    },

    /// TS2357
    ExprInvalidForUpdateArg {
        span: Span,
    },

    /// TS2356
    TypeInvalidForUpdateArg {
        span: Span,
        /// Type of the arguments.
        ty: Box<Type>,
    },

    PrivatePropertyIsDifferent {
        span: Span,
    },

    PrivateMethodIsDifferent {
        span: Span,
    },

    CannotCompareWithOp {
        span: Span,
        op: BinaryOp,
        left: Box<Type>,
        right: Box<Type>,
    },

    InvalidBinaryOp {
        span: Span,
        op: BinaryOp,
        left: Box<Type>,
        right: Box<Type>,
    },

    /// TS2339
    NoSuchEnumVariant {
        span: Span,
        name: JsWord,
    },

    ObjectIsPossiblyNull {
        span: Span,
    },

    ObjectIsPossiblyUndefined {
        span: Span,
    },

    ObjectIsPossiblyUndefinedWithType {
        span: Span,
        ty: Box<Type>,
    },

    ObjectIsPossiblyNullOrUndefined {
        span: Span,
    },

    CannotAssignAbstractConstructorToNonAbstractConstructor {
        span: Span,
    },

    InvalidUseOfConstEnum {
        span: Span,
    },

    ComputedMemberInEnumWithStrMember {
        span: Span,
    },

    CannotCreateInstanceOfAbstractClass {
        span: Span,
    },

    WrongArgType {
        /// Span of argument.
        span: Span,

        inner: Box<Error>,
    },

    ImportFailed {
        span: Span,
        orig: Id,
        id: Id,
    },

    ExportFailed {
        span: Span,
        orig: Id,
        id: Id,
    },
    ExportAllFailed {
        span: Span,
    },
    NoSuchPropertyInThis {
        span: Span,
    },
    NoSuchPropertyInClass {
        span: Span,
        class_name: Option<Id>,
        prop: Key,
    },

    TypeParameterCountMismatch {
        span: Span,
        min: usize,
        max: usize,
        actual: usize,
    },

    ParameterCountMismatch {
        span: Span,
        min: usize,
        max: usize,
        actual: usize,
    },

    NoSuchPropertyInModule {
        span: Span,
        name: Box<RTsModuleName>,
    },

    /// TS2355
    ReturnRequired {
        /// Span of the return type.
        span: Span,
    },

    ConstructorRequired {
        span: Span,
        lhs: Span,
        rhs: Span,
    },

    /// TS2539
    CannotAssignToNonVariable {
        span: Span,
    },

    /// TS2630
    CannotAssignToFunction {
        span: Span,
    },

    /// TS2322
    AssignedWrapperToPrimitive {
        span: Span,
    },

    /// TS2322
    AccessibilityDiffers {
        span: Span,
    },

    /// TS2474
    InvalidInitInConstEnum {
        span: Span,
    },

    /// TS2352
    InvalidTupleCast {
        span: Span,
        left: Span,
        right: Span,
    },

    /// TS2367
    NoOverlap {
        span: Span,
        value: bool,
        left: Span,
        right: Span,
    },

    CannotAssignToReadonlyProperty {
        span: Span,
    },

    ReadOnly {
        span: Span,
    },

    ImplicitAny {
        span: Span,
    },

    /// TS7052
    ImplicitAnyBecauseNoIndexSignatureExists {
        span: Span,
    },

    /// TS7053
    ImplicitAnyBecauseIndexTypeIsWrong {
        span: Span,
    },

    /// TS7022
    ImplicitAnyBecauseOfSelfRef {
        span: Span,
    },

    TupleAssignError {
        span: Span,
        errors: Vec<Error>,
    },

    Errors {
        span: Span,
        errors: Vec<Error>,
    },

    RedeclaredVarWithDifferentType {
        span: Span,
    },

    /// TS2304
    NoSuchType {
        span: Span,
        name: Id,
    },

    /// TS2749
    NoSuchTypeButVarExists {
        span: Span,
        name: Id,
    },

    /// TS2496
    InvalidUseOfArgumentsInEs3OrEs5 {
        span: Span,
    },

    /// TS2522
    ArgumentsCannotBeUsedInAsyncFnInEs3OrEs5 {
        span: Span,
    },

    NoSuchVar {
        span: Span,
        name: Id,
    },

    /// TS2693
    TypeUsedAsVar {
        span: Span,
        name: Id,
    },

    /// TS2300
    DuplicateName {
        name: Id,
        span: Span,
    },

    /// TS2300
    DuplicateNameWithoutName {
        span: Span,
    },

    /// TS2695
    UselessSeqExpr {
        span: Span,
    },

    ClassPropertyInitRequired {
        span: Span,
    },

    ReferencedInInit {
        span: Span,
    },

    NotGeneric {
        span: Span,
    },

    Unknown {
        span: Span,
    },

    NoSuchPropertyWhileDeclWithBidningPat {
        span: Span,
    },

    NoSuchProperty {
        span: Span,
        obj: Option<Box<Type>>,
        prop: Option<Box<Key>>,
    },

    NoInitAndNoDefault {
        span: Span,
    },

    TooManyTupleElements {
        span: Span,
    },

    NotTuple {
        span: Span,
    },

    /// TS2539
    NotVariable {
        // Span of rhs
        span: Span,
        left: Span,
    },

    /// TS2304
    TypeNotFound {
        name: Box<Name>,
        ctxt: ModuleId,
        type_args: Option<Box<TypeParamInstantiation>>,
        span: Span,
    },

    /// TS2378
    TS2378 {
        span: Span,
    },

    /// TS2476
    ConstEnumNonIndexAccess {
        span: Span,
    },

    // TS2493
    TupleIndexError {
        span: Span,
        len: u64,
        index: i64,
    },

    // TS2540
    InvalidLValue {
        span: Span,
    },

    Unimplemented {
        span: Span,
        msg: String,
    },

    ResolvedFailed {
        span: Span,
        base: Box<PathBuf>,
        src: JsWord,
    },

    MissingFields {
        span: Span,
        fields: Vec<TypeElement>,
    },

    /// TS2322
    AssignFailed {
        span: Span,
        #[derivative(Debug = "ignore")]
        left: Box<Type>,
        #[derivative(Debug = "ignore")]
        right_ident: Option<Span>,
        #[derivative(Debug = "ignore")]
        right: Box<Type>,
        cause: Vec<Error>,
    },

    /// TS2322
    AssignFailedDueToAccessibility {
        span: Span,
    },

    /// TS2322
    AssignFailedDueToOptionalityDifference {
        span: Span,
    },

    ObjectAssignFailed {
        span: Span,
        errors: Vec<Error>,
    },

    SimpleAssignFailed {
        span: Span,
        cause: Option<Box<Error>>,
    },

    SimpleAssignFailedWithCause {
        span: Span,
        cause: Vec<Error>,
    },

    InvalidAssignmentOfArray {
        span: Span,
    },

    /// a or b or c
    UnionError {
        span: Span,
        errors: Vec<Error>,
    },

    IntersectionError {
        span: Span,
        error: Box<Error>,
    },

    CannotAssingToThis {
        span: Span,
    },

    MayBeUndefined {
        /// Span of the variable
        span: Span,
    },

    UndefinedSymbol {
        sym: Id,
        span: Span,
    },

    ModuleLoadFailed {
        /// Span of the import statement.
        span: Span,
        errors: Errors,
    },

    NoSuchExport {
        span: Span,
        items: Vec<Id>,
    },

    /// TS2351
    NoNewSignature {
        span: Span,
        callee: Box<Type>,
    },

    /// TS2349
    NoCallSignature {
        span: Span,
        callee: Box<Type>,
    },

    WrongTypeParams {
        /// Span of caller.
        span: Span,
        /// Span of callee.
        callee: Span,
        expected: RangeInclusive<usize>,
        actual: usize,
    },

    WrongParams {
        /// Span of caller.
        span: Span,
        /// Span of callee.
        callee: Span,
        expected: RangeInclusive<usize>,
        actual: usize,
    },

    InvalidEnumInit {
        span: Span,
    },

    TS1016 {
        span: Span,
    },

    TS1063 {
        span: Span,
    },

    TS1094 {
        span: Span,
    },

    TS1095 {
        span: Span,
    },

    TS1168 {
        /// Span of offending computed property.
        span: Span,
    },

    /// A computed property name in an interface must refer to an expression
    /// whose type is a literal type or a 'unique symbol' type.
    TS1169 {
        /// Span of offending computed property.
        span: Span,
    },

    TS1183 {
        span: Span,
    },

    TS1318 {
        span: Span,
    },

    TS1319 {
        span: Span,
    },

    /// TS2309
    ExportEqualsMixedWithOtherExports {
        span: Span,
    },

    AnyTypeUsedAsCalleeWithTypeArgs {
        span: Span,
    },

    TS2360 {
        span: Span,
    },

    TS2361 {
        span: Span,
    },

    /// TS2362
    WrongTypeForLhsOfNumericOperation {
        span: Span,
    },

    /// TS2363
    WrongTypeForRhsOfNumericOperation {
        span: Span,
    },

    TS2365 {
        span: Span,
    },

    TS2370 {
        span: Span,
    },

    /// TS2394
    WrongOverloadSignature {
        span: Span,
    },

    TS1166 {
        span: Span,
    },

    TS1345 {
        span: Span,
    },

    TS2353 {
        span: Span,
    },

    /// TS2390
    ConstructorImplMissingOrNotFollowedByDecl {
        span: Span,
    },

    /// TS2391
    FnImplMissingOrNotFollowedByDecl {
        span: Span,
    },

    /// TS2464
    InvalidTypeForComputedProperty {
        span: Span,
        ty: Box<Type>,
    },

    /// TS2369
    ParamPropIsNotAllowedInAmbientConstructorx {
        span: Span,
    },

    TS2389 {
        span: Span,
    },

    TS2447 {
        span: Span,
    },

    /// TS2515
    ClassDoesNotImplementMemeber {
        span: Span,
        key: Box<Key>,
    },

    TS2531 {
        span: Span,
    },

    TS2567 {
        span: Span,
    },

    /// Type used as a variable, but changing target library can fix the issue.
    TS2585 {
        span: Span,
    },

    TS2704 {
        span: Span,
    },

    /// `TS2358`
    InvalidLhsInInstanceOf {
        span: Span,
        /// Type of the lhs
        ty: Box<Type>,
    },

    /// `TS2359`
    InvalidRhsInInstanceOf {
        span: Span,
        /// Type of the rhs
        ty: Box<Type>,
    },

    /// `TS2469`
    NumericUnaryOpToSymbol {
        /// Span of the argument.
        span: Span,
        op: UnaryOp,
    },

    /// TS2356
    InvalidNumericOperand {
        span: Span,
    },

    /// `TS2469`
    UpdateOpToSymbol {
        /// Span of the argument.
        span: Span,
        op: UpdateOp,
    },

    UnknownPropertyInObjectLiteralAssignment {
        span: Span,
    },

    NonOverlappingTypeCast {
        span: Span,
    },

    InvalidOperatorForLhs {
        span: Span,
        op: AssignOp,
    },

    InvalidOpAssign {
        span: Span,
        op: AssignOp,
        lhs: Box<Type>,
        rhs: Box<Type>,
    },

    AssignOpCannotBeApplied {
        span: Span,
        op: AssignOp,
    },

    /// TS2471
    NonSymbolComputedPropInFormOfSymbol {
        span: Span,
    },

    ExpectedNArgsButGotM {
        span: Span,
        min: usize,
        max: Option<usize>,
    },

    ExpectedAtLeastNArgsButGotM {
        span: Span,
        min: usize,
    },

    ExpectedAtLeastNArgsButGotMOrMore {
        span: Span,
        min: usize,
    },

    ExpectedNArgsButGotMOrMore {
        span: Span,
    },

    /// TS2703
    InvalidDeleteOperand {
        span: Span,
    },

    /// TS2489
    NoMethodNamedNext {
        span: Span,
    },

    NoCallablePropertyWithName {
        span: Span,
        obj: Box<Type>,
        key: Box<Key>,
    },

    /// TS2548
    MustHaveSymbolIteratorThatReturnsIteratorOrMustBeArray {
        span: Span,
    },

    MustHaveSymbolIteratorThatReturnsIterator {
        span: Span,
    },

    MustHaveSymbolAsycIteratorThatReturnsIterator {
        span: Span,
    },

    NoSuchConstructor {
        span: Span,
        key: Box<Key>,
    },

    /// TS2512
    AbstractAndConcreteIsMixed {
        span: Span,
    },

    /// TS2387
    ShouldBeStaticMethod {
        span: Span,
    },

    /// TS2388
    ShouldBeInstanceMethod {
        span: Span,
    },

    DebugContext(DebugContext),
}

assert_eq_size!(Error, [u8; 72]);

impl Error {
    pub fn convert<F>(self, op: F) -> Self
    where
        F: FnOnce(Self) -> Self,
    {
        match self {
            Error::DebugContext(c) => {
                let c = c.convert(op);
                Error::DebugContext(c)
            }
            _ => op(self),
        }
    }

    /// Convert all errors if `self` is [Error::Errors] and convert itself
    /// otherwise.
    pub fn convert_all<F>(self, mut op: F) -> Self
    where
        F: FnMut(Self) -> Self,
    {
        self.convert_all_inner(&mut op)
    }

    #[cfg_attr(not(debug_assertions), inline(always))]
    pub fn actual(&self) -> &Self {
        match self {
            Error::DebugContext(ctx) => ctx.inner.actual(),
            _ => self,
        }
    }

    fn convert_all_inner<F>(self, op: &mut F) -> Self
    where
        F: FnMut(Self) -> Self,
    {
        match self {
            Error::DebugContext(c) => {
                let c = c.convert_all(op);
                Error::DebugContext(c)
            }

            Error::Errors { span, errors } => {
                let mut new = Vec::with_capacity(errors.capacity());
                for err in errors {
                    new.push(err.convert_all_inner(op));
                }

                Error::Errors { span, errors: new }
            }

            _ => op(self),
        }
    }
}

impl DebugContext {
    fn convert<F>(self, op: F) -> Self
    where
        F: FnOnce(Error) -> Error,
    {
        let inner = box self.inner.convert(op);

        Self { inner, ..self }
    }

    fn convert_all<F>(self, op: &mut F) -> Self
    where
        F: FnMut(Error) -> Error,
    {
        let inner = box self.inner.convert_all_inner(op);

        Self { inner, ..self }
    }
}

#[derive(Clone, PartialEq, Spanned)]
pub struct DebugContext {
    pub span: Span,
    pub context: String,
    pub inner: Box<Error>,
}

impl Debug for DebugContext {
    fn fmt(&self, f: &mut Formatter<'_>) -> fmt::Result {
        let mut next = Some(self);

        while let Some(cur) = next.take() {
            writeln!(f, "{}: {}", Yellow.paint("context"), cur.context)?;

            match &*cur.inner {
                Error::DebugContext(c) => next = Some(c),
                _ => {
                    Debug::fmt(&cur.inner, f)?;
                    break;
                }
            }
        }

        Ok(())
    }
}

impl Error {
    pub fn normalize_error_code(code: usize) -> usize {
        match code {
            // TS2304: Type not found.
            // TS2318: Type not found and name is global.
            // TS2552: Type not found with recommendation.
            // TS2580: Type not found with recommendation for package to instsall.
            // TS2581: Type not found with recommendation for jQuery.
            // TS2582: Type not found with recommendation for jest or mocha.
            // TS2583: Type not found with recommendation to change target library.
            // TS2584: Type not found with recommendation to change target library to include `dom`.
            2318 | 2552 | 2580 | 2581 | 2582 | 2583 | 2584 => 2304,

            // TS2339: Property not found.
            // TS2550: Property not found with a suggestion to change `lib`.
            // TS2551: Property not found with a suggestion.
            2550 | 2551 => 2339,

            // TS2693: Type used as a variable.
            // TS2585: Type used as a variable with a suggestion to change 'lib',
            2585 => 2693,

            // TS2307: Module not found.
            // TS2792: Module not found with recommendation to change module resolution.
            2792 => 2307,

            // TS2372: Referenced while initialization.
            // TS2448: Referenced while initialization and the variable is declared with let or
            // const.
            2448 => 2372,

            // ===== ===== ===== For convenience ===== ===== =====

            // TS2461: Not an array type.
            // TS2488: Need Symbol.iterator
            // TS2548: Not an array or no Symbol.iterator
            // TS2549: Not an array, string or no Symbol.iterator
            // TS2569: Not an array, string or no Symbol.iterator but downlevel iteration will work.
            2461 | 2488 | 2548 | 2549 | 2569 => 2461,

            // TS7005; No implicit any for variables.
            // TS7006; No implicit any for parameters.
            // TS7008; No implicit any for members.
            // TS7031; No implicit any for binding patterns.
            // TS7032; No implicit any for set accessor.
            // TS7033; No implicit any for get accessor.
            // TS7034; No implicit any for "in some locations where its type cannot be determined."
            7005 | 7006 | 7008 | 7031 | 7032 | 7033 | 7034 => 7005,

            _ => code,
        }
    }

    #[track_caller]
    pub fn context(self, context: impl Display) -> Self {
        if !cfg!(debug_assertions) {
            return self;
        }

        match self {
            Error::Errors { .. } | Error::DebugContext { .. } => {}
            _ => {
                if self.span().is_dummy() {
<<<<<<< HEAD
                    panic!("Error with dummy span found(context: {}): {:#?}", context, self)
=======
                    unreachable!("Error with dummy span found(context: {}): {:#?}", context, self)
>>>>>>> d121f20f
                }
            }
        }

        Error::DebugContext(DebugContext {
            span: self.span(),
            context: context.to_string(),
            inner: box self,
        })
    }

    /// Split error into causes.
    pub fn into_causes(self) -> Vec<Self> {
        match self {
            Self::AssignFailed { cause, .. } => cause,
            Self::ObjectAssignFailed { errors, .. } => errors,
            Self::DebugContext(c) => {
                let DebugContext { span, context, .. } = c;

                c.inner
                    .into_causes()
                    .into_iter()
                    .map(|err| {
                        Error::DebugContext(DebugContext {
                            span,
                            inner: box err,
                            context: context.clone(),
                        })
                    })
                    .collect()
            }
            _ => {
                vec![self]
            }
        }
    }

    /// TypeScript error code.
    pub fn code(&self) -> usize {
        match self {
            Error::TS1016 { .. } => 1016,
            Error::TS1063 { .. } => 1063,
            Error::TS1094 { .. } => 1094,
            Error::TS1095 { .. } => 1095,
            Error::TS1168 { .. } => 1168,
            Error::TS1169 { .. } => 1169,
            Error::TS1183 { .. } => 1183,
            Error::TS1318 { .. } => 1318,
            Error::TS1319 { .. } => 1319,
            Error::ExportEqualsMixedWithOtherExports { .. } => 2309,
            Error::AnyTypeUsedAsCalleeWithTypeArgs { .. } => 2347,
            Error::TS2360 { .. } => 2360,
            Error::TS2361 { .. } => 2361,
            Error::WrongTypeForLhsOfNumericOperation { .. } => 2362,
            Error::WrongTypeForRhsOfNumericOperation { .. } => 2363,
            Error::TS2365 { .. } => 2365,
            Error::TS2370 { .. } => 2370,
            Error::WrongOverloadSignature { .. } => 2394,
            Error::TS1166 { .. } => 1166,
            Error::TS1345 { .. } => 1345,
            Error::TS2353 { .. } => 2353,
            Error::ConstructorImplMissingOrNotFollowedByDecl { .. } => 2390,
            Error::FnImplMissingOrNotFollowedByDecl { .. } => 2391,
            Error::InvalidTypeForComputedProperty { .. } => 2464,

            Error::ParamPropIsNotAllowedInAmbientConstructorx { .. } => 2369,
            Error::TS2389 { .. } => 2389,
            Error::TS2447 { .. } => 2447,
            Error::ClassDoesNotImplementMemeber { .. } => 2515,
            Error::TS2531 { .. } => 2531,
            Error::TS2567 { .. } => 2567,
            Error::TS2585 { .. } => 2585,
            Error::TS2704 { .. } => 2704,

            Error::AssignFailed { .. }
            | Error::AssignFailedDueToAccessibility { .. }
            | Error::ObjectAssignFailed { .. }
            | Error::SimpleAssignFailed { .. }
            | Error::SimpleAssignFailedWithCause { .. }
            | Error::InvalidAssignmentOfArray { .. }
            | Error::UnknownPropertyInObjectLiteralAssignment { .. }
            | Error::InvalidOpAssign { .. }
            | Error::TupleAssignError { .. } => 2322,

            Error::NonOverlappingTypeCast { .. } => 2352,

            Error::SuperInClassWithoutSuper { .. } => 2335,

            Error::NoSuchProperty { .. }
            | Error::NoSuchPropertyInThis { .. }
            | Error::NoSuchPropertyInClass { .. }
            | Error::NoSuchPropertyInModule { .. } => 2339,

            Error::AssignOpCannotBeApplied { .. } => 2365,
            Error::NonSymbolComputedPropInFormOfSymbol { .. } => 2471,
            Error::TypeUsedAsVar { .. } => 2693,
            Error::TypeNotFound { .. } => 2304,

            Error::NotVariable { .. } => 2539,

            Error::NoInitAndNoDefault { .. } => 2525,

            Error::ExpectedNArgsButGotM { .. } => 2554,
            Error::ExpectedAtLeastNArgsButGotM { .. } => 2555,
            Error::ExpectedNArgsButGotMOrMore { .. } => 2556,
            Error::ExpectedAtLeastNArgsButGotMOrMore { .. } => 2557,

            Error::ReferencedInInit { .. } => 2372,

            Error::InvalidDeleteOperand { .. } => 2703,

            Error::DuplicateName { .. } | Error::DuplicateNameWithoutName { .. } => 2300,

            Error::NoSuchVar { .. } => 2304,
            Error::NoSuchType { .. } => 2304,
            Error::NoSuchTypeButVarExists { .. } => 2749,
            Error::NoSuchVarButThisHasSuchProperty { .. } => 2663,

            Error::CannotAssignAbstractConstructorToNonAbstractConstructor { .. } => 2322,
            Error::CannotCreateInstanceOfAbstractClass { .. } => 2511,
            Error::WrongArgType { .. } => 2345,

            Error::ComputedMemberInEnumWithStrMember { .. } => 2553,

            Error::TupleIndexError { .. } => 2493,
            Error::InvalidLValue { .. } => 2540,

            Error::TS2378 { .. } => 2378,

            Error::ConstEnumNonIndexAccess { .. } => 2476,

            Error::InvalidUseOfConstEnum { .. } => 2475,

            Error::DebugContext(c) => c.inner.code(),

            Error::ObjectIsPossiblyNull { .. } => 2531,
            Error::ObjectIsPossiblyUndefined { .. } | Error::ObjectIsPossiblyUndefinedWithType { .. } => 2532,
            Error::ObjectIsPossiblyNullOrUndefined { .. } => 2533,

            Error::InvalidBinaryOp { .. } => 2365,

            Error::CannotCompareWithOp { .. } => 2365,

            Error::TypeInvalidForUpdateArg { .. } => 2356,
            Error::ExprInvalidForUpdateArg { .. } => 2357,

            Error::CannotAssignToNonVariable { .. } => 2539,
            Error::CannotAssignToFunction { .. } => 2630,

            Error::AssignedWrapperToPrimitive { .. } => 2322,

            Error::AccessibilityDiffers { .. } => 2322,

            Error::InvalidInitInConstEnum { .. } => 2474,

            Error::InvalidTupleCast { .. } => 2352,

            Error::NoOverlap { .. } => 2367,

            Error::InvalidLhsInInstanceOf { .. } => 2358,

            Error::InvalidRhsInInstanceOf { .. } => 2359,

            Error::NumericUnaryOpToSymbol { .. } => 2469,

            Error::InvalidNumericOperand { .. } => 2356,

            Error::UpdateOpToSymbol { .. } => 2469,

            Error::UselessSeqExpr { .. } => 2695,

            Error::EnumCannotBeLValue { .. } => 2540,

            Error::NoSuchEnumVariant { .. } => 2339,

            Error::TupleTooShort { .. } => 2339,

            Error::SwitchCaseTestNotCompatible { .. } => 2678,

            Error::NullishCoalescingMixedWithLogicalWithoutParen { .. } => 5076,

            Error::OptionalBindingPatternInImplSignature { .. } => 2463,

            Error::GeneratorCannotHaveVoidAsReturnType { .. } => 2505,

            Error::MissingFields { .. } => 2741,

            Error::MustHaveSymbolIteratorThatReturnsIterator { .. } => 2488,

            Error::MustHaveSymbolAsycIteratorThatReturnsIterator { .. } => 2504,

            Error::MustHaveSymbolIteratorThatReturnsIteratorOrMustBeArray { .. } => 2548,

            Error::NoSuchPropertyWhileDeclWithBidningPat { .. } => 2525,

            Error::NoNewSignature { .. } => 2351,

            Error::Unknown { .. } => 2571,

            Error::ReturnRequired { .. } => 2355,

            Error::ThisRefToModuleOrNamespace { .. } => 2331,

            Error::CannotReferenceThisInComputedPropName { .. } => 2465,
            Error::CannotReferenceSuperInComputedPropName { .. } => 2466,
            Error::DeclaringTypeParamReferencedByComputedPropName { .. } => 2467,

            Error::StaticMemberCannotUseTypeParamOfClass { .. } => 2302,

            Error::InvalidImplOfInterface { .. } => 2420,

            Error::ClassIncorrectlyImplementsInterface { .. } => 2420,

            Error::ExportMixedWithLocal { .. } => 2395,

            Error::NotConstructorType { .. } => 2507,

            Error::SelfReferentialSuperClass { .. } => 2506,

            Error::StaticPropertyCannotBeNamedPrototype { .. } => 2699,

            Error::CannotExportNonLocalVar { .. } => 2661,

            Error::DuplicateProperty { .. } => 2300,

            Error::CannotCallWithNewNonVoidFunction { .. } => 2350,

            Error::InvalidInterfaceName { .. } => 2427,

            Error::InvalidUseOfArgumentsInEs3OrEs5 { .. } => 2496,

            Error::ArgumentsCannotBeUsedInAsyncFnInEs3OrEs5 { .. } => 2522,

            Error::NoMatchingOverload { .. } => 2769,

            Error::NoSuchVarForShorthand { .. } => 18004,

            Error::NoCallSignature { .. } => 2349,

            Error::InvalidClassName { .. } => 2414,

            Error::InitializerDisallowedInAmbientContext { .. } => 2371,

            Error::ImcompatibleFnOverload { .. } => 2394,

            Error::ImplicitReturnType { .. } => 7010,

            Error::InvalidLhsOfAssign { .. } => 2364,

            Error::EnumMemberIdCannotBeNumber { .. } => 2452,

            Error::NamspaceNotFound { .. } => 2503,

            Error::WithStmtNotSupported { .. } => 2410,

            Error::InvalidSuperClass { .. } => 2507,

            Error::ThisInConstructorParam { .. } => 2333,

            Error::ThisInStaticPropertyInitializer { .. } => 2334,

            Error::ImplicitAny { .. } => 7005,

            Error::ImplicitAnyBecauseNoIndexSignatureExists { .. } => 7052,

            Error::ImplicitAnyBecauseIndexTypeIsWrong { .. } => 7053,

            Error::ImplicitAnyBecauseOfSelfRef { .. } => 7022,

            Error::ConstructorIsKeyword { .. } => 18012,

            Error::PrivateIdUsedAsMethodName { .. } => 18022,

            Error::CannotDeletePrivateProperty { .. } => 18011,

            Error::CannotAccessPrivatePropertyFromOutside { .. } => 18013,

            Error::OptionalChainCannotContainPrivateIdentifier { .. } => 18030,

            Error::TypeAnnOnLhsOfForInLoops { .. } => 2404,
            Error::TypeAnnOnLhsOfForOfLoops { .. } => 2483,

            Error::DestructuringBindingNotAllowedInLhsOfForIn { .. } => 2491,

            Error::WrongTypeForLhsOfForInLoop { .. } => 2405,

            Error::InvalidExprOfLhsOfForIn { .. } => 2406,
            Error::InvalidExprOfLhsOfForOf { .. } => 2487,

            Error::LetOrConstIsNotValidIdInLetOrConstVarDecls { .. } => 2480,
            Error::ForOfStringUsedInEs3 { .. } => 2494,

            Error::NotArrayType { .. } => 2461,
            Error::NotArrayTypeNorStringType { .. } => 2495,
            Error::NotArrayTypeNorStringTypeButDownlevelIterationWouldWork { .. } => 2569,

            Error::NoCallablePropertyWithName { .. } => 2349,

            Error::NoMethodNamedNext { .. } => 2489,

            Error::NotGeneric { .. } => 2315,

            Error::CannotAssignToReadonlyProperty { .. } => 2540,

            Error::ReadOnly { .. } => 2546,

            Error::ClassNameCannotBeObjectWhenTargetingEs5WithModule { .. } => 2725,

            Error::DuplicateVar { .. } => 2451,

            Error::TooManyAsterisk { .. } => 5061,

            Error::ModuleNotFound { .. } => 2307,

            Error::DuplicateConstructor { .. } => 2392,

            Error::DuplicateFnImpl { .. } => 2393,

            Error::DuplicateDefaultExport { .. } => 2528,

            Error::BlockScopedVarUsedBeforeInit { .. } => 2448,

            Error::SuperCannotUseTypeArgs { .. } => 2754,

            Error::DeleteOperandMustBeOptional { .. } => 2790,

            Error::BindingPatNotAllowedInRestPatArg { .. } => 2501,

            Error::RestArgMustBeVarOrMemberAccess { .. } => 2701,

            Error::CannotAssignToNamespace { .. } => 2631,

            Error::ReturnPropertyOfIteratorMustBeMethod { .. } => 2767,

            Error::NextOfItertorShouldReturnTypeWithPropertyValue { .. } => 2490,

            Error::InvalidUsageOfNewTarget { .. } => 17013,

            Error::AssignFailedBecauseTupleLengthDiffers { .. } => 2322,

            Error::ClassMemberNotCompatibleWithStringIndexSignature { .. } => 2411,

            Error::ClassMemberNotCompatibleWithNumericIndexSignature { .. } => 2412,

            Error::AbstractAndConcreteIsMixed { .. } => 2512,

            Error::AbstractClassMethodShouldBeSequntial { .. } => 2516,

            Error::OperatorCannotBeAppliedToTypes { .. } => 2365,

            Error::CannotAccessAbstractMember { .. } => 2513,

            Error::SuperNotCalled { .. } => 2377,

            Error::SuperInNestedFunction { .. } => 2337,

            Error::InvalidOperandOfIncDecOptionalProp { .. } => 2777,

            Error::InvalidRestPatternInOptionalChain { .. } => 2778,

            Error::InvalidLhsOfAssignOptionalProp { .. } => 2779,

            Error::InvalidRestPatternInForIn { .. } => 2780,

            Error::InvalidRestPatternInForOf { .. } => 2781,

            Error::ThisUsedBeforeCallingSuper { .. } => 17009,

            Error::SuperUsedBeforeCallingSuper { .. } => 17011,

            Error::OptionInvalidForEs3 { .. } => 5048,

            Error::ShouldBeStaticMethod { .. } => 2387,

            Error::ShouldBeInstanceMethod { .. } => 2388,

            Error::DefinedWitHAccessorInSuper { .. } => 2610,

            Error::ClassPropNotInitialized { .. } => 2564,

            Error::VarMayNotBeInitialized { .. } => 2454,

            Error::UnreachableCode { .. } => 7027,

            Error::ConstEnumMemberHasInifinityAsInit { .. } => 2477,

            Error::ConstEnumMemberHasNaNAsInit { .. } => 2478,

            Error::OnlyOneEnumCanOmitInit { .. } => 2432,

            Error::CannotUseTypeAsIndexIndex { .. } => 2538,

            Error::InterfaceNotCompatible { .. } => 2320,

            Error::UpdateArgMustBeVariableOrPropertyAccess { .. } => 2357,

            Error::OptionalAndNonOptionalMethodPropertyMixed { .. } => 2386,

            Error::TypeParamsProvidedButCalleeIsNotGeneric { .. } => 2347,

            Error::IntrinsicIsBuiltinOnly { .. } => 2795,

            Error::VarDeclNotCompatible { .. } => 2403,

            Error::InvalidInterfaceInheritance { .. } => 2430,

            Error::TargetLacksConstructSignature { .. } => 7009,

            _ => 0,
        }
    }

    pub fn is_property_not_found(&self) -> bool {
        match self.actual() {
            Error::NoSuchProperty { .. }
            | Error::NoSuchPropertyInClass { .. }
            | Error::NoSuchPropertyInModule { .. }
            | Error::NoSuchPropertyInThis { .. } => true,
            _ => false,
        }
    }

    pub fn is_var_not_found(&self) -> bool {
        match self.actual() {
            Self::NoSuchVar { .. } | Self::NoSuchVarButThisHasSuchProperty { .. } | Self::NoSuchVarForShorthand { .. } => true,
            _ => false,
        }
    }

    pub fn is_assign_failure(&self) -> bool {
        self.code() == 2322
    }

    pub fn is_type_not_found(&self) -> bool {
        match self.actual() {
            Self::NoSuchType { .. } | Self::NoSuchTypeButVarExists { .. } => true,
            _ => false,
        }
    }

    fn msg(&self) -> Cow<'static, str> {
        match self {
            Self::Unimplemented { msg, .. } => format!("unimplemented: {}", msg).into(),

            _ => format!("{:#?}", self).into(),
        }
    }

    #[cold]
    pub fn emit(self, h: &Handler) {
        let span = self.span();

        let mut err = h.struct_span_err_with_code(
            span,
            &self.msg(),
            DiagnosticId::Error(format!("TS{}", Self::normalize_error_code(self.code()))),
        );

        err.emit();
    }

    #[cold]
    pub fn flatten(vec: Vec<Error>) -> Vec<Error> {
        let mut buf = Vec::with_capacity(vec.len());

        for e in vec {
            match e {
                Error::Errors { errors, .. } | Error::TupleAssignError { errors, .. } => buf.extend(Self::flatten(errors)),
                Error::DebugContext(DebugContext { inner, context, .. }) => {
                    //
                    buf.extend(Self::flatten(vec![*inner]).into_iter().map(|inner| {
                        Error::DebugContext(DebugContext {
                            span: inner.span(),
                            context: context.clone(),
                            inner: box inner,
                        })
                    }))
                }
                _ => buf.push(e),
            }
        }

        buf
    }
}

impl From<Vec<Error>> for Error {
    #[inline]
    fn from(errors: Vec<Error>) -> Self {
        Error::Errors { span: DUMMY_SP, errors }
    }
}

impl From<Errors> for Error {
    #[inline]
    fn from(errors: Errors) -> Self {
        errors.0.into()
    }
}

/// A utility type to track
#[derive(Debug, Clone, Default, PartialEq)]
pub struct Errors(Vec<Error>);

impl From<Errors> for Vec<Error> {
    #[inline]
    fn from(e: Errors) -> Self {
        e.0
    }
}

impl IntoIterator for Errors {
    type IntoIter = <Vec<Error> as IntoIterator>::IntoIter;
    type Item = Error;

    #[inline]
    fn into_iter(self) -> Self::IntoIter {
        self.0.into_iter()
    }
}

impl Errors {
    #[inline]
    pub fn is_empty(&self) -> bool {
        self.0.is_empty()
    }

    #[inline]
    pub fn len(&self) -> usize {
        self.0.len()
    }

    #[inline]
    pub fn push(&mut self, err: Error) {
        self.validate(&err);

        self.0.push(err);
    }

    #[inline]
    pub fn reserve(&mut self, v: usize) {
        self.0.reserve(v)
    }

    #[inline]
    pub fn append(&mut self, other: &mut Vec<Error>) {
        for err in &*other {
            self.validate(err)
        }

        self.0.append(other)
    }

    #[inline]
    pub fn append_errors(&mut self, other: &mut Self) {
        self.append(&mut other.0)
    }
}

impl Extend<Error> for Errors {
    #[inline]
    fn extend<T: IntoIterator<Item = Error>>(&mut self, iter: T) {
        if cfg!(debug_assertions) {
            for err in iter {
                self.push(err)
            }
        } else {
            self.0.extend(iter)
        }
    }
}

impl From<StackOverflowError> for Error {
    fn from(e: StackOverflowError) -> Self {
        Error::StackOverflow { span: e.span }
    }
}<|MERGE_RESOLUTION|>--- conflicted
+++ resolved
@@ -1489,11 +1489,7 @@
             Error::Errors { .. } | Error::DebugContext { .. } => {}
             _ => {
                 if self.span().is_dummy() {
-<<<<<<< HEAD
-                    panic!("Error with dummy span found(context: {}): {:#?}", context, self)
-=======
                     unreachable!("Error with dummy span found(context: {}): {:#?}", context, self)
->>>>>>> d121f20f
                 }
             }
         }
