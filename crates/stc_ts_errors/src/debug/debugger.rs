use std::sync::Arc;

use rnode::RNode;
use stc_ts_ast_rnode::RTsType;
use stc_ts_types::Type;
use swc_common::{errors::Handler, SourceMap, Span};
use swc_ecma_codegen::{text_writer::JsWriter, Emitter, Node};

#[derive(Clone)]
pub struct Debugger {
    pub cm: Arc<SourceMap>,
    pub handler: Arc<Handler>,
}

#[cfg(debug_assertions)]
impl Debugger {
    fn dump(&self, ty: &Type) -> String {
        let ty = RTsType::from(ty.clone());
        let ty = ty.into_orig();
        let mut buf = vec![];

        {
            let mut emitter = Emitter {
                cfg: swc_ecma_codegen::Config {
                    minify: false,
                    ..Default::default()
                },
                cm: self.cm.clone(),
                comments: None,
                wr: box JsWriter::new(self.cm.clone(), "\n", &mut buf, None),
            };

            ty.emit_with(&mut emitter).unwrap();
        }

        String::from_utf8_lossy(&buf).to_string()
    }

    pub fn dump_type(&self, span: Span, ty: &Type) {
        let ty_str = self.dump(ty);
<<<<<<< HEAD
        self.handler.struct_span_err(span, "Type").note(&ty_str).emit();
=======
        self.handler.struct_span_warn(span, "Type").note(&ty_str).emit();
>>>>>>> d121f20f
    }
}

#[cfg(not(debug_assertions))]
impl Debugger {
    pub fn dump_type(&self, _: Span, _: &Type) {}
}<|MERGE_RESOLUTION|>--- conflicted
+++ resolved
@@ -38,11 +38,7 @@
 
     pub fn dump_type(&self, span: Span, ty: &Type) {
         let ty_str = self.dump(ty);
-<<<<<<< HEAD
-        self.handler.struct_span_err(span, "Type").note(&ty_str).emit();
-=======
         self.handler.struct_span_warn(span, "Type").note(&ty_str).emit();
->>>>>>> d121f20f
     }
 }
 
