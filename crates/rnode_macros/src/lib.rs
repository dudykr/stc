--- conflicted
+++ resolved
@@ -202,10 +202,13 @@
 
                     gen.push(Item::Struct(ItemStruct {
                         attrs: take_attrs(q!({
-<<<<<<< HEAD
-                            #[derive(Debug, Clone, PartialEq, ::swc_common::Spanned, ::swc_common::EqIgnoreSpan, ::rnode::Visit)]
-=======
                             #[derive(
+                                Debug,
+                                Clone,
+                                PartialEq,
+                                ::swc_common::Spanned,
+                                ::swc_common::EqIgnoreSpan,
+                                ::rnode::Visit,
                                 Debug,
                                 Clone,
                                 PartialEq,
@@ -215,7 +218,6 @@
                                 ::serde::Serialize,
                                 ::serde::Deserialize,
                             )]
->>>>>>> d121f20f
                             struct Dummy;
                         })),
                         vis: syn::Visibility::Public(VisPublic {
@@ -274,11 +276,8 @@
     gen
 }
 
-<<<<<<< HEAD
 /// Cretes `(from_orig_arm, to_orig_arm)`
-=======
 /// Creates `(from_orig_arm, to_orig_arm)`
->>>>>>> d121f20f
 fn handle_enum_variant_fields(nodes_to_convert: &[String], enum_name: Option<&Ident>, variant_name: &Ident, f: &Fields) -> (Arm, Arm) {
     let mut from_orig_body: Vec<Stmt> = vec![];
     let mut to_orig_body: Vec<Stmt> = vec![];
@@ -424,11 +423,8 @@
     attrs.iter().any(|attr| attr.path.is_ident("skip_node_id"))
 }
 
-<<<<<<< HEAD
 /// Cretes `(from_orig_arm, to_orig_arm)`
-=======
 /// Creates `(from_orig_arm, to_orig_arm)`
->>>>>>> d121f20f
 fn handle_struct_fields(attrs: &[Attribute], nodes_to_convert: &[String], struct_name: &Ident, f: &Fields) -> (Arm, Arm) {
     let skip_node_id = skip_node_id(attrs);
 
@@ -624,11 +620,7 @@
     let ref_cell = false;
 
     if arc && ref_cell {
-<<<<<<< HEAD
-        panic!("#[arc] and #[ref_cell] cannot be applied to same field because #[arc] implies Rc<Refell<T>>")
-=======
         panic!("#[arc] and #[ref_cell] cannot be applied to same field because #[arc] implies Rc<RefCell<T>>")
->>>>>>> d121f20f
     }
 
     // If type can be converted to RNode, do it.
