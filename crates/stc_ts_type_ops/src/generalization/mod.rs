--- conflicted
+++ resolved
@@ -3,11 +3,7 @@
 use stc_ts_base_type_ops::is_str_lit_or_union;
 use stc_ts_types::{
     Array, Class, ClassProperty, Conditional, Function, IndexedAccessType, Interface, KeywordType, KeywordTypeMetadata, LitType, Ref,
-<<<<<<< HEAD
-    RestType, Tuple, Type, TypeLit, Union,
-=======
     RestType, TplType, Tuple, Type, TypeLit, Union,
->>>>>>> f0422a3c
 };
 use stc_utils::ext::TypeVecExt;
 use swc_ecma_ast::TsKeywordTypeKind;
