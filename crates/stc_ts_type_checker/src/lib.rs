--- conflicted
+++ resolved
@@ -187,15 +187,7 @@
                             .map(|module| {
                                 RModule::from_orig(
                                     &mut node_id_gen,
-<<<<<<< HEAD
-                                    module.fold_with(&mut resolver(
-                                        self.env.shared().marks().unresolved_mark(),
-                                        self.env.shared().marks().top_level_mark(),
-                                        true,
-                                    )),
-=======
                                     module.fold_with(&mut ts_resolver(self.env.shared().marks().top_level_mark())),
->>>>>>> d121f20f
                                 )
                             })
                             .collect::<Vec<_>>();
@@ -311,15 +303,7 @@
                 .module_graph
                 .clone_module(id)
                 .unwrap_or_else(|| unreachable!("Module graph does not contains {:?}: {}", id, path));
-<<<<<<< HEAD
-            module = module.fold_with(&mut resolver(
-                self.env.shared().marks().unresolved_mark(),
-                self.env.shared().marks().top_level_mark(),
-                true,
-            ));
-=======
             module = module.fold_with(&mut ts_resolver(self.env.shared().marks().top_level_mark()));
->>>>>>> d121f20f
 
             let _panic = panic_ctx!(format!("Span of module = ({:?})", module.span));
 
@@ -406,11 +390,7 @@
         }
     }
 
-<<<<<<< HEAD
-    fn load_circular_dep(&self, base: ModuleId, dep: ModuleId, _partial: &ModuleTypeData) -> VResult<Type> {
-=======
     fn load_circular_dep(&self, base: ModuleId, dep: ModuleId, _partial: &ModuleTypeData) -> VResult {
->>>>>>> d121f20f
         let base_path = self.module_graph.path(base);
         let dep_path = self.module_graph.path(dep);
 
