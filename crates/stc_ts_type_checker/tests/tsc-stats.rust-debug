--- conflicted
+++ resolved
@@ -1,12 +1,6 @@
 Stats {
-<<<<<<< HEAD
-    required_error: 3784,
-    matched_error: 6217,
-    extra_error: 879,
-=======
-    required_error: 3739,
-    matched_error: 6295,
-    extra_error: 820,
->>>>>>> 935bbb02
+    required_error: 3731,
+    matched_error: 6303,
+    extra_error: 839,
     panic: 107,
 }