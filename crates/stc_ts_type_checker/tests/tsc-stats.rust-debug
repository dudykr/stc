Stats {
<<<<<<< HEAD
    required_error: 3687,
    matched_error: 6347,
    extra_error: 761,
    panic: 73,
=======
    required_error: 3694,
    matched_error: 6340,
    extra_error: 747,
    panic: 72,
>>>>>>> cab0d9b4
}<|MERGE_RESOLUTION|>--- conflicted
+++ resolved
@@ -1,13 +1,6 @@
 Stats {
-<<<<<<< HEAD
-    required_error: 3687,
-    matched_error: 6347,
-    extra_error: 761,
-    panic: 73,
-=======
-    required_error: 3694,
-    matched_error: 6340,
-    extra_error: 747,
+    required_error: 3675,
+    matched_error: 6359,
+    extra_error: 743,
     panic: 72,
->>>>>>> cab0d9b4
 }