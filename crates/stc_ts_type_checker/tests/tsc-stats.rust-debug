--- conflicted
+++ resolved
@@ -1,13 +1,6 @@
 Stats {
-<<<<<<< HEAD
-    required_error: 3868,
-    matched_error: 6133,
-    extra_error: 855,
-    panic: 105,
-=======
     required_error: 3860,
     matched_error: 6141,
     extra_error: 844,
     panic: 107,
->>>>>>> 5b8cc5f6
 }