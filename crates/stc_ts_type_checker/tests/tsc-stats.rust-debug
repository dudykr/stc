--- conflicted
+++ resolved
@@ -1,12 +1,6 @@
 Stats {
-<<<<<<< HEAD
     required_error: 3697,
     matched_error: 6337,
-    extra_error: 748,
-=======
-    required_error: 3714,
-    matched_error: 6320,
-    extra_error: 747,
->>>>>>> 83931f13
+    extra_error: 744,
     panic: 106,
 }