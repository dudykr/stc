Stats {
<<<<<<< HEAD
    required_error: 3716,
    matched_error: 6318,
    extra_error: 768,
    panic: 107,
=======
    required_error: 3719,
    matched_error: 6315,
    extra_error: 772,
    panic: 106,
>>>>>>> e8cf60f9
}<|MERGE_RESOLUTION|>--- conflicted
+++ resolved
@@ -1,13 +1,6 @@
 Stats {
-<<<<<<< HEAD
-    required_error: 3716,
-    matched_error: 6318,
-    extra_error: 768,
-    panic: 107,
-=======
     required_error: 3719,
     matched_error: 6315,
     extra_error: 772,
     panic: 106,
->>>>>>> e8cf60f9
 }