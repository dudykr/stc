--- conflicted
+++ resolved
@@ -1,11 +1,6 @@
 Stats {
-<<<<<<< HEAD
-    required_error: 4252,
-    matched_error: 5822,
-=======
     required_error: 4251,
     matched_error: 5823,
->>>>>>> b65286bf
     extra_error: 967,
     panic: 29,
 }