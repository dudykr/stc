Stats {
<<<<<<< HEAD
    required_error: 4303,
    matched_error: 5581,
    extra_error: 858,
=======
    required_error: 4301,
    matched_error: 5583,
    extra_error: 869,
>>>>>>> d8b1673e
    panic: 74,
}<|MERGE_RESOLUTION|>--- conflicted
+++ resolved
@@ -1,12 +1,5 @@
 Stats {
-<<<<<<< HEAD
     required_error: 4303,
     matched_error: 5581,
     extra_error: 858,
-=======
-    required_error: 4301,
-    matched_error: 5583,
-    extra_error: 869,
->>>>>>> d8b1673e
-    panic: 74,
 }