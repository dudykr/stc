Stats {
<<<<<<< HEAD
    required_error: 3845,
    matched_error: 6156,
    extra_error: 848,
=======
    required_error: 3840,
    matched_error: 6161,
    extra_error: 847,
>>>>>>> e398349a
    panic: 107,
}<|MERGE_RESOLUTION|>--- conflicted
+++ resolved
@@ -1,12 +1,6 @@
 Stats {
-<<<<<<< HEAD
-    required_error: 3845,
-    matched_error: 6156,
-    extra_error: 848,
-=======
-    required_error: 3840,
-    matched_error: 6161,
+    required_error: 3836,
+    matched_error: 6165,
     extra_error: 847,
->>>>>>> e398349a
     panic: 107,
 }