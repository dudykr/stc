--- conflicted
+++ resolved
@@ -1,13 +1,6 @@
 Stats {
-<<<<<<< HEAD
-    required_error: 3848,
-    matched_error: 6153,
-    extra_error: 844,
-    panic: 109,
-=======
     required_error: 3849,
     matched_error: 6152,
     extra_error: 848,
     panic: 107,
->>>>>>> 79ca98f1
 }