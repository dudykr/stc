--- conflicted
+++ resolved
@@ -1,12 +1,6 @@
 Stats {
-<<<<<<< HEAD
-    required_error: 4347,
-    matched_error: 5537,
-    extra_error: 900,
-=======
     required_error: 4305,
     matched_error: 5579,
     extra_error: 873,
->>>>>>> 3dce9df4
     panic: 74,
 }