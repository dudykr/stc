Stats {
<<<<<<< HEAD
    required_error: 4130,
    matched_error: 5944,
    extra_error: 635,
    panic: 18,
=======
    required_error: 4131,
    matched_error: 5943,
    extra_error: 639,
    panic: 17,
>>>>>>> 72e0ef74
}<|MERGE_RESOLUTION|>--- conflicted
+++ resolved
@@ -1,13 +1,6 @@
 Stats {
-<<<<<<< HEAD
-    required_error: 4130,
-    matched_error: 5944,
-    extra_error: 635,
-    panic: 18,
-=======
-    required_error: 4131,
-    matched_error: 5943,
-    extra_error: 639,
+    required_error: 4128,
+    matched_error: 5946,
+    extra_error: 637,
     panic: 17,
->>>>>>> 72e0ef74
 }