Stats {
<<<<<<< HEAD
    required_error: 3756,
    matched_error: 5992,
    extra_error: 956,
=======
    required_error: 3755,
    matched_error: 5993,
    extra_error: 944,
>>>>>>> 0f40438e
    panic: 228,
}<|MERGE_RESOLUTION|>--- conflicted
+++ resolved
@@ -1,12 +1,6 @@
 Stats {
-<<<<<<< HEAD
-    required_error: 3756,
-    matched_error: 5992,
-    extra_error: 956,
-=======
-    required_error: 3755,
-    matched_error: 5993,
-    extra_error: 944,
->>>>>>> 0f40438e
+    required_error: 3753,
+    matched_error: 5995,
+    extra_error: 942,
     panic: 228,
 }