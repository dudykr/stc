Stats {
<<<<<<< HEAD
    required_error: 3787,
    matched_error: 6214,
    extra_error: 860,
    panic: 107,
=======
    required_error: 3754,
    matched_error: 6247,
    extra_error: 817,
    panic: 105,
>>>>>>> 13e0c1de
}<|MERGE_RESOLUTION|>--- conflicted
+++ resolved
@@ -1,13 +1,6 @@
 Stats {
-<<<<<<< HEAD
-    required_error: 3787,
-    matched_error: 6214,
-    extra_error: 860,
-    panic: 107,
-=======
     required_error: 3754,
     matched_error: 6247,
     extra_error: 817,
     panic: 105,
->>>>>>> 13e0c1de
 }