--- conflicted
+++ resolved
@@ -1,12 +1,6 @@
 Stats {
-<<<<<<< HEAD
     required_error: 3752,
     matched_error: 6249,
-    extra_error: 704,
-=======
-    required_error: 3753,
-    matched_error: 6248,
     extra_error: 703,
->>>>>>> 5efb3d3d
     panic: 105,
 }