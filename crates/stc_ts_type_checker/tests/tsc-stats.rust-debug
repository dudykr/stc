Stats {
<<<<<<< HEAD
    required_error: 2869,
    matched_error: 7166,
    extra_error: 1098,
    panic: 9,
=======
    required_error: 3487,
    matched_error: 6548,
    extra_error: 768,
    panic: 60,
>>>>>>> 8ac1d0dd
}<|MERGE_RESOLUTION|>--- conflicted
+++ resolved
@@ -1,13 +1,6 @@
 Stats {
-<<<<<<< HEAD
     required_error: 2869,
     matched_error: 7166,
     extra_error: 1098,
-    panic: 9,
-=======
-    required_error: 3487,
-    matched_error: 6548,
-    extra_error: 768,
-    panic: 60,
->>>>>>> 8ac1d0dd
+    panic: 6,
 }