Stats {
<<<<<<< HEAD
    required_error: 3751,
    matched_error: 6060,
    extra_error: 1023,
=======
    required_error: 3766,
    matched_error: 6045,
    extra_error: 1021,
>>>>>>> 8e1027d5
    panic: 100,
}<|MERGE_RESOLUTION|>--- conflicted
+++ resolved
@@ -1,12 +1,6 @@
 Stats {
-<<<<<<< HEAD
     required_error: 3751,
     matched_error: 6060,
-    extra_error: 1023,
-=======
-    required_error: 3766,
-    matched_error: 6045,
     extra_error: 1021,
->>>>>>> 8e1027d5
     panic: 100,
 }