--- conflicted
+++ resolved
@@ -1,12 +1,6 @@
 Stats {
-<<<<<<< HEAD
     required_error: 3786,
     matched_error: 6215,
-    extra_error: 869,
-=======
-    required_error: 3790,
-    matched_error: 6211,
     extra_error: 867,
->>>>>>> 41a3d391
     panic: 107,
 }