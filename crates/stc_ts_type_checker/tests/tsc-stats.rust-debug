--- conflicted
+++ resolved
@@ -1,12 +1,6 @@
 Stats {
-<<<<<<< HEAD
-    required_error: 3699,
-    matched_error: 6335,
-    extra_error: 772,
-=======
     required_error: 3714,
     matched_error: 6320,
     extra_error: 762,
->>>>>>> ca753815
     panic: 106,
 }