--- conflicted
+++ resolved
@@ -1,10 +1,6 @@
 Stats {
     required_error: 4133,
     matched_error: 5941,
-<<<<<<< HEAD
-    extra_error: 639,
-=======
-    extra_error: 637,
->>>>>>> 9af83332
+    extra_error: 635,
     panic: 18,
 }