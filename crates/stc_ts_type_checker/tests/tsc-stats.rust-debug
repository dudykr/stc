--- conflicted
+++ resolved
@@ -1,13 +1,6 @@
 Stats {
-<<<<<<< HEAD
-    required_error: 4247,
-    matched_error: 5637,
-    extra_error: 741,
-    panic: 74,
-=======
     required_error: 4170,
     matched_error: 5727,
     extra_error: 965,
     panic: 26,
->>>>>>> f0422a3c
 }