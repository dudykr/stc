Stats {
<<<<<<< HEAD
    required_error: 3735,
    matched_error: 6299,
    extra_error: 811,
=======
    required_error: 3728,
    matched_error: 6306,
    extra_error: 770,
>>>>>>> 0c7ad08d
    panic: 107,
}<|MERGE_RESOLUTION|>--- conflicted
+++ resolved
@@ -1,12 +1,6 @@
 Stats {
-<<<<<<< HEAD
-    required_error: 3735,
-    matched_error: 6299,
-    extra_error: 811,
-=======
     required_error: 3728,
     matched_error: 6306,
     extra_error: 770,
->>>>>>> 0c7ad08d
     panic: 107,
 }