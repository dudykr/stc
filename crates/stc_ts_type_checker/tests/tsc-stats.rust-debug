Stats {
<<<<<<< HEAD
    required_error: 4261,
    matched_error: 5813,
    extra_error: 982,
=======
    required_error: 4252,
    matched_error: 5822,
    extra_error: 968,
>>>>>>> 93cc07d9
    panic: 29,
}<|MERGE_RESOLUTION|>--- conflicted
+++ resolved
@@ -1,12 +1,6 @@
 Stats {
-<<<<<<< HEAD
-    required_error: 4261,
-    matched_error: 5813,
-    extra_error: 982,
-=======
     required_error: 4252,
     matched_error: 5822,
-    extra_error: 968,
->>>>>>> 93cc07d9
+    extra_error: 967,
     panic: 29,
 }