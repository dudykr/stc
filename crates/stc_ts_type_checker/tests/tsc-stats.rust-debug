--- conflicted
+++ resolved
@@ -1,11 +1,6 @@
 Stats {
-<<<<<<< HEAD
-    required_error: 3856,
-    matched_error: 6145,
-=======
     required_error: 3852,
     matched_error: 6149,
->>>>>>> bfeb6fbb
     extra_error: 838,
     panic: 107,
 }