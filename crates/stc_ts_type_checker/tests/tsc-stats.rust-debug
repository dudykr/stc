--- conflicted
+++ resolved
@@ -1,10 +1,6 @@
 Stats {
     required_error: 4162,
     matched_error: 5735,
-<<<<<<< HEAD
-    extra_error: 893,
-=======
     extra_error: 892,
->>>>>>> d1afb961
     panic: 26,
 }