Stats {
<<<<<<< HEAD
    required_error: 4234,
    matched_error: 5840,
    extra_error: 811,
=======
    required_error: 4230,
    matched_error: 5844,
    extra_error: 881,
>>>>>>> 5d2bfe47
    panic: 20,
    unimplemented: 71,
}<|MERGE_RESOLUTION|>--- conflicted
+++ resolved
@@ -1,13 +1,7 @@
 Stats {
-<<<<<<< HEAD
-    required_error: 4234,
-    matched_error: 5840,
-    extra_error: 811,
-=======
     required_error: 4230,
     matched_error: 5844,
-    extra_error: 881,
->>>>>>> 5d2bfe47
+    extra_error: 810,
     panic: 20,
     unimplemented: 71,
 }