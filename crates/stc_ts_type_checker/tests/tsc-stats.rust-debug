Stats {
    required_error: 4261,
    matched_error: 5813,
<<<<<<< HEAD
    extra_error: 986,
=======
    extra_error: 983,
>>>>>>> 45d0935c
    panic: 29,
}<|MERGE_RESOLUTION|>--- conflicted
+++ resolved
@@ -1,10 +1,6 @@
 Stats {
-    required_error: 4261,
-    matched_error: 5813,
-<<<<<<< HEAD
-    extra_error: 986,
-=======
-    extra_error: 983,
->>>>>>> 45d0935c
+    required_error: 4260,
+    matched_error: 5814,
+    extra_error: 982,
     panic: 29,
 }