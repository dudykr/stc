Stats {
<<<<<<< HEAD
    required_error: 3755,
    matched_error: 5993,
    extra_error: 926,
    panic: 228,
=======
    required_error: 3747,
    matched_error: 6001,
    extra_error: 1127,
    panic: 81,
>>>>>>> f991878b
}<|MERGE_RESOLUTION|>--- conflicted
+++ resolved
@@ -1,13 +1,6 @@
 Stats {
-<<<<<<< HEAD
-    required_error: 3755,
-    matched_error: 5993,
-    extra_error: 926,
-    panic: 228,
-=======
     required_error: 3747,
     matched_error: 6001,
     extra_error: 1127,
     panic: 81,
->>>>>>> f991878b
 }