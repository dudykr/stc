--- conflicted
+++ resolved
@@ -1,12 +1,6 @@
 Stats {
-<<<<<<< HEAD
     required_error: 4238,
     matched_error: 5836,
-    extra_error: 965,
-=======
-    required_error: 4251,
-    matched_error: 5823,
-    extra_error: 966,
->>>>>>> 9d00737b
+    extra_error: 964,
     panic: 29,
 }