--- conflicted
+++ resolved
@@ -1,13 +1,6 @@
 Stats {
-<<<<<<< HEAD
-    required_error: 3726,
-    matched_error: 6308,
-    extra_error: 769,
-    panic: 107,
-=======
     required_error: 3708,
     matched_error: 6326,
     extra_error: 762,
     panic: 73,
->>>>>>> 85361dff
 }