--- conflicted
+++ resolved
@@ -1,13 +1,6 @@
 Stats {
-<<<<<<< HEAD
-    required_error: 888,
-    matched_error: 1756,
-    extra_error: 291,
-    panic: 20,
-=======
     required_error: 2861,
     matched_error: 7174,
     extra_error: 1084,
     panic: 3,
->>>>>>> 34abe15f
 }