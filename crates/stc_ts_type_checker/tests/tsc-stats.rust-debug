Stats {
<<<<<<< HEAD
    required_error: 3748,
    matched_error: 6000,
    extra_error: 1115,
    panic: 81,
=======
    required_error: 3791,
    matched_error: 6020,
    extra_error: 1108,
    panic: 100,
>>>>>>> d6a12613
}<|MERGE_RESOLUTION|>--- conflicted
+++ resolved
@@ -1,13 +1,6 @@
 Stats {
-<<<<<<< HEAD
-    required_error: 3748,
-    matched_error: 6000,
-    extra_error: 1115,
-    panic: 81,
-=======
     required_error: 3791,
     matched_error: 6020,
     extra_error: 1108,
     panic: 100,
->>>>>>> d6a12613
 }