--- conflicted
+++ resolved
@@ -1,12 +1,6 @@
 Stats {
-<<<<<<< HEAD
     required_error: 4050,
     matched_error: 5558,
     extra_error: 871,
-=======
-    required_error: 4459,
-    matched_error: 5425,
-    extra_error: 991,
     panic: 84,
->>>>>>> cc3eb453
 }