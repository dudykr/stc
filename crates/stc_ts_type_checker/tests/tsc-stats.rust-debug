--- conflicted
+++ resolved
@@ -1,11 +1,6 @@
 Stats {
-<<<<<<< HEAD
-    required_error: 3533,
-    matched_error: 6502,
-=======
     required_error: 3519,
     matched_error: 6516,
->>>>>>> 7e9d57f4
     extra_error: 771,
     panic: 74,
 }