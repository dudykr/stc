--- conflicted
+++ resolved
@@ -1,12 +1,6 @@
 Stats {
-<<<<<<< HEAD
-    required_error: 4115,
-    matched_error: 5959,
-    extra_error: 623,
-=======
-    required_error: 4121,
-    matched_error: 5953,
-    extra_error: 631,
->>>>>>> d1a01fbb
+    required_error: 4105,
+    matched_error: 5969,
+    extra_error: 615,
     panic: 17,
 }