--- conflicted
+++ resolved
@@ -1,12 +1,6 @@
 Stats {
-<<<<<<< HEAD
-    required_error: 3641,
-    matched_error: 6394,
-    extra_error: 808,
-=======
-    required_error: 3646,
-    matched_error: 6389,
-    extra_error: 767,
->>>>>>> 0a09b6af
+    required_error: 3629,
+    matched_error: 6406,
+    extra_error: 809,
     panic: 75,
 }