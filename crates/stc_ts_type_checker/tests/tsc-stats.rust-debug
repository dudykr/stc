--- conflicted
+++ resolved
@@ -1,13 +1,6 @@
 Stats {
-<<<<<<< HEAD
-    required_error: 4149,
-    matched_error: 5748,
-    extra_error: 904,
-    panic: 26,
-=======
     required_error: 4322,
     matched_error: 5783,
     extra_error: 998,
     panic: 85,
->>>>>>> 696a6589
 }