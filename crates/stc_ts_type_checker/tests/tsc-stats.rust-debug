--- conflicted
+++ resolved
@@ -1,12 +1,6 @@
 Stats {
-<<<<<<< HEAD
     required_error: 5163,
     matched_error: 4703,
-    extra_error: 2004,
-=======
-    required_error: 5179,
-    matched_error: 4687,
-    extra_error: 2007,
->>>>>>> d8bb0e13
+    extra_error: 1991,
     panic: 103,
 }