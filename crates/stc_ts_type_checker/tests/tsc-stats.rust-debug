--- conflicted
+++ resolved
@@ -1,13 +1,6 @@
 Stats {
-<<<<<<< HEAD
-    required_error: 4309,
-    matched_error: 5796,
-    extra_error: 998,
-    panic: 85,
-=======
     required_error: 4291,
     matched_error: 5814,
     extra_error: 1067,
     panic: 29,
->>>>>>> 81dfeea7
 }