Stats {
<<<<<<< HEAD
    required_error: 3786,
    matched_error: 6215,
    extra_error: 867,
=======
    required_error: 3792,
    matched_error: 6209,
    extra_error: 860,
>>>>>>> 70417517
    panic: 107,
}<|MERGE_RESOLUTION|>--- conflicted
+++ resolved
@@ -1,12 +1,6 @@
 Stats {
-<<<<<<< HEAD
-    required_error: 3786,
-    matched_error: 6215,
-    extra_error: 867,
-=======
-    required_error: 3792,
-    matched_error: 6209,
+    required_error: 3788,
+    matched_error: 6213,
     extra_error: 860,
->>>>>>> 70417517
     panic: 107,
 }