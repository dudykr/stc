--- conflicted
+++ resolved
@@ -1,13 +1,6 @@
 Stats {
-<<<<<<< HEAD
-    required_error: 3639,
-    matched_error: 6365,
-    extra_error: 812,
-    panic: 73,
-=======
     required_error: 3658,
     matched_error: 6377,
     extra_error: 766,
     panic: 74,
->>>>>>> 85d8f736
 }