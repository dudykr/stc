--- conflicted
+++ resolved
@@ -1,12 +1,6 @@
 Stats {
-<<<<<<< HEAD
-    required_error: 4176,
-    matched_error: 5898,
-    extra_error: 645,
-=======
     required_error: 4162,
     matched_error: 5912,
     extra_error: 638,
->>>>>>> b5f1cf11
     panic: 18,
 }