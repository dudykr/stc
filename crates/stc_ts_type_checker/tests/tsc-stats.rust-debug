--- conflicted
+++ resolved
@@ -1,12 +1,6 @@
 Stats {
-<<<<<<< HEAD
-    required_error: 3790,
-    matched_error: 6021,
-    extra_error: 1105,
-=======
     required_error: 3785,
     matched_error: 6026,
     extra_error: 1043,
->>>>>>> ce156892
     panic: 100,
 }