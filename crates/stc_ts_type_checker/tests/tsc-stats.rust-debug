Stats {
<<<<<<< HEAD
    required_error: 4164,
    matched_error: 5733,
    extra_error: 960,
=======
    required_error: 4170,
    matched_error: 5727,
    extra_error: 965,
>>>>>>> f0422a3c
    panic: 26,
}<|MERGE_RESOLUTION|>--- conflicted
+++ resolved
@@ -1,12 +1,6 @@
 Stats {
-<<<<<<< HEAD
     required_error: 4164,
     matched_error: 5733,
-    extra_error: 960,
-=======
-    required_error: 4170,
-    matched_error: 5727,
-    extra_error: 965,
->>>>>>> f0422a3c
+    extra_error: 959,
     panic: 26,
 }