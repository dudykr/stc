--- conflicted
+++ resolved
@@ -1,12 +1,6 @@
 Stats {
-<<<<<<< HEAD
-    required_error: 4119,
-    matched_error: 5592,
-    extra_error: 1195,
-=======
     required_error: 5190,
     matched_error: 4679,
     extra_error: 2065,
     panic: 103,
->>>>>>> d121f20f
 }