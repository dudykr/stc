--- conflicted
+++ resolved
@@ -1,11 +1,6 @@
 Stats {
     required_error: 4267,
     matched_error: 5617,
-<<<<<<< HEAD
-    extra_error: 744,
-    panic: 82,
-=======
     extra_error: 745,
     panic: 74,
->>>>>>> 088c6346
 }