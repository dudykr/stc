Stats {
<<<<<<< HEAD
    required_error: 3502,
    matched_error: 6533,
    extra_error: 763,
=======
    required_error: 3501,
    matched_error: 6534,
    extra_error: 764,
>>>>>>> 277b9674
    panic: 73,
}<|MERGE_RESOLUTION|>--- conflicted
+++ resolved
@@ -1,12 +1,6 @@
 Stats {
-<<<<<<< HEAD
-    required_error: 3502,
-    matched_error: 6533,
-    extra_error: 763,
-=======
     required_error: 3501,
     matched_error: 6534,
-    extra_error: 764,
->>>>>>> 277b9674
+    extra_error: 763,
     panic: 73,
 }