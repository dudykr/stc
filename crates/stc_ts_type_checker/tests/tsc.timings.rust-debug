--- conflicted
+++ resolved
@@ -1,10 +1,5 @@
 Timings {
     lines: 75384,
-<<<<<<< HEAD
-    check_time: 3.058279451s,
-    full_time: 3.444865012s,
-=======
     check_time: 2.343877247s,
     full_time: 2.715039387s,
->>>>>>> d121f20f
 }