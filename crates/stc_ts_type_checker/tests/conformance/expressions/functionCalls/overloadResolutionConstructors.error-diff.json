--- conflicted
+++ resolved
@@ -1,22 +1,8 @@
 {
   "required_errors": {
-<<<<<<< HEAD
-    "TS2769": 2,
     "TS2339": 1
   },
   "required_error_lines": {
-    "TS2769": [
-      91,
-      92
-=======
-    "TS2344": 1,
-    "TS2339": 1
-  },
-  "required_error_lines": {
-    "TS2344": [
-      88
->>>>>>> 0a09b6af
-    ],
     "TS2339": [
       100
     ]
