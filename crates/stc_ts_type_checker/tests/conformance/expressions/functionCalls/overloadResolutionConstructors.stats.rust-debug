Stats {
<<<<<<< HEAD
    required_error: 3,
    matched_error: 7,
    extra_error: 5,
=======
    required_error: 2,
    matched_error: 8,
    extra_error: 0,
>>>>>>> 0a09b6af
    panic: 0,
}<|MERGE_RESOLUTION|>--- conflicted
+++ resolved
@@ -1,12 +1,6 @@
 Stats {
-<<<<<<< HEAD
-    required_error: 3,
-    matched_error: 7,
+    required_error: 1,
+    matched_error: 9,
     extra_error: 5,
-=======
-    required_error: 2,
-    matched_error: 8,
-    extra_error: 0,
->>>>>>> 0a09b6af
     panic: 0,
 }