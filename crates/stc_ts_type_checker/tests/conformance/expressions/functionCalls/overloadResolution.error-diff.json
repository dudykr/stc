--- conflicted
+++ resolved
@@ -1,22 +1,8 @@
 {
   "required_errors": {
-<<<<<<< HEAD
-    "TS2769": 2,
     "TS2339": 1
   },
   "required_error_lines": {
-    "TS2769": [
-      84,
-      85
-=======
-    "TS2344": 1,
-    "TS2339": 1
-  },
-  "required_error_lines": {
-    "TS2344": [
-      81
->>>>>>> 0a09b6af
-    ],
     "TS2339": [
       91
     ]
@@ -26,10 +12,10 @@
   },
   "extra_error_lines": {
     "TS2344": [
+      70,
+      70,
       71,
       71,
-      72,
-      72,
       81
     ]
   }
