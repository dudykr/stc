--- conflicted
+++ resolved
@@ -1,12 +1,6 @@
 Stats {
-<<<<<<< HEAD
-    required_error: 3,
-    matched_error: 17,
-    extra_error: 2,
-=======
-    required_error: 13,
-    matched_error: 7,
-    extra_error: 3,
->>>>>>> b65286bf
+    required_error: 2,
+    matched_error: 18,
+    extra_error: 1,
     panic: 0,
 }