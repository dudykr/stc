Stats {
<<<<<<< HEAD
    required_error: 14,
    matched_error: 6,
=======
    required_error: 13,
    matched_error: 7,
>>>>>>> b65286bf
    extra_error: 3,
    panic: 0,
}<|MERGE_RESOLUTION|>--- conflicted
+++ resolved
@@ -1,11 +1,6 @@
 Stats {
-<<<<<<< HEAD
-    required_error: 14,
-    matched_error: 6,
-=======
     required_error: 13,
     matched_error: 7,
->>>>>>> b65286bf
     extra_error: 3,
     panic: 0,
 }