{
  "required_errors": {},
  "required_error_lines": {},
  "extra_errors": {
<<<<<<< HEAD
    "TS2307": 3
  },
  "extra_error_lines": {
    "TS2307": [
      10,
      33,
      40
=======
    "TS0": 1
  },
  "extra_error_lines": {
    "TS0": [
      28
>>>>>>> 9e4c9b30
    ]
  }
}<|MERGE_RESOLUTION|>--- conflicted
+++ resolved
@@ -1,22 +1,7 @@
 {
   "required_errors": {},
   "required_error_lines": {},
-  "extra_errors": {
-<<<<<<< HEAD
-    "TS2307": 3
-  },
-  "extra_error_lines": {
-    "TS2307": [
-      10,
-      33,
-      40
-=======
-    "TS0": 1
-  },
-  "extra_error_lines": {
-    "TS0": [
-      28
->>>>>>> 9e4c9b30
-    ]
-  }
+  "extra_errors": {},
+  "extra_error_lines": {},
+  "extra_error_lines": {}
 }