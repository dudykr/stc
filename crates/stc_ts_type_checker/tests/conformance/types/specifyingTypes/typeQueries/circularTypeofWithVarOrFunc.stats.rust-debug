Stats {
    required_error: 10,
    matched_error: 0,
<<<<<<< HEAD
    extra_error: 5,
=======
    extra_error: 8,
>>>>>>> 79ca98f1
    panic: 0,
}<|MERGE_RESOLUTION|>--- conflicted
+++ resolved
@@ -1,10 +1,6 @@
 Stats {
     required_error: 10,
     matched_error: 0,
-<<<<<<< HEAD
-    extra_error: 5,
-=======
     extra_error: 8,
->>>>>>> 79ca98f1
     panic: 0,
 }