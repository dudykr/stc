{
  "required_errors": {
<<<<<<< HEAD
    "TS2558": 1
  },
  "required_error_lines": {
    "TS2558": [
      14
=======
    "TS2558": 2
  },
  "required_error_lines": {
    "TS2558": [
      8,
      11
>>>>>>> ca753815
    ]
  },
  "extra_errors": {},
  "extra_error_lines": {}
}<|MERGE_RESOLUTION|>--- conflicted
+++ resolved
@@ -1,19 +1,16 @@
 {
   "required_errors": {
-<<<<<<< HEAD
     "TS2558": 1
   },
   "required_error_lines": {
     "TS2558": [
       14
-=======
     "TS2558": 2
   },
   "required_error_lines": {
     "TS2558": [
       8,
       11
->>>>>>> ca753815
     ]
   },
   "extra_errors": {},
