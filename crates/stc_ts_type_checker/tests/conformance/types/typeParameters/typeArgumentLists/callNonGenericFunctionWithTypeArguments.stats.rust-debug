--- conflicted
+++ resolved
@@ -1,11 +1,6 @@
 Stats {
-<<<<<<< HEAD
-    required_error: 0,
-    matched_error: 9,
-=======
     required_error: 6,
     matched_error: 3,
->>>>>>> ca753815
     extra_error: 0,
     panic: 0,
 }