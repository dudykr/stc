Stats {
    required_error: 7,
    matched_error: 0,
<<<<<<< HEAD
    extra_error: 3,
=======
    extra_error: 4,
>>>>>>> 79ca98f1
    panic: 0,
}<|MERGE_RESOLUTION|>--- conflicted
+++ resolved
@@ -1,10 +1,6 @@
 Stats {
     required_error: 7,
     matched_error: 0,
-<<<<<<< HEAD
-    extra_error: 3,
-=======
     extra_error: 4,
->>>>>>> 79ca98f1
     panic: 0,
 }