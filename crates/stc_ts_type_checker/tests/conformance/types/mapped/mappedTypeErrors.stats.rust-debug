Stats {
<<<<<<< HEAD
    required_error: 20,
    matched_error: 7,
    extra_error: 18,
=======
    required_error: 23,
    matched_error: 4,
    extra_error: 16,
>>>>>>> 0a09b6af
    panic: 0,
}<|MERGE_RESOLUTION|>--- conflicted
+++ resolved
@@ -1,12 +1,6 @@
 Stats {
-<<<<<<< HEAD
     required_error: 20,
     matched_error: 7,
-    extra_error: 18,
-=======
-    required_error: 23,
-    matched_error: 4,
-    extra_error: 16,
->>>>>>> 0a09b6af
+    extra_error: 17,
     panic: 0,
 }