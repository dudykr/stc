Stats {
<<<<<<< HEAD
    required_error: 3,
    matched_error: 4,
    extra_error: 2,
=======
    required_error: 2,
    matched_error: 5,
    extra_error: 3,
>>>>>>> 35869da7
    panic: 0,
}<|MERGE_RESOLUTION|>--- conflicted
+++ resolved
@@ -1,12 +1,6 @@
 Stats {
-<<<<<<< HEAD
-    required_error: 3,
-    matched_error: 4,
-    extra_error: 2,
-=======
     required_error: 2,
     matched_error: 5,
-    extra_error: 3,
->>>>>>> 35869da7
+    extra_error: 2,
     panic: 0,
 }