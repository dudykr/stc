{
  "required_errors": {
    "TS2322": 1,
    "TS2345": 2
  },
  "required_error_lines": {
    "TS2322": [
      27
    ],
    "TS2345": [
      76,
      78
    ]
  },
  "extra_errors": {
<<<<<<< HEAD
    "TS2322": 1,
    "TS2345": 1
=======
    "TS2345": 3
>>>>>>> 35869da7
  },
  "extra_error_lines": {
    "TS2345": [
      204
    ]
  }
}<|MERGE_RESOLUTION|>--- conflicted
+++ resolved
@@ -13,12 +13,7 @@
     ]
   },
   "extra_errors": {
-<<<<<<< HEAD
-    "TS2322": 1,
     "TS2345": 1
-=======
-    "TS2345": 3
->>>>>>> 35869da7
   },
   "extra_error_lines": {
     "TS2345": [
