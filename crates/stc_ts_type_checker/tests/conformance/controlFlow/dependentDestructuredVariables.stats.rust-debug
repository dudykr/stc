Stats {
    required_error: 2,
    matched_error: 0,
<<<<<<< HEAD
    extra_error: 8,
=======
    extra_error: 3,
>>>>>>> ced6ed4a
    panic: 0,
}<|MERGE_RESOLUTION|>--- conflicted
+++ resolved
@@ -1,10 +1,6 @@
 Stats {
     required_error: 2,
     matched_error: 0,
-<<<<<<< HEAD
-    extra_error: 8,
-=======
-    extra_error: 3,
->>>>>>> ced6ed4a
+    extra_error: 2,
     panic: 0,
 }