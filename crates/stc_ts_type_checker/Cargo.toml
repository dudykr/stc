[package]
authors = ["강동윤 <kdy1997.dev@gmail.com>"]
build = "build.rs"
edition = "2021"
name = "stc_ts_type_checker"
publish = false
version = "0.1.0"

[lib]

[features]
perf = ["tracing/release_max_level_off"]

[dependencies]
dashmap = {version = "3", features = ["raw-api"]}
fxhash = "0.2.1"
log = "0.4.14"
once_cell = "1.5.2"
parking_lot = "0.12.1"
rayon = "1.5.1"
rnode = {path = "../rnode"}
serde = {version = "1.0.130", features = ["derive"]}
stc_ts_ast_rnode = {path = "../stc_ts_ast_rnode"}
stc_ts_builtin_types = {path = "../stc_ts_builtin_types"}
stc_ts_dts = {path = "../stc_ts_dts"}
stc_ts_env = {path = "../stc_ts_env/"}
stc_ts_errors = {path = "../stc_ts_errors"}
stc_ts_file_analyzer = {path = "../stc_ts_file_analyzer"}
stc_ts_module_loader = {path = "../stc_ts_module_loader"}
stc_ts_passes = {path = "../stc_ts_passes"}
stc_ts_storage = {path = "../stc_ts_storage"}
stc_ts_types = {path = "../stc_ts_types"}
stc_ts_utils = {path = "../stc_ts_utils"}
stc_utils = {path = "../stc_utils"}
swc_atoms = "0.4.23"
swc_common = { version = "0.29.10", features = ["concurrent", "tty-emitter"] }
swc_ecma_ast = "0.94.14"
swc_ecma_loader = "0.41.11"
swc_ecma_parser = "0.122.20"
swc_ecma_transforms = "0.198.27"
swc_ecma_visit = "0.80.14"
tracing = { version = "0.1.37", features = ["release_max_level_trace"] }

[dev-dependencies]
anyhow = "1.0.66"
ignore = "0.4.17"
serde = {version = "1.0.118", features = ["derive"]}
serde_json = "1.0.61"
stc_testing = {path = "../stc_testing"}
stc_ts_testing = {path = "../stc_ts_testing"}
<<<<<<< HEAD
swc_ecma_codegen = "0.127.24"
swc_ecma_utils = "0.105.25"
testing = "0.31.10"
=======
swc_ecma_codegen = "0.80.0"
swc_ecma_utils = "0.52.0"
testing = "0.15.1"
>>>>>>> d121f20f
testing_macros = "0.2.7"
walkdir = "2.3.1"<|MERGE_RESOLUTION|>--- conflicted
+++ resolved
@@ -12,26 +12,26 @@
 perf = ["tracing/release_max_level_off"]
 
 [dependencies]
-dashmap = {version = "3", features = ["raw-api"]}
+dashmap = { version = "3", features = ["raw-api"] }
 fxhash = "0.2.1"
 log = "0.4.14"
 once_cell = "1.5.2"
 parking_lot = "0.12.1"
 rayon = "1.5.1"
-rnode = {path = "../rnode"}
-serde = {version = "1.0.130", features = ["derive"]}
-stc_ts_ast_rnode = {path = "../stc_ts_ast_rnode"}
-stc_ts_builtin_types = {path = "../stc_ts_builtin_types"}
-stc_ts_dts = {path = "../stc_ts_dts"}
-stc_ts_env = {path = "../stc_ts_env/"}
-stc_ts_errors = {path = "../stc_ts_errors"}
-stc_ts_file_analyzer = {path = "../stc_ts_file_analyzer"}
-stc_ts_module_loader = {path = "../stc_ts_module_loader"}
-stc_ts_passes = {path = "../stc_ts_passes"}
-stc_ts_storage = {path = "../stc_ts_storage"}
-stc_ts_types = {path = "../stc_ts_types"}
-stc_ts_utils = {path = "../stc_ts_utils"}
-stc_utils = {path = "../stc_utils"}
+rnode = { path = "../rnode" }
+serde = { version = "1.0.130", features = ["derive"] }
+stc_ts_ast_rnode = { path = "../stc_ts_ast_rnode" }
+stc_ts_builtin_types = { path = "../stc_ts_builtin_types" }
+stc_ts_dts = { path = "../stc_ts_dts" }
+stc_ts_env = { path = "../stc_ts_env/" }
+stc_ts_errors = { path = "../stc_ts_errors" }
+stc_ts_file_analyzer = { path = "../stc_ts_file_analyzer" }
+stc_ts_module_loader = { path = "../stc_ts_module_loader" }
+stc_ts_passes = { path = "../stc_ts_passes" }
+stc_ts_storage = { path = "../stc_ts_storage" }
+stc_ts_types = { path = "../stc_ts_types" }
+stc_ts_utils = { path = "../stc_ts_utils" }
+stc_utils = { path = "../stc_utils" }
 swc_atoms = "0.4.23"
 swc_common = { version = "0.29.10", features = ["concurrent", "tty-emitter"] }
 swc_ecma_ast = "0.94.14"
@@ -44,18 +44,12 @@
 [dev-dependencies]
 anyhow = "1.0.66"
 ignore = "0.4.17"
-serde = {version = "1.0.118", features = ["derive"]}
+serde = { version = "1.0.118", features = ["derive"] }
 serde_json = "1.0.61"
-stc_testing = {path = "../stc_testing"}
-stc_ts_testing = {path = "../stc_ts_testing"}
-<<<<<<< HEAD
+stc_testing = { path = "../stc_testing" }
+stc_ts_testing = { path = "../stc_ts_testing" }
 swc_ecma_codegen = "0.127.24"
 swc_ecma_utils = "0.105.25"
 testing = "0.31.10"
-=======
-swc_ecma_codegen = "0.80.0"
-swc_ecma_utils = "0.52.0"
-testing = "0.15.1"
->>>>>>> d121f20f
 testing_macros = "0.2.7"
 walkdir = "2.3.1"