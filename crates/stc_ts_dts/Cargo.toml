[package]
authors = ["강동윤 <kdy1997.dev@gmail.com>"]
build = "build.rs"
edition = "2021"
name = "stc_ts_dts"
publish = false
version = "0.1.0"

# See more keys and their definitions at https://doc.rust-lang.org/cargo/reference/manifest.html

[dependencies]
fxhash = "0.2.1"
retain_mut = "0.1.1"
rnode = {path = "../rnode/"}
stc_ts_ast_rnode = {path = "../stc_ts_ast_rnode"}
stc_ts_dts_mutations = {path = "../stc_ts_dts_mutations"}
stc_ts_env = {path = "../stc_ts_env"}
stc_ts_types = {path = "../stc_ts_types"}
stc_ts_utils = {path = "../stc_ts_utils"}
swc_common = "0.29.10"
swc_ecma_ast = "0.94.14"

[dev-dependencies]
anyhow = "1.0.66"
stc_testing = {path = "../stc_testing"}
stc_ts_builtin_types = {path = "../stc_ts_builtin_types"}
stc_ts_file_analyzer = {path = "../stc_ts_file_analyzer"}
stc_ts_storage = {path = "../stc_ts_storage"}
<<<<<<< HEAD
swc_common = "0.29.10"
swc_ecma_ast = "0.94.14"
swc_ecma_codegen = "0.127.24"
swc_ecma_parser = "0.122.20"
swc_ecma_transforms = "0.198.27"
swc_ecma_utils = "0.105.25"
swc_ecma_visit = "0.80.14"
testing = "0.31.10"
=======
swc_common = "0.14.6"
swc_ecma_ast = "0.58.0"
swc_ecma_codegen = "0.80.0"
swc_ecma_parser = "0.78.5"
swc_ecma_transforms = "0.94.0"
swc_ecma_utils = "0.52.0"
swc_ecma_visit = "0.44.0"
testing = "0.15.1"
>>>>>>> d121f20f
testing_macros = "0.2.7"<|MERGE_RESOLUTION|>--- conflicted
+++ resolved
@@ -11,22 +11,21 @@
 [dependencies]
 fxhash = "0.2.1"
 retain_mut = "0.1.1"
-rnode = {path = "../rnode/"}
-stc_ts_ast_rnode = {path = "../stc_ts_ast_rnode"}
-stc_ts_dts_mutations = {path = "../stc_ts_dts_mutations"}
-stc_ts_env = {path = "../stc_ts_env"}
-stc_ts_types = {path = "../stc_ts_types"}
-stc_ts_utils = {path = "../stc_ts_utils"}
+rnode = { path = "../rnode/" }
+stc_ts_ast_rnode = { path = "../stc_ts_ast_rnode" }
+stc_ts_dts_mutations = { path = "../stc_ts_dts_mutations" }
+stc_ts_env = { path = "../stc_ts_env" }
+stc_ts_types = { path = "../stc_ts_types" }
+stc_ts_utils = { path = "../stc_ts_utils" }
 swc_common = "0.29.10"
 swc_ecma_ast = "0.94.14"
 
 [dev-dependencies]
 anyhow = "1.0.66"
-stc_testing = {path = "../stc_testing"}
-stc_ts_builtin_types = {path = "../stc_ts_builtin_types"}
-stc_ts_file_analyzer = {path = "../stc_ts_file_analyzer"}
-stc_ts_storage = {path = "../stc_ts_storage"}
-<<<<<<< HEAD
+stc_testing = { path = "../stc_testing" }
+stc_ts_builtin_types = { path = "../stc_ts_builtin_types" }
+stc_ts_file_analyzer = { path = "../stc_ts_file_analyzer" }
+stc_ts_storage = { path = "../stc_ts_storage" }
 swc_common = "0.29.10"
 swc_ecma_ast = "0.94.14"
 swc_ecma_codegen = "0.127.24"
@@ -35,14 +34,4 @@
 swc_ecma_utils = "0.105.25"
 swc_ecma_visit = "0.80.14"
 testing = "0.31.10"
-=======
-swc_common = "0.14.6"
-swc_ecma_ast = "0.58.0"
-swc_ecma_codegen = "0.80.0"
-swc_ecma_parser = "0.78.5"
-swc_ecma_transforms = "0.94.0"
-swc_ecma_utils = "0.52.0"
-swc_ecma_visit = "0.44.0"
-testing = "0.15.1"
->>>>>>> d121f20f
 testing_macros = "0.2.7"