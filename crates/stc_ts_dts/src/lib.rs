//! Passes for generating dts.

#![allow(incomplete_features)]
#![feature(box_syntax)]
#![feature(box_patterns)]
#![feature(specialization)]
use fxhash::FxHashSet;
use rnode::{NodeId, Visit, VisitMut, VisitMutWith, VisitWith};
use stc_ts_ast_rnode::{
    RArrayPat, RAssignPat, RBlockStmt, RClass, RClassDecl, RClassMember, RClassProp, RDecl, RExportDecl, RExportDefaultExpr, RExpr,
<<<<<<< HEAD
    RFnDecl, RIdent, RImportDecl, RImportSpecifier, RMemberExpr, RModuleDecl, RModuleItem, RNamedExport, RParamOrTsParamProp, RPat,
    RPrivateName, RPrivateProp, RPropName, RStmt, RTsEntityName, RTsEnumDecl, RTsIndexSignature, RTsInterfaceDecl, RTsKeywordType,
    RTsModuleDecl, RTsParamProp, RTsParamPropParam, RTsPropertySignature, RTsType, RTsTypeAliasDecl, RTsTypeAnn, RVarDecl, RVarDeclarator,
=======
    RExprOrSuper, RFnDecl, RIdent, RImportDecl, RImportSpecifier, RLit, RMemberExpr, RModuleDecl, RModuleItem, RNamedExport,
    RParamOrTsParamProp, RPat, RPrivateName, RPrivateProp, RPropName, RStmt, RTsEntityName, RTsEnumDecl, RTsIndexSignature,
    RTsInterfaceDecl, RTsKeywordType, RTsModuleDecl, RTsParamProp, RTsParamPropParam, RTsPropertySignature, RTsType, RTsTypeAliasDecl,
    RTsTypeAnn, RVarDecl, RVarDeclarator,
>>>>>>> d121f20f
};
use stc_ts_types::{Id, ModuleTypeData};
use stc_ts_utils::{find_ids_in_pat, MapWithMut};
use swc_common::DUMMY_SP;
use swc_ecma_ast::*;

use self::{
    ambient::RealImplRemover,
    dce::{get_used, DceForDts},
};
pub use crate::mutations::apply_mutations;

mod ambient;
mod dce;
mod mutations;

/// Make `module` suitable for .d.ts file.
///
/// - Removes function body
pub fn cleanup_module_for_dts(module: &mut Vec<RModuleItem>, type_data: &ModuleTypeData) {
    let is_module = module.iter().any(|item| match item {
        RModuleItem::ModuleDecl(_) => true,
        RModuleItem::Stmt(_) => false,
    });

    module.visit_mut_with(&mut RealImplRemover::default());

    let (used_types, used_vars) = {
        let mut v = TypeUsageCollector {
            phase: CollectorPhase::SearchExports,
            is_module,
            in_module_item: false,
            used_types: Default::default(),
            used_vars: Default::default(),
        };
        module.visit_with(&mut v);

        v.phase = CollectorPhase::AddTypes;
        module.visit_with(&mut v);
        (v.used_types, v.used_vars)
    };

    module.visit_mut_with(&mut Dts {
        preserve_stmt: false,
        used_types,
        used_vars,
    });

    module.visit_mut_with(&mut DceForDts {
        used: get_used(&type_data),
        info: &type_data,
        current_class: None,
        in_declare: false,
        top_level: true,
        forced_module: false,
        prevent_empty_export: false,
    })
}

enum CollectorPhase {
    SearchExports,
    AddTypes,
}

struct TypeUsageCollector {
    phase: CollectorPhase,
    is_module: bool,
    in_module_item: bool,
    /// This includes types **only** used in public interface.
    used_types: FxHashSet<Id>,
    used_vars: FxHashSet<Id>,
}

impl Visit<RDecl> for TypeUsageCollector {
    fn visit(&mut self, decl: &RDecl) {
        match self.phase {
            CollectorPhase::SearchExports => {
                if self.is_module && !self.in_module_item {
                    return;
                }
            }
            CollectorPhase::AddTypes => {
                if self.is_module {
                    match decl {
                        RDecl::Class(RClassDecl { ident, .. })
                        | RDecl::Fn(RFnDecl { ident, .. })
                        | RDecl::TsInterface(box RTsInterfaceDecl { id: ident, .. })
                        | RDecl::TsTypeAlias(box RTsTypeAliasDecl { id: ident, .. })
                        | RDecl::TsEnum(box RTsEnumDecl { id: ident, .. }) => {
                            if !self.used_types.contains(&ident.into()) {
                                return;
                            }
                        }
                        RDecl::Var(var) => {
                            let ids: Vec<Id> = find_ids_in_pat(&var.decls);

                            for id in ids {
                                if self.used_types.contains(&id) {
                                    decl.visit_children_with(self);
                                    return;
                                }
                            }
                            return;
                        }
                        RDecl::TsModule(_) => {}
                    }
                }
            }
        }

        decl.visit_children_with(self)
    }
}

impl Visit<RExportDecl> for TypeUsageCollector {
    fn visit(&mut self, export: &RExportDecl) {
        let old = self.in_module_item;
        self.in_module_item = true;
        export.decl.visit_with(self);
        self.in_module_item = old;
    }
}

impl Visit<RExportDefaultExpr> for TypeUsageCollector {
    fn visit(&mut self, export: &RExportDefaultExpr) {
        match &*export.expr {
            RExpr::Ident(i) => {
                self.used_vars.insert(i.into());
            }
            _ => {}
        }
    }
}

impl Visit<RClass> for TypeUsageCollector {
    fn visit(&mut self, class: &RClass) {
        class.visit_children_with(self);

        fn left_most(e: &RExpr) -> Option<Id> {
            match e {
                RExpr::Ident(i) => return Some(i.into()),
                RExpr::Member(RMemberExpr { obj, .. }) => return left_most(&obj),
                _ => None,
            }
        }

        match &class.super_class {
            Some(e) => {
                if let Some(id) = left_most(&e) {
                    self.used_types.insert(id.clone());
                    self.used_vars.insert(id);
                }
            }
            _ => {}
        }
    }
}

impl Visit<RTsEntityName> for TypeUsageCollector {
    fn visit(&mut self, n: &RTsEntityName) {
        match n {
            RTsEntityName::TsQualifiedName(_) => {
                n.visit_children_with(self);
            }
            RTsEntityName::Ident(i) => {
                let id = Id::from(i);
                // Exports may refer to module-private types.
                self.used_types.insert(id);
            }
        }
    }
}

impl Visit<Option<RBlockStmt>> for TypeUsageCollector {
    fn visit(&mut self, _: &Option<RBlockStmt>) {}
}

struct Dts {
    preserve_stmt: bool,
    used_types: FxHashSet<Id>,
    used_vars: FxHashSet<Id>,
}

impl VisitMut<RClassMember> for Dts {
    fn visit_mut(&mut self, m: &mut RClassMember) {
        match m {
            RClassMember::Method(method) => {
                if let Some(Accessibility::Private) = method.accessibility {
                    // Converts a private method to a private property without type.
                    *m = RClassMember::ClassProp(RClassProp {
                        node_id: NodeId::invalid(),
                        span: method.span,
<<<<<<< HEAD
                        key: method.key.clone(),
=======
                        key: match &method.key {
                            RPropName::Ident(i) => box RExpr::Ident(i.clone()),
                            RPropName::Str(s) => box RExpr::Ident(RIdent::new(s.value.clone(), s.span)),
                            RPropName::Num(n) => box RExpr::Lit(RLit::Num(n.clone())),
                            RPropName::Computed(e) => e.expr.clone(),
                            RPropName::BigInt(n) => box RExpr::Lit(RLit::BigInt(n.clone())),
                        },
>>>>>>> d121f20f
                        value: None,
                        type_ann: None,
                        is_static: method.is_static,
                        decorators: Default::default(),
                        accessibility: Some(Accessibility::Private),
                        is_abstract: false,
                        is_optional: method.is_optional,
                        readonly: false,
                        declare: false,
                        definite: false,
                        is_override: false,
                    });
                    return;
                }
            }

            _ => {}
        }
        m.visit_mut_children_with(self);
    }
}

impl VisitMut<RTsPropertySignature> for Dts {
    fn visit_mut(&mut self, ps: &mut RTsPropertySignature) {
        if ps.type_ann.is_none() {
            ps.type_ann = Some(box RTsTypeAnn {
                node_id: NodeId::invalid(),
                span: DUMMY_SP,
                type_ann: box RTsType::TsKeywordType(RTsKeywordType {
                    span: DUMMY_SP,
                    kind: TsKeywordTypeKind::TsAnyKeyword,
                }),
            });
        }
    }
}

impl VisitMut<Vec<RVarDeclarator>> for Dts {
    fn visit_mut(&mut self, decls: &mut Vec<RVarDeclarator>) {
        decls.visit_mut_children_with(self);

        // Flatten var declarations
        for decl in decls.take() {
            match decl.name {
                RPat::Array(RArrayPat {
                    span,
                    elems,
                    type_ann:
                        Some(box RTsTypeAnn {
                            type_ann: box RTsType::TsTupleType(..),
                            ..
                        }),
                    ..
                }) => {
                    //
                    for elem in elems.into_iter() {
                        match elem {
                            Some(name) => decls.push(RVarDeclarator {
                                node_id: NodeId::invalid(),
                                span,
                                name,
                                init: None,
                                definite: false,
                            }),
                            None => {}
                        }
                    }
                }
                // TODO
                //  RPat::Object(obj) => {}
                _ => decls.push(decl),
            }
        }
    }
}

impl VisitMut<RTsParamProp> for Dts {
    fn visit_mut(&mut self, p: &mut RTsParamProp) {
        p.visit_mut_children_with(self);

        if p.accessibility == Some(Accessibility::Private) {
            p.accessibility = None;
        }
    }
}

impl VisitMut<RClassProp> for Dts {
    fn visit_mut(&mut self, prop: &mut RClassProp) {
        prop.visit_mut_children_with(self);

        if let Some(Accessibility::Private) = prop.accessibility {
            prop.type_ann = None;
        }

        prop.value = None;
    }
}

impl VisitMut<RPrivateProp> for Dts {
    fn visit_mut(&mut self, prop: &mut RPrivateProp) {
        prop.visit_mut_children_with(self);

        prop.value = None;
    }
}

impl VisitMut<Option<RBlockStmt>> for Dts {
    fn visit_mut(&mut self, value: &mut Option<RBlockStmt>) {
        *value = None;
    }
}

impl VisitMut<RTsModuleDecl> for Dts {
    fn visit_mut(&mut self, _: &mut RTsModuleDecl) {}
}

impl VisitMut<Vec<RModuleItem>> for Dts {
    fn visit_mut(&mut self, items: &mut Vec<RModuleItem>) {
        items.retain(|item| {
            match item {
                RModuleItem::ModuleDecl(decl) => match decl {
                    RModuleDecl::ExportNamed(export @ RNamedExport { src: None, .. }) if export.specifiers.is_empty() => return false,
                    _ => {}
                },
                RModuleItem::Stmt(stmt) => match stmt {
                    RStmt::Decl(..) => {}
                    _ => return false,
                },
            }

            // Let's be conservative
            true
        });

        let is_module = items.iter().any(|item| match item {
            RModuleItem::ModuleDecl(_) => true,
            RModuleItem::Stmt(_) => false,
        });
        self.preserve_stmt |= !is_module;

        items.visit_mut_children_with(self);

        if is_module {
            items.retain(|item| match item {
                RModuleItem::ModuleDecl(_) => true,
                RModuleItem::Stmt(RStmt::Decl(decl)) => match decl {
                    RDecl::Class(RClassDecl { ident, .. })
                    | RDecl::Fn(RFnDecl { ident, .. })
<<<<<<< HEAD
                    | RDecl::TsEnum(box RTsEnumDecl { id: ident, .. })
                    | RDecl::TsTypeAlias(box RTsTypeAliasDecl { id: ident, .. })
                    | RDecl::TsInterface(box RTsInterfaceDecl { id: ident, .. }) => self.used_types.contains(&Id::from(ident)),
=======
                    | RDecl::TsEnum(RTsEnumDecl { id: ident, .. })
                    | RDecl::TsTypeAlias(RTsTypeAliasDecl { id: ident, .. })
                    | RDecl::TsInterface(RTsInterfaceDecl { id: ident, .. }) => self.used_types.contains(&Id::from(ident)),
>>>>>>> d121f20f
                    // Handled by `visit_mut_var_decl`
                    RDecl::Var(decl) => !decl.decls.is_empty(),
                    RDecl::TsModule(_) => true,
                },
                _ => false,
            });
        }

        items.retain(|item| match item {
            RModuleItem::ModuleDecl(RModuleDecl::Import(RImportDecl { specifiers, .. })) => !specifiers.is_empty(),
            RModuleItem::Stmt(RStmt::Empty(..)) => false,
            _ => true,
        });
    }
}

impl VisitMut<Vec<RImportSpecifier>> for Dts {
    fn visit_mut(&mut self, specifiers: &mut Vec<RImportSpecifier>) {
        specifiers.retain(|specifier| match specifier {
            RImportSpecifier::Named(specifier) => self.used_types.contains(&Id::from(&specifier.local)),
            RImportSpecifier::Default(specifier) => self.used_types.contains(&Id::from(&specifier.local)),
            RImportSpecifier::Namespace(specifier) => self.used_types.contains(&Id::from(&specifier.local)),
        });
    }
}

impl VisitMut<RExportDecl> for Dts {
    fn visit_mut(&mut self, export: &mut RExportDecl) {
        let old = self.preserve_stmt;
        self.preserve_stmt = true;
        export.decl.visit_mut_with(self);
        self.preserve_stmt = old;
    }
}

impl VisitMut<RVarDecl> for Dts {
    fn visit_mut(&mut self, decl: &mut RVarDecl) {
        decl.visit_mut_children_with(self);
        decl.declare = true;

        if self.preserve_stmt {
            return;
        }

        decl.decls.retain(|decl| {
            let ids: Vec<Id> = find_ids_in_pat(&decl.name);
            for id in ids {
                if self.used_vars.contains(&id) {
                    return true;
                }
            }

            false
        });
    }
}

impl VisitMut<RFnDecl> for Dts {
    fn visit_mut(&mut self, decl: &mut RFnDecl) {
        decl.declare = true;

        decl.visit_mut_children_with(self);
    }
}

impl VisitMut<RClassDecl> for Dts {
    fn visit_mut(&mut self, decl: &mut RClassDecl) {
        decl.declare = true;

        decl.visit_mut_children_with(self);
    }
}

impl VisitMut<RTsTypeAliasDecl> for Dts {
    fn visit_mut(&mut self, decl: &mut RTsTypeAliasDecl) {
        decl.declare = true;

        decl.visit_mut_children_with(self);
    }
}

impl VisitMut<RTsEnumDecl> for Dts {
    fn visit_mut(&mut self, decl: &mut RTsEnumDecl) {
        decl.declare = true;

        decl.visit_mut_children_with(self);
    }
}

impl VisitMut<RPat> for Dts {
    fn visit_mut(&mut self, pat: &mut RPat) {
        pat.visit_mut_children_with(self);

        match pat {
            RPat::Assign(assign) => {
                *pat = assign.left.take();
                match pat {
                    RPat::Ident(pat) => pat.id.optional = true,
                    RPat::Array(pat) => pat.optional = true,
                    RPat::Object(pat) => pat.optional = true,
                    _ => {}
                }
            }
            _ => {}
        }
    }
}

impl VisitMut<Vec<RClassMember>> for Dts {
    fn visit_mut(&mut self, members: &mut Vec<RClassMember>) {
        // Remove empty members.
        members.retain(|member| match member {
            RClassMember::Empty(..) => false,
            _ => true,
        });

        members.visit_mut_children_with(self);

        members.map_with_mut(|members| {
            let mut props = Vec::with_capacity(members.len() + 6);
            let mut buf = Vec::with_capacity(members.len());
            //
            let mut has_private = false;

            for mut m in members {
                match m {
                    RClassMember::Constructor(ref mut c) => {
                        for p in c.params.iter_mut() {
                            match p {
                                RParamOrTsParamProp::TsParamProp(ref mut p) => {
                                    if p.accessibility.is_some() || p.readonly {
                                        props.push(RClassMember::ClassProp(RClassProp {
                                            node_id: NodeId::invalid(),
                                            span: Default::default(),
                                            declare: false,
<<<<<<< HEAD
                                            key: match &p.param {
                                                RTsParamPropParam::Ident(p) => RPropName::Ident(p.id.clone()),
                                                RTsParamPropParam::Assign(p) => match &p.left {
                                                    //
                                                    box RPat::Ident(i) => RPropName::Ident(i.id.clone()),
=======
                                            key: box match &p.param {
                                                RTsParamPropParam::Ident(p) => RExpr::Ident(p.id.clone()),
                                                RTsParamPropParam::Assign(p) => match &p.left {
                                                    //
                                                    box RPat::Ident(i) => RExpr::Ident(i.id.clone()),
>>>>>>> d121f20f
                                                    _ => unreachable!("binding pattern in property initializer"),
                                                },
                                            },
                                            value: None,
                                            type_ann: None,
                                            is_static: false,
                                            decorators: vec![],
                                            accessibility: p.accessibility,
                                            is_abstract: false,
                                            is_optional: false,
                                            readonly: p.readonly,
                                            definite: false,
                                            is_override: false,
                                        }));
                                    }

                                    p.accessibility = None;
                                    p.readonly = false;

                                    match &mut p.param {
                                        RTsParamPropParam::Ident(_) => {}
                                        RTsParamPropParam::Assign(RAssignPat {
                                            left: box RPat::Ident(i), ..
                                        }) => {
                                            // Original pattern has default value, so it should be
                                            // option
                                            i.id.optional = true;
                                            p.param = RTsParamPropParam::Ident(i.clone());
                                        }
                                        _ => {}
                                    }
                                }
                                _ => {}
                            }
                        }
                    }
                    RClassMember::Method(ref mut m) => {
                        if let Some(Accessibility::Public) = m.accessibility {
                            m.accessibility = None;
                        }

                        match &m.key {
                            RPropName::Computed(e) => match &*e.expr {
                                RExpr::Bin(..) => continue,
                                _ => {}
                            },
                            _ => {}
                        }
                    }

                    RClassMember::PrivateMethod(..) | RClassMember::PrivateProp(..) => {
                        has_private = true;
                        continue;
                    }
                    _ => {}
                }

                buf.push(m);
            }

            if has_private {
                props.insert(
                    0,
                    RClassMember::PrivateProp(RPrivateProp {
                        node_id: NodeId::invalid(),
                        span: DUMMY_SP,
                        key: RPrivateName {
                            node_id: NodeId::invalid(),
                            span: DUMMY_SP,
                            id: RIdent::new("private".into(), DUMMY_SP),
                        },
                        value: None,
                        type_ann: None,
                        is_static: false,
                        decorators: Default::default(),
                        accessibility: None,
                        is_optional: false,
                        readonly: false,
                        definite: false,
                        is_override: false,
                    }),
                );
            }

            props.extend(buf);

            props
        })
    }
}

impl VisitMut<RTsIndexSignature> for Dts {
    fn visit_mut(&mut self, sig: &mut RTsIndexSignature) {
        sig.visit_mut_children_with(self);

        if sig.type_ann.is_none() {
            sig.type_ann = Some(box RTsTypeAnn {
                node_id: NodeId::invalid(),
                span: DUMMY_SP,
                type_ann: box RTsType::TsKeywordType(RTsKeywordType {
                    span: DUMMY_SP,
                    kind: TsKeywordTypeKind::TsAnyKeyword,
                }),
            });
        }
    }
}<|MERGE_RESOLUTION|>--- conflicted
+++ resolved
@@ -8,16 +8,10 @@
 use rnode::{NodeId, Visit, VisitMut, VisitMutWith, VisitWith};
 use stc_ts_ast_rnode::{
     RArrayPat, RAssignPat, RBlockStmt, RClass, RClassDecl, RClassMember, RClassProp, RDecl, RExportDecl, RExportDefaultExpr, RExpr,
-<<<<<<< HEAD
-    RFnDecl, RIdent, RImportDecl, RImportSpecifier, RMemberExpr, RModuleDecl, RModuleItem, RNamedExport, RParamOrTsParamProp, RPat,
-    RPrivateName, RPrivateProp, RPropName, RStmt, RTsEntityName, RTsEnumDecl, RTsIndexSignature, RTsInterfaceDecl, RTsKeywordType,
-    RTsModuleDecl, RTsParamProp, RTsParamPropParam, RTsPropertySignature, RTsType, RTsTypeAliasDecl, RTsTypeAnn, RVarDecl, RVarDeclarator,
-=======
     RExprOrSuper, RFnDecl, RIdent, RImportDecl, RImportSpecifier, RLit, RMemberExpr, RModuleDecl, RModuleItem, RNamedExport,
     RParamOrTsParamProp, RPat, RPrivateName, RPrivateProp, RPropName, RStmt, RTsEntityName, RTsEnumDecl, RTsIndexSignature,
     RTsInterfaceDecl, RTsKeywordType, RTsModuleDecl, RTsParamProp, RTsParamPropParam, RTsPropertySignature, RTsType, RTsTypeAliasDecl,
     RTsTypeAnn, RVarDecl, RVarDeclarator,
->>>>>>> d121f20f
 };
 use stc_ts_types::{Id, ModuleTypeData};
 use stc_ts_utils::{find_ids_in_pat, MapWithMut};
@@ -210,9 +204,6 @@
                     *m = RClassMember::ClassProp(RClassProp {
                         node_id: NodeId::invalid(),
                         span: method.span,
-<<<<<<< HEAD
-                        key: method.key.clone(),
-=======
                         key: match &method.key {
                             RPropName::Ident(i) => box RExpr::Ident(i.clone()),
                             RPropName::Str(s) => box RExpr::Ident(RIdent::new(s.value.clone(), s.span)),
@@ -220,7 +211,6 @@
                             RPropName::Computed(e) => e.expr.clone(),
                             RPropName::BigInt(n) => box RExpr::Lit(RLit::BigInt(n.clone())),
                         },
->>>>>>> d121f20f
                         value: None,
                         type_ann: None,
                         is_static: method.is_static,
@@ -369,15 +359,9 @@
                 RModuleItem::Stmt(RStmt::Decl(decl)) => match decl {
                     RDecl::Class(RClassDecl { ident, .. })
                     | RDecl::Fn(RFnDecl { ident, .. })
-<<<<<<< HEAD
-                    | RDecl::TsEnum(box RTsEnumDecl { id: ident, .. })
-                    | RDecl::TsTypeAlias(box RTsTypeAliasDecl { id: ident, .. })
-                    | RDecl::TsInterface(box RTsInterfaceDecl { id: ident, .. }) => self.used_types.contains(&Id::from(ident)),
-=======
                     | RDecl::TsEnum(RTsEnumDecl { id: ident, .. })
                     | RDecl::TsTypeAlias(RTsTypeAliasDecl { id: ident, .. })
                     | RDecl::TsInterface(RTsInterfaceDecl { id: ident, .. }) => self.used_types.contains(&Id::from(ident)),
->>>>>>> d121f20f
                     // Handled by `visit_mut_var_decl`
                     RDecl::Var(decl) => !decl.decls.is_empty(),
                     RDecl::TsModule(_) => true,
@@ -513,19 +497,11 @@
                                             node_id: NodeId::invalid(),
                                             span: Default::default(),
                                             declare: false,
-<<<<<<< HEAD
-                                            key: match &p.param {
-                                                RTsParamPropParam::Ident(p) => RPropName::Ident(p.id.clone()),
-                                                RTsParamPropParam::Assign(p) => match &p.left {
-                                                    //
-                                                    box RPat::Ident(i) => RPropName::Ident(i.id.clone()),
-=======
                                             key: box match &p.param {
                                                 RTsParamPropParam::Ident(p) => RExpr::Ident(p.id.clone()),
                                                 RTsParamPropParam::Assign(p) => match &p.left {
                                                     //
                                                     box RPat::Ident(i) => RExpr::Ident(i.id.clone()),
->>>>>>> d121f20f
                                                     _ => unreachable!("binding pattern in property initializer"),
                                                 },
                                             },
