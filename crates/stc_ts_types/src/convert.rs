use rnode::NodeId;
use stc_ts_ast_rnode::{
    RArrayPat, RBindingIdent, RExpr, RIdent, RLit, RObjectPat, RPat, RPrivateName, RPropName, RRestPat, RTsArrayType, RTsCallSignatureDecl,
    RTsConditionalType, RTsConstructSignatureDecl, RTsConstructorType, RTsEntityName, RTsFnOrConstructorType, RTsFnParam, RTsFnType,
    RTsImportType, RTsIndexSignature, RTsIndexedAccessType, RTsInferType, RTsIntersectionType, RTsKeywordType, RTsLit, RTsLitType,
    RTsMappedType, RTsMethodSignature, RTsModuleName, RTsOptionalType, RTsParenthesizedType, RTsPropertySignature, RTsQualifiedName,
    RTsRestType, RTsThisType, RTsTplLitType, RTsTupleElement, RTsTupleType, RTsType, RTsTypeAnn, RTsTypeElement, RTsTypeLit,
    RTsTypeOperator, RTsTypeParam, RTsTypeParamDecl, RTsTypeParamInstantiation, RTsTypePredicate, RTsTypeQuery, RTsTypeQueryExpr,
    RTsTypeRef, RTsUnionOrIntersectionType, RTsUnionType,
};
use swc_common::{Span, Spanned, DUMMY_SP};
use swc_ecma_ast::*;

use crate::{
    Alias, Array, ClassDef, Conditional, Enum, EnumVariant, FnParam, Function, Id, ImportType, IndexedAccessType, InferType, Interface,
    Intersection, Intrinsic, Key, KeywordType, LitType, Operator, OptionalType, Predicate, QueryExpr, QueryType, Ref, RestType, StaticThis,
    Symbol, ThisType, TplType, Tuple, TupleElement, Type, TypeElement, TypeLit, TypeParam, TypeParamDecl, TypeParamInstantiation, Union,
};

impl From<Box<Type>> for RTsType {
    fn from(ty: Box<Type>) -> Self {
        (*ty).into()
    }
}

impl From<Type> for RTsType {
    fn from(t: Type) -> Self {
        match t {
            Type::Instance(t) => t.ty.into(),
            Type::This(t) => t.into(),
            Type::Lit(t) => t.into(),
            Type::Query(t) => t.into(),
            Type::Infer(t) => t.into(),
            Type::Import(t) => t.into(),
            Type::Predicate(t) => t.into(),
            Type::IndexedAccessType(t) => t.into(),
            Type::Ref(t) => t.into(),
            Type::TypeLit(t) => t.into(),
            Type::Keyword(t) => t.into(),
            Type::Conditional(t) => t.into(),
            Type::Tuple(t) => t.into(),
            Type::Array(t) => t.into(),
            Type::Union(t) => t.into(),
            Type::Intersection(t) => t.into(),
            Type::Function(t) => t.into(),
            Type::Constructor(t) => t.into(),
            Type::Operator(t) => t.into(),
            Type::Param(t) => t.into(),
            Type::EnumVariant(t) => t.into(),
            Type::Interface(t) => t.into(),
            Type::Enum(t) => t.into(),
            Type::Mapped(t) => t.into(),
            Type::Alias(t) => t.into(),
            Type::Namespace(..) => {
                unreachable!("TsNamespaceDecl should be handled before converting to RTsType")
            }
            Type::Module(t) => t.into(),
            Type::Class(t) => t.into(),
            Type::ClassDef(t) => t.into(),
            Type::Arc(t) => (*t.ty).clone().into(),
            Type::Optional(t) => t.into(),
            Type::Rest(t) => t.into(),
            Type::Symbol(t) => t.into(),
            Type::StaticThis(t) => t.into(),
            Type::Tpl(t) => t.into(),
            Type::Intrinsic(t) => t.into(),
        }
    }
}

impl From<KeywordType> for RTsType {
    fn from(ty: KeywordType) -> Self {
        RTsType::TsKeywordType(RTsKeywordType {
            span: ty.span,
            kind: ty.kind,
        })
    }
}

impl From<LitType> for RTsType {
    fn from(ty: LitType) -> Self {
        RTsType::TsLitType(RTsLitType {
            node_id: NodeId::invalid(),
            span: ty.span,
            lit: ty.lit,
        })
    }
}

impl From<ThisType> for RTsType {
    fn from(ty: ThisType) -> Self {
        RTsType::TsThisType(RTsThisType { span: ty.span })
    }
}

impl From<Symbol> for RTsType {
    fn from(ty: Symbol) -> Self {
        RTsType::TsKeywordType(RTsKeywordType {
            span: ty.span,
            kind: TsKeywordTypeKind::TsSymbolKeyword,
        })
    }
}

impl From<RestType> for RTsType {
    fn from(ty: RestType) -> Self {
        RTsType::from(RTsRestType::from(ty))
    }
}

impl From<RestType> for RTsRestType {
    fn from(ty: RestType) -> Self {
        RTsRestType {
            node_id: NodeId::invalid(),
            span: ty.span,
            type_ann: ty.ty.into(),
        }
    }
}

impl From<OptionalType> for RTsType {
    fn from(ty: OptionalType) -> Self {
        RTsType::TsOptionalType(RTsOptionalType::from(ty))
    }
}

impl From<OptionalType> for RTsOptionalType {
    fn from(ty: OptionalType) -> Self {
        RTsOptionalType {
            node_id: NodeId::invalid(),
            span: ty.span,
            type_ann: ty.ty.into(),
        }
    }
}

impl From<QueryType> for RTsType {
    fn from(t: QueryType) -> Self {
        RTsType::TsTypeQuery(RTsTypeQuery {
            node_id: NodeId::invalid(),
            span: t.span,
            expr_name: (*t.expr).into(),
            // TODO
            type_args: None,
        })
    }
}

impl From<QueryExpr> for RTsTypeQueryExpr {
    fn from(t: QueryExpr) -> Self {
        match t {
            QueryExpr::TsEntityName(t) => RTsTypeQueryExpr::TsEntityName(t),
            QueryExpr::Import(t) => RTsTypeQueryExpr::Import(t.into()),
        }
    }
}

impl From<ImportType> for RTsImportType {
    fn from(t: ImportType) -> Self {
        RTsImportType {
            node_id: NodeId::invalid(),
            span: t.span,
            arg: t.arg,
            qualifier: t.qualifier,
            type_args: t.type_params.map(|v| *v).map(From::from).map(Box::new),
        }
    }
}

impl From<InferType> for RTsType {
    fn from(t: InferType) -> Self {
        RTsType::TsInferType(RTsInferType {
            node_id: NodeId::invalid(),
            span: t.span,
            type_param: t.type_param.into(),
        })
    }
}

impl From<ImportType> for RTsType {
    fn from(t: ImportType) -> Self {
        RTsType::TsImportType(RTsImportType {
            node_id: NodeId::invalid(),
            span: t.span,
            arg: t.arg,
            qualifier: t.qualifier,
            type_args: t.type_params.map(|v| *v).map(From::from).map(Box::new),
        })
    }
}

impl From<Predicate> for RTsType {
    fn from(t: Predicate) -> Self {
        RTsType::TsTypePredicate(RTsTypePredicate {
            node_id: NodeId::invalid(),
            span: t.span,
            asserts: t.asserts,
            param_name: t.param_name,
            type_ann: t.ty.map(From::from).map(Box::new),
        })
    }
}

impl From<IndexedAccessType> for RTsType {
    fn from(t: IndexedAccessType) -> Self {
        let obj_type = match t.obj_type.normalize() {
            Type::Intersection(..) | Type::Union(..) => box RTsType::TsParenthesizedType(RTsParenthesizedType {
                node_id: NodeId::invalid(),
                span: t.obj_type.span(),
                type_ann: t.obj_type.into(),
            }),
            _ => t.obj_type.into(),
        };

        RTsType::TsIndexedAccessType(RTsIndexedAccessType {
            node_id: NodeId::invalid(),
            span: t.span,
            readonly: t.readonly,
            obj_type,
            index_type: t.index_type.into(),
        })
    }
}

impl From<Ref> for RTsType {
    fn from(t: Ref) -> Self {
        RTsType::TsTypeRef(RTsTypeRef {
            node_id: NodeId::invalid(),
            span: t.span,
            type_name: t.type_name,
            type_params: t.type_args.map(|v| *v).map(From::from).map(Box::new),
        })
    }
}

impl From<TypeLit> for RTsType {
    fn from(t: TypeLit) -> Self {
        RTsType::TsTypeLit(RTsTypeLit {
            node_id: NodeId::invalid(),
            span: t.span,
            members: t.members.into_iter().map(From::from).collect(),
        })
    }
}

impl From<Conditional> for RTsType {
    fn from(t: Conditional) -> Self {
        RTsType::TsConditionalType(RTsConditionalType {
            node_id: NodeId::invalid(),
            span: t.span,
            check_type: box (*t.check_type).into(),
            extends_type: box (*t.extends_type).into(),
            true_type: box (*t.true_type).into(),
            false_type: box (*t.false_type).into(),
        })
    }
}

impl From<Tuple> for RTsType {
    fn from(t: Tuple) -> Self {
        RTsType::TsTupleType(RTsTupleType {
            node_id: NodeId::invalid(),
            span: t.span,
            elem_types: t.elems.into_iter().map(From::from).collect(),
        })
    }
}

impl From<TupleElement> for RTsTupleElement {
    fn from(e: TupleElement) -> Self {
        RTsTupleElement {
            node_id: NodeId::invalid(),
            span: e.span,
            label: e.label,
            ty: e.ty.into(),
        }
    }
}

impl From<Array> for RTsType {
    fn from(t: Array) -> Self {
        match t.elem_type.normalize() {
            Type::Union(..) | Type::Intersection(..) => {
                return RTsType::TsArrayType(RTsArrayType {
                    node_id: NodeId::invalid(),
                    span: t.span,
                    elem_type: box RTsType::TsParenthesizedType(RTsParenthesizedType {
                        node_id: NodeId::invalid(),
                        span: t.elem_type.span(),
                        type_ann: box t.elem_type.into(),
                    }),
                })
            }
            _ => {}
        }
        RTsType::TsArrayType(RTsArrayType {
            node_id: NodeId::invalid(),
            span: t.span,
            elem_type: box (*t.elem_type).into(),
        })
    }
}

impl From<Union> for RTsType {
    fn from(t: Union) -> Self {
        RTsType::TsParenthesizedType(RTsParenthesizedType {
            node_id: NodeId::invalid(),
            span: t.span,
            type_ann: box RTsType::TsUnionOrIntersectionType(RTsUnionOrIntersectionType::TsUnionType(RTsUnionType {
                node_id: NodeId::invalid(),
                span: t.span,
                types: t.types.into_iter().map(From::from).collect(),
            })),
        })
    }
}

impl From<Intersection> for RTsType {
    fn from(t: Intersection) -> Self {
        RTsType::TsParenthesizedType(RTsParenthesizedType {
            node_id: NodeId::invalid(),
            span: t.span,
            type_ann: box RTsType::TsUnionOrIntersectionType(RTsUnionOrIntersectionType::TsIntersectionType(RTsIntersectionType {
                node_id: NodeId::invalid(),
                span: t.span,
                types: t.types.into_iter().map(From::from).collect(),
            })),
        })
    }
}

impl From<Function> for RTsType {
    fn from(t: Function) -> Self {
        RTsType::TsFnOrConstructorType(RTsFnOrConstructorType::TsFnType(RTsFnType {
            node_id: NodeId::invalid(),
            span: t.span,
            params: t.params.into_iter().map(From::from).collect(),
            type_params: t.type_params.map(From::from).map(Box::new),
            type_ann: box t.ret_ty.into(),
        }))
    }
}

impl From<super::Constructor> for RTsType {
    fn from(t: super::Constructor) -> Self {
        RTsType::TsFnOrConstructorType(RTsFnOrConstructorType::TsConstructorType(RTsConstructorType {
            node_id: NodeId::invalid(),
            span: t.span,
            params: t.params.into_iter().map(From::from).collect(),
<<<<<<< HEAD
            type_params: t.type_params.map(From::from).map(Box::new),
            type_ann: box t.type_ann.into(),
=======
            type_params: t.type_params.map(From::from),
            type_ann: t.type_ann.into(),
>>>>>>> d121f20f
            is_abstract: t.is_abstract,
        }))
    }
}

impl From<TypeParamDecl> for RTsTypeParamDecl {
    fn from(t: TypeParamDecl) -> Self {
        RTsTypeParamDecl {
            node_id: NodeId::invalid(),
            span: t.span,
            params: t.params.into_iter().map(From::from).collect(),
        }
    }
}

impl From<Type> for RTsTypeAnn {
    fn from(t: Type) -> Self {
        RTsTypeAnn {
            node_id: NodeId::invalid(),
            span: t.span(),
            type_ann: box t.into(),
        }
    }
}

impl From<Box<Type>> for RTsTypeAnn {
    fn from(t: Box<Type>) -> Self {
        (*t).into()
    }
}

impl From<Box<Type>> for Box<RTsType> {
    fn from(t: Box<Type>) -> Self {
        box (*t).into()
    }
}

impl From<TypeParam> for RTsTypeParam {
    fn from(t: TypeParam) -> Self {
        RTsTypeParam {
            node_id: NodeId::invalid(),
            span: t.span,
            // TODO
            name: t.name.into(),
            constraint: t.constraint.map(From::from),
            default: t.default.map(From::from),

            // TODO
            is_in: false,
            // TODO
            is_out: false,
        }
    }
}

impl From<Operator> for RTsType {
    fn from(t: Operator) -> Self {
        RTsTypeOperator {
            node_id: NodeId::invalid(),
            span: t.span,
            op: t.op,
            type_ann: t.ty.into(),
        }
        .into()
    }
}

impl From<TypeParam> for RTsType {
    fn from(t: TypeParam) -> Self {
        RTsType::TsTypeRef(RTsTypeRef {
            node_id: NodeId::invalid(),
            span: t.span,
            // TODO
            type_name: t.name.into(),
            type_params: None,
        })
    }
}

impl From<EnumVariant> for RTsType {
    fn from(t: EnumVariant) -> Self {
        match t.name {
            Some(name) => RTsType::TsTypeRef(RTsTypeRef {
                node_id: NodeId::invalid(),
                span: t.span,
                type_name: RTsEntityName::TsQualifiedName(box RTsQualifiedName {
                    node_id: NodeId::invalid(),
                    left: t.enum_name.into(),
                    right: RIdent::new(name, DUMMY_SP),
                }),
                type_params: None,
            }),
            None => RTsType::TsTypeRef(RTsTypeRef {
                node_id: NodeId::invalid(),
                span: t.span,
                type_name: RTsEntityName::Ident(t.enum_name.into()),
                type_params: None,
            }),
        }
    }
}

impl From<Enum> for RTsType {
    fn from(t: Enum) -> Self {
        RTsType::TsTypeRef(RTsTypeRef {
            node_id: NodeId::invalid(),
            span: t.span,
            // TODO
            type_name: t.id.into(),
            type_params: None,
        })
    }
}

impl From<Interface> for RTsType {
    fn from(t: Interface) -> Self {
        RTsTypeRef {
            node_id: NodeId::invalid(),
            span: t.span,
            // TODO
            type_name: RTsEntityName::Ident(t.name.into()),
            type_params: None,
        }
        .into()
    }
}

impl From<super::Mapped> for RTsType {
    fn from(t: super::Mapped) -> Self {
        RTsMappedType {
            node_id: NodeId::invalid(),
            span: t.span,

            name_type: t.name_type.map(From::from),

            readonly: t.readonly,
            type_param: t.type_param.into(),
            optional: t.optional.map(From::from),
            type_ann: t.ty.map(From::from),
        }
        .into()
    }
}

impl From<Alias> for RTsType {
    fn from(t: Alias) -> Self {
        (*t.ty).into()
    }
}

impl From<super::Module> for RTsType {
    fn from(m: super::Module) -> Self {
        RTsType::TsTypeRef(RTsTypeRef {
            node_id: NodeId::invalid(),
            span: m.span,
            type_params: None,
            type_name: RTsEntityName::Ident(match m.name {
                RTsModuleName::Ident(i) => i,
                RTsModuleName::Str(..) => {
                    unimplemented!("converting stringly-named module type to ast")
                }
            }),
        })
    }
}

impl From<TypeParamInstantiation> for RTsTypeParamInstantiation {
    fn from(t: TypeParamInstantiation) -> Self {
        RTsTypeParamInstantiation {
            node_id: NodeId::invalid(),
            span: t.span,
            params: t.params.into_iter().map(|v| box v.into()).collect(),
        }
    }
}

impl From<Operator> for RTsTypeOperator {
    fn from(t: Operator) -> Self {
        RTsTypeOperator {
            node_id: NodeId::invalid(),
            span: t.span,
            op: t.op,
            type_ann: t.ty.into(),
        }
    }
}

impl From<super::Class> for RTsType {
    fn from(t: super::Class) -> Self {
        RTsTypeRef {
            node_id: NodeId::invalid(),
            span: t.span,
            type_name: RTsEntityName::Ident(t.def.name.unwrap_or(Id::word("anonymous class".into())).into()),
            type_params: None,
        }
        .into()
    }
}

impl From<ClassDef> for RTsTypeQuery {
    fn from(c: ClassDef) -> Self {
        RTsTypeQuery {
            span: c.span,
            node_id: NodeId::invalid(),
            expr_name: RTsTypeQueryExpr::TsEntityName(RTsEntityName::Ident(
                c.name.unwrap_or_else(|| Id::word("anonymous class".into())).into(),
            )),
            // TODO
            type_args: None,
        }
    }
}

impl From<ClassDef> for RTsType {
    fn from(c: ClassDef) -> Self {
        RTsTypeQuery::from(c).into()
    }
}

impl From<super::ClassMember> for RTsTypeElement {
    fn from(m: super::ClassMember) -> Self {
        match m {
            super::ClassMember::Constructor(c) => RTsTypeElement::TsConstructSignatureDecl(RTsConstructSignatureDecl {
                node_id: NodeId::invalid(),
                span: c.span,
                params: c.params.into_iter().map(From::from).collect(),
<<<<<<< HEAD
                type_ann: c.ret_ty.map(From::from).map(Box::new),
                type_params: c.type_params.map(From::from).map(Box::new),
=======
                type_ann: c.ret_ty.map(From::from),
                type_params: c.type_params.map(From::from),
>>>>>>> d121f20f
            }),
            super::ClassMember::Method(m) => RTsTypeElement::TsMethodSignature(RTsMethodSignature {
                node_id: NodeId::invalid(),
                span: m.span,
                readonly: false,
                computed: match &m.key {
                    Key::Computed(_) => true,
                    _ => false,
                },
                key: m.key.into_expr(),
                optional: m.is_optional,
                params: m.params.into_iter().map(From::from).collect(),
<<<<<<< HEAD
                type_ann: Some(box RTsTypeAnn {
=======
                type_ann: Some(RTsTypeAnn {
>>>>>>> d121f20f
                    node_id: NodeId::invalid(),
                    span: DUMMY_SP,
                    type_ann: box (*m.ret_ty).into(),
                }),
<<<<<<< HEAD
                type_params: m.type_params.map(From::from).map(Box::new),
=======
                type_params: m.type_params.map(From::from),
>>>>>>> d121f20f
            }),
            super::ClassMember::Property(p) => RTsTypeElement::TsPropertySignature(RTsPropertySignature {
                node_id: NodeId::invalid(),
                span: p.span,
                readonly: p.readonly,
                computed: p.key.is_computed(),
                key: p.key.into_expr(),
                optional: p.is_optional,
                init: None,
                params: vec![],
<<<<<<< HEAD
                type_ann: p.value.map(|ty| box RTsTypeAnn {
=======
                type_ann: p.value.map(|ty| RTsTypeAnn {
>>>>>>> d121f20f
                    node_id: NodeId::invalid(),
                    span: DUMMY_SP,
                    type_ann: box ty.into(),
                }),
                type_params: None,
            }),
            super::ClassMember::IndexSignature(s) => RTsTypeElement::TsIndexSignature(RTsIndexSignature {
                node_id: NodeId::invalid(),
                span: s.span,
                params: s.params.into_iter().map(From::from).collect(),
<<<<<<< HEAD
                type_ann: s.type_ann.map(|ty| box RTsTypeAnn {
=======
                type_ann: s.type_ann.map(|ty| RTsTypeAnn {
>>>>>>> d121f20f
                    node_id: NodeId::invalid(),
                    span: DUMMY_SP,
                    type_ann: box ty.into(),
                }),
                readonly: s.readonly,
                is_static: s.is_static,
            }),
        }
    }
}

impl From<TypeElement> for RTsTypeElement {
    fn from(e: TypeElement) -> Self {
        match e {
            TypeElement::Call(e) => RTsTypeElement::TsCallSignatureDecl(RTsCallSignatureDecl {
                node_id: NodeId::invalid(),
                span: e.span,
                params: e.params.into_iter().map(|v| v.into()).collect(),
                type_ann: e.ret_ty.map(From::from).map(Box::new),
                type_params: e.type_params.map(From::from).map(Box::new),
            }),
            TypeElement::Constructor(e) => RTsTypeElement::TsConstructSignatureDecl(RTsConstructSignatureDecl {
                node_id: NodeId::invalid(),
                span: e.span,
                params: e.params.into_iter().map(|v| v.into()).collect(),
                type_ann: e.ret_ty.map(From::from).map(Box::new),
                type_params: e.type_params.map(From::from).map(Box::new),
            }),
<<<<<<< HEAD
=======
            TypeElement::Constructor(e) => RTsTypeElement::TsConstructSignatureDecl(RTsConstructSignatureDecl {
                node_id: NodeId::invalid(),
                span: e.span,
                params: e.params.into_iter().map(|v| v.into()).collect(),
                type_ann: e.ret_ty.map(From::from),
                type_params: e.type_params.map(From::from),
            }),
>>>>>>> d121f20f
            TypeElement::Property(e) => RTsTypeElement::TsPropertySignature(RTsPropertySignature {
                node_id: NodeId::invalid(),
                span: e.span,
                readonly: e.readonly,
                computed: e.key.is_computed(),
                key: e.key.into_expr(),
                optional: e.optional,
                init: None,
                params: e.params.into_iter().map(From::from).collect(),
                type_ann: e.type_ann.map(From::from).map(Box::new),
                type_params: e.type_params.map(From::from).map(Box::new),
            }),
            TypeElement::Method(e) => RTsTypeElement::TsMethodSignature(RTsMethodSignature {
                node_id: NodeId::invalid(),
                span: e.span,
                readonly: e.readonly,
                computed: e.key.is_computed(),
                key: e.key.into_expr(),
                optional: e.optional,
                params: e.params.into_iter().map(From::from).collect(),
                type_ann: e.ret_ty.map(From::from).map(Box::new),
                type_params: e.type_params.map(From::from).map(Box::new),
            }),
            TypeElement::Index(e) => RTsTypeElement::TsIndexSignature(RTsIndexSignature {
                node_id: NodeId::invalid(),
                params: e.params.into_iter().map(From::from).collect(),
                type_ann: e.type_ann.map(From::from).map(Box::new),
                readonly: e.readonly,
                span: e.span,
                is_static: e.is_static,
            }),
        }
    }
}

impl From<FnParam> for RTsFnParam {
    fn from(t: FnParam) -> Self {
        let ty = t.ty;
        let type_ann = Some(RTsTypeAnn {
            node_id: NodeId::invalid(),
            span: DUMMY_SP,
            type_ann: box ty.into(),
        });

        fn convert(span: Span, type_ann: Option<RTsTypeAnn>, pat: RPat, optional: bool) -> RTsFnParam {
            match pat {
                RPat::Ident(i) => RTsFnParam::Ident(RBindingIdent {
                    node_id: NodeId::invalid(),
                    type_ann: type_ann.map(Box::new).into(),
                    id: RIdent {
                        node_id: NodeId::invalid(),
                        span,
                        sym: i.id.sym,
                        optional,
                    },
                }),
                RPat::Array(a) => RTsFnParam::Array(RArrayPat {
                    node_id: NodeId::invalid(),
                    span,
                    type_ann: type_ann.map(Box::new).into(),
                    elems: a.elems,
                    optional,
                }),
                RPat::Rest(r) => RTsFnParam::Rest(RRestPat {
                    node_id: NodeId::invalid(),
                    span,
                    dot3_token: r.dot3_token,
                    arg: r.arg,
                    type_ann: type_ann.map(Box::new).into(),
                }),
                RPat::Object(o) => RTsFnParam::Object(RObjectPat {
                    node_id: NodeId::invalid(),
                    span,
                    type_ann: type_ann.map(Box::new).into(),
                    props: o.props,
                    optional: o.optional,
                }),
                RPat::Assign(pat) => convert(span, type_ann, *pat.left, optional),
                _ => unimplemented!("From<super::FnParam> for TsFnParam with pat: {:?}", pat),
            }
        }

        convert(t.span, type_ann, t.pat, !t.required)
    }
}

impl From<Type> for Box<RTsType> {
    fn from(t: Type) -> Self {
        box t.into()
    }
}

impl From<StaticThis> for RTsThisType {
    fn from(t: StaticThis) -> Self {
        RTsThisType { span: t.span }
    }
}

impl From<StaticThis> for RTsType {
    fn from(t: StaticThis) -> Self {
        RTsType::TsThisType(t.into())
    }
}

impl From<TplType> for RTsType {
    fn from(t: TplType) -> Self {
        RTsType::TsLitType(t.into())
    }
}

impl From<TplType> for RTsLitType {
    fn from(t: TplType) -> Self {
        RTsLitType {
            node_id: NodeId::invalid(),
            span: t.span,
            lit: RTsLit::Tpl(t.into()),
        }
    }
}

impl From<TplType> for RTsTplLitType {
    fn from(t: TplType) -> Self {
        RTsTplLitType {
            node_id: NodeId::invalid(),
            span: t.span,
            quasis: t.quasis,
            types: t.types.into_iter().map(From::from).collect(),
        }
    }
}

impl From<Intrinsic> for RTsType {
    fn from(t: Intrinsic) -> Self {
        RTsType::TsKeywordType(t.into())
    }
}

impl From<Intrinsic> for RTsKeywordType {
    fn from(t: Intrinsic) -> Self {
        RTsKeywordType {
            span: t.span,
            kind: TsKeywordTypeKind::TsIntrinsicKeyword,
        }
    }
}

/// This function should be used for keys.
pub fn rprop_name_to_expr(p: RPropName) -> RExpr {
    match p {
        RPropName::Ident(i) => RExpr::Ident(i),
        RPropName::Str(s) => RExpr::Lit(RLit::Str(s)),
        RPropName::Num(n) => RExpr::Lit(RLit::Num(n)),
        RPropName::BigInt(b) => RExpr::Lit(RLit::BigInt(b)),
        RPropName::Computed(c) => *c.expr,
    }
}

impl Key {
    pub(crate) fn into_expr(self) -> Box<RExpr> {
        match self {
            Key::Computed(v) => v.expr,
            Key::Normal { span, sym } => box RExpr::Ident(RIdent {
                node_id: NodeId::invalid(),
                span,
                sym,
                optional: false,
            }),
            Key::Private(name) => box RExpr::PrivateName(RPrivateName {
                span: name.span,
                node_id: NodeId::invalid(),
                id: name.id.into(),
            }),
            Key::Num(n) => box RExpr::Lit(RLit::Num(n)),
            Key::BigInt(i) => box RExpr::Lit(RLit::BigInt(i)),
        }
    }
}<|MERGE_RESOLUTION|>--- conflicted
+++ resolved
@@ -347,13 +347,8 @@
             node_id: NodeId::invalid(),
             span: t.span,
             params: t.params.into_iter().map(From::from).collect(),
-<<<<<<< HEAD
-            type_params: t.type_params.map(From::from).map(Box::new),
-            type_ann: box t.type_ann.into(),
-=======
             type_params: t.type_params.map(From::from),
             type_ann: t.type_ann.into(),
->>>>>>> d121f20f
             is_abstract: t.is_abstract,
         }))
     }
@@ -580,13 +575,8 @@
                 node_id: NodeId::invalid(),
                 span: c.span,
                 params: c.params.into_iter().map(From::from).collect(),
-<<<<<<< HEAD
-                type_ann: c.ret_ty.map(From::from).map(Box::new),
-                type_params: c.type_params.map(From::from).map(Box::new),
-=======
                 type_ann: c.ret_ty.map(From::from),
                 type_params: c.type_params.map(From::from),
->>>>>>> d121f20f
             }),
             super::ClassMember::Method(m) => RTsTypeElement::TsMethodSignature(RTsMethodSignature {
                 node_id: NodeId::invalid(),
@@ -599,20 +589,12 @@
                 key: m.key.into_expr(),
                 optional: m.is_optional,
                 params: m.params.into_iter().map(From::from).collect(),
-<<<<<<< HEAD
-                type_ann: Some(box RTsTypeAnn {
-=======
                 type_ann: Some(RTsTypeAnn {
->>>>>>> d121f20f
                     node_id: NodeId::invalid(),
                     span: DUMMY_SP,
                     type_ann: box (*m.ret_ty).into(),
                 }),
-<<<<<<< HEAD
-                type_params: m.type_params.map(From::from).map(Box::new),
-=======
                 type_params: m.type_params.map(From::from),
->>>>>>> d121f20f
             }),
             super::ClassMember::Property(p) => RTsTypeElement::TsPropertySignature(RTsPropertySignature {
                 node_id: NodeId::invalid(),
@@ -623,11 +605,7 @@
                 optional: p.is_optional,
                 init: None,
                 params: vec![],
-<<<<<<< HEAD
-                type_ann: p.value.map(|ty| box RTsTypeAnn {
-=======
                 type_ann: p.value.map(|ty| RTsTypeAnn {
->>>>>>> d121f20f
                     node_id: NodeId::invalid(),
                     span: DUMMY_SP,
                     type_ann: box ty.into(),
@@ -638,11 +616,7 @@
                 node_id: NodeId::invalid(),
                 span: s.span,
                 params: s.params.into_iter().map(From::from).collect(),
-<<<<<<< HEAD
-                type_ann: s.type_ann.map(|ty| box RTsTypeAnn {
-=======
                 type_ann: s.type_ann.map(|ty| RTsTypeAnn {
->>>>>>> d121f20f
                     node_id: NodeId::invalid(),
                     span: DUMMY_SP,
                     type_ann: box ty.into(),
@@ -671,8 +645,6 @@
                 type_ann: e.ret_ty.map(From::from).map(Box::new),
                 type_params: e.type_params.map(From::from).map(Box::new),
             }),
-<<<<<<< HEAD
-=======
             TypeElement::Constructor(e) => RTsTypeElement::TsConstructSignatureDecl(RTsConstructSignatureDecl {
                 node_id: NodeId::invalid(),
                 span: e.span,
@@ -680,7 +652,6 @@
                 type_ann: e.ret_ty.map(From::from),
                 type_params: e.type_params.map(From::from),
             }),
->>>>>>> d121f20f
             TypeElement::Property(e) => RTsTypeElement::TsPropertySignature(RTsPropertySignature {
                 node_id: NodeId::invalid(),
                 span: e.span,
