--- conflicted
+++ resolved
@@ -1191,12 +1191,9 @@
         tys.dedup_type();
 
         let has_str = tys.iter().any(|ty| ty.is_str());
-<<<<<<< HEAD
         // TODO
         let has_bool = tys.iter().any(|ty| ty.is_kwd(TsKeywordTypeKind::TsBooleanKeyword));
-=======
         let has_bool = tys.iter().any(|ty| ty.is_bool());
->>>>>>> d121f20f
         let has_num = tys.iter().any(|ty| ty.is_num());
 
         if (has_str && has_bool) || (has_bool && has_num) || (has_num && has_str) {
@@ -1852,11 +1849,8 @@
 
 impl Type {
     /// Converts this type to foldable type.
-<<<<<<< HEAD
     ///
     /// TODO(kdy1): Remove if possible
-=======
->>>>>>> d121f20f
     pub fn foldable(mut self) -> Type {
         self.normalize_mut();
         self
