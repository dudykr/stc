--- conflicted
+++ resolved
@@ -277,11 +277,7 @@
     /// If the referred type has default type parameter, we have to include it
     /// in function type of output (.d.ts)
     fn qualify_ref_type_args(&mut self, span: Span, mut ty: Ref) -> VResult<Ref> {
-<<<<<<< HEAD
-        let actual_ty = self.type_of_ts_entity_name(span, self.ctx.module_id, &ty.type_name.clone().into(), ty.type_args.as_deref())?;
-=======
         let actual_ty = self.type_of_ts_entity_name(span, self.ctx.module_id, &ty.type_name, ty.type_args.as_deref())?;
->>>>>>> d121f20f
 
         // TODO(kdy1): PERF
         let type_params = match actual_ty.foldable() {
