use std::{
    borrow::Cow,
    collections::hash_map::Entry,
    fmt::Debug,
    iter,
    mem::{replace, take},
    slice,
};

use fxhash::{FxHashMap, FxHashSet};
use iter::once;
use once_cell::sync::Lazy;
use rnode::{Fold, FoldWith, VisitMut, VisitMutWith, VisitWith};
use stc_ts_ast_rnode::{RObjectPat, RObjectPatProp, RPat, RTsEntityName, RTsQualifiedName};
use stc_ts_errors::{
    debug::{dump_type_as_string, print_backtrace},
    DebugExt, ErrorKind,
};
use stc_ts_generics::ExpandGenericOpts;
use stc_ts_type_ops::{expansion::ExpansionPreventer, union_finder::UnionFinder, Fix};
use stc_ts_types::{
    name::Name, type_id::DestructureId, Class, ClassProperty, Conditional, EnumVariant, FnParam, Id, Index, IndexedAccessType,
    Intersection, Key, KeywordType, KeywordTypeMetadata, Mapped, QueryExpr, QueryType, StaticThis, ThisType, TypeElement, TypeParam,
    TypeParamInstantiation,
};
use stc_utils::{
    cache::{AssertCloneCheap, Freeze, ALLOW_DEEP_CLONE},
    dev_span,
    perf_timer::PerfTimer,
    stack,
};
use swc_atoms::js_word;
use swc_common::{util::move_map::MoveMap, Span, Spanned, SyntaxContext, TypeEq, DUMMY_SP};
use swc_ecma_ast::*;
use tracing::{debug, error, info};

pub(crate) use self::vars::VarKind;
use super::util::make_instance_type;
use crate::{
    analyzer::{
        assign::AssignOpts,
        class::ClassState,
        control_flow::CondFacts,
        expr::{IdCtx, TypeOfMode},
        generic::InferTypeOpts,
        scope::vars::DeclareVarsOpts,
        stmt::return_type::ReturnValues,
        Analyzer, Ctx, ResultExt,
    },
    loader::ModuleInfo,
    ty::{self, Ref, Tuple, Type, TypeLit, Union},
    type_facts::TypeFacts,
    util::contains_infer_type,
    VResult,
};

mod this;
mod type_param;
pub(crate) mod vars;

macro_rules! no_ref {
    ($t:expr) => {{
        match $t {
            Some(Type::Ref(..)) => unreachable!("cannot store a variable with type `Ref`"),
            _ => {}
        }
    }};
}

#[derive(Debug)]
pub(crate) struct Scope<'a> {
    parent: Option<&'a Scope<'a>>,
    kind: ScopeKind,
    pub declaring: Vec<Id>,
    pub declaring_parameters: Vec<Id>,

    pub declared_return_type: Option<Type>,

    pub declaring_type_params: FxHashSet<Id>,

    pub(super) vars: FxHashMap<Id, VarInfo>,
    types: FxHashMap<Id, Type>,
    pub(super) facts: CondFacts,

    pub(super) declaring_fn: Option<Id>,
    /// [Some] while declaring a class property or a property of an object
    /// literal.
    pub(super) declaring_prop: Option<Id>,

    pub(super) this: Option<Type>,

    /// Used while validating super class and static class properties. Otherwise
    /// [None].
    ///
    /// Required to handle static properties.
    pub(super) this_class_name: Option<Id>,
    /// Only contains instance members.
    ///
    /// The value of [usize] should be ignored by methods except
    /// `Validate<Class>`
    pub(super) this_class_members: Vec<(usize, ty::ClassMember)>,

    pub(super) this_object_members: Vec<TypeElement>,

    pub(super) super_class: Option<Box<Type>>,

    pub(super) return_values: ReturnValues,

    /// `0` if we are not trying to expand it.
    expand_triage_depth: u8,

    /// Used to handle `...any` in calls.
    pub(super) is_call_arg_count_unknown: bool,

    pub(super) type_params: FxHashMap<Id, Type>,

    /// If two modules have same name, the latter can reference exported members
    /// from other modules.
    ///
    /// It means we need a way to know which module we are in, and this field is
    /// used to store module name.
    pub(super) cur_module_name: Option<Id>,

    /// All states related to validation of a class.
    pub(super) class: ClassState,

    /// Save All destructure state
    pub(super) destructure_vars: FxHashMap<DestructureId, Type>,
}

impl Scope<'_> {
    pub fn parent(&self) -> Option<&Self> {
        self.parent
    }

    pub fn first<F>(&self, mut filter: F) -> Option<&Self>
    where
        F: FnMut(&Scope) -> bool,
    {
        if filter(self) {
            return Some(self);
        }

        self.parent?.first(filter)
    }

    pub fn first_kind<F>(&self, mut filter: F) -> Option<&Self>
    where
        F: FnMut(ScopeKind) -> bool,
    {
        self.first(|scope| filter(scope.kind))
    }

    /// If `filter` returns [Some], this method returns it.
    pub fn matches<F>(&self, mut filter: F) -> Option<bool>
    where
        F: FnMut(&Self) -> Option<bool>,
    {
        let res = filter(self);
        if let Some(v) = res {
            return Some(v);
        }

        self.parent?.matches(filter)
    }

    /// If `filter` returns [Some], this method returns it.
    #[allow(unused)]
    pub fn matches_kind<F>(&self, mut filter: F) -> Option<bool>
    where
        F: FnMut(ScopeKind) -> Option<bool>,
    {
        self.matches(|scope| filter(scope.kind))
    }

    pub fn is_arguments_implicitly_defined(&self) -> bool {
        self.first(|scope| {
            if scope.is_root() {
                return false;
            }

            matches!(scope.kind, ScopeKind::Fn | ScopeKind::Method { .. })
        })
        .is_some()
    }

    pub fn is_declaring(&self, id: &Id) -> bool {
        if self.declaring.contains(id) || self.declaring_parameters.contains(id) {
            return true;
        }

        match self.parent {
            Some(s) => s.is_declaring(id),
            None => false,
        }
    }

    pub fn can_access_declaring_regardless_of_context(&self, id: &Id) -> bool {
        if self.declaring_parameters.contains(id) {
            return true;
        }

        match self.parent {
            Some(s) => s.can_access_declaring_regardless_of_context(id),
            None => false,
        }
    }

    /// Get scope of computed property names.

    pub fn scope_of_computed_props(&self) -> Option<&Self> {
        self.scope_of_computed_props_inner()?.parent()
    }

    fn scope_of_computed_props_inner(&self) -> Option<&Self> {
        match self.kind {
            ScopeKind::Fn
            | ScopeKind::Method { .. }
            | ScopeKind::ArrowFn
            | ScopeKind::Class
            | ScopeKind::ClassStaticBlock
            | ScopeKind::ObjectLit
            | ScopeKind::Module
            | ScopeKind::Call
            | ScopeKind::Constructor => Some(self),
            ScopeKind::LoopBody { .. } => self.parent()?.scope_of_computed_props(),
            ScopeKind::Block | ScopeKind::Flow | ScopeKind::TypeParams => self.parent()?.scope_of_computed_props(),
        }
    }

    pub fn get_type_facts(&self, name: &Name) -> TypeFacts {
        if let Some(&f) = self.facts.facts.get(name) {
            return f;
        }

        match self.parent {
            Some(parent) => parent.get_type_facts(name),
            _ => TypeFacts::None,
        }
    }

    pub fn is_declaring_fn(&self, id: &Id) -> bool {
        if let Some(d) = &self.declaring_fn {
            if *d == *id {
                return true;
            }
        }

        match self.parent {
            Some(scope) => scope.is_declaring_fn(id),
            _ => false,
        }
    }

    pub fn get_this_class_name(&self) -> Option<Id> {
        match &self.this_class_name {
            Some(v) => return Some(v.clone()),
            None => {}
        }

        self.parent.and_then(|parent| parent.get_this_class_name())
    }

    pub fn declaring_prop(&self) -> Option<Id> {
        if self.declaring_prop.is_some() {
            return self.declaring_prop.clone();
        }

        match self.parent {
            Some(parent) => parent.declaring_prop(),
            _ => None,
        }
    }

    pub(crate) fn is_this_defined(&self) -> bool {
        if self.is_root() {
            return false;
        }

        match self.kind {
            ScopeKind::Fn | ScopeKind::Method { .. } | ScopeKind::Class | ScopeKind::ObjectLit => return true,
            _ => {}
        }

        self.parent.map(|scope| scope.is_this_defined()).unwrap_or(false)
    }

    pub fn is_root(&self) -> bool {
        self.parent.is_none()
    }

    pub fn is_module(&self) -> bool {
        self.kind == ScopeKind::Module
    }

    /// Returns `true` if a scope exists for storing
    pub fn should_store_type_params(&self) -> bool {
        match self.kind {
            ScopeKind::Call | ScopeKind::TypeParams => return true,
            _ => {}
        }

        match self.parent {
            Some(v) => v.should_store_type_params(),
            None => false,
        }
    }

    pub fn is_in_call(&self) -> bool {
        if let ScopeKind::Call = self.kind {
            return true;
        }

        match self.parent {
            Some(v) => v.is_in_call(),
            None => false,
        }
    }

    pub fn is_in_loop_body(&self) -> bool {
        match self.kind {
            ScopeKind::LoopBody { .. } => return true,
            ScopeKind::Module | ScopeKind::ArrowFn | ScopeKind::Fn | ScopeKind::Class => return false,
            _ => {}
        }

        match self.parent {
            Some(v) => v.is_in_loop_body(),
            None => false,
        }
    }

    pub fn store_type_param(&mut self, name: Id, ty: Type) {
        self.type_params.insert(name, ty);
    }

    /// Get members of current class.
    pub fn class_members(&self) -> &[(usize, ty::ClassMember)] {
        if let ScopeKind::Class = self.kind {
            return &self.this_class_members;
        }

        match self.parent {
            Some(parent) => parent.class_members(),
            None => &[],
        }
    }

    /// Get members of the current object literal.
    pub fn object_lit_members(&self) -> &[TypeElement] {
        if let ScopeKind::ObjectLit = self.kind {
            return &self.this_object_members;
        }

        match self.parent {
            Some(parent) => parent.object_lit_members(),
            None => &[],
        }
    }

    pub fn get_super_class(&self, is_static: bool) -> Option<Type> {
        if let ScopeKind::Class = self.kind {
            if is_static {
                return self.super_class.as_deref().cloned();
            } else {
                return self.super_class.clone().as_deref().cloned().map(make_instance_type);
            }
        }

        self.parent?.get_super_class(is_static)
    }

    pub fn remove_parent(self) -> Scope<'static> {
        Scope {
            parent: None,
            kind: self.kind,
            declaring: self.declaring,
            declaring_parameters: self.declaring_parameters,
            declared_return_type: self.declared_return_type,
            declaring_type_params: self.declaring_type_params,
            vars: self.vars,
            types: self.types,
            facts: self.facts,
            declaring_fn: self.declaring_fn,
            declaring_prop: self.declaring_prop,
            this: self.this,
            this_class_name: self.this_class_name,
            this_class_members: self.this_class_members,
            this_object_members: self.this_object_members,
            super_class: self.super_class,
            return_values: self.return_values,
            expand_triage_depth: self.expand_triage_depth,
            is_call_arg_count_unknown: self.is_call_arg_count_unknown,
            type_params: self.type_params,
            cur_module_name: self.cur_module_name,
            class: self.class,
            destructure_vars: self.destructure_vars,
        }
    }

    pub fn current_module_name(&self) -> Option<Id> {
        if let Some(v) = &self.cur_module_name {
            return Some(v.clone());
        }

        self.parent?.current_module_name()
    }

    pub fn move_types_from_child(&mut self, child: &mut Scope) {
        for (name, ty) in child.types.drain() {
            if ty.is_type_param() {
                self.register_type(name, ty, false);
            }
        }
    }

    pub fn move_vars_from_child(&mut self, child: &mut Scope) {
        match child.kind {
            // We don't copy variable information from nested function.
            ScopeKind::Module | ScopeKind::Method { .. } | ScopeKind::Fn | ScopeKind::ArrowFn => return,
            _ => {}
        }
        let is_end_of_loop = matches!(child.kind, ScopeKind::LoopBody { last: true });

        for (name, var) in child.vars.drain() {
            if let Some(ty) = &var.ty {
                ty.assert_valid();
                ty.assert_clone_cheap();
            }

            if let Some(ty) = &var.actual_ty {
                ty.assert_valid();
                ty.assert_clone_cheap();
            }

            if var.copied {
                match self.vars.entry(name.clone()) {
                    Entry::Occupied(mut e) => {
                        e.get_mut().is_actual_type_modified_in_loop |= var.is_actual_type_modified_in_loop;
                        let is_actual_type_modified_in_loop = e.get().is_actual_type_modified_in_loop;

                        if let Some(actual_ty) = var.actual_ty {
                            actual_ty.assert_valid();
                            actual_ty.assert_clone_cheap();

                            let new_actual_type = if is_end_of_loop && is_actual_type_modified_in_loop {
                                let mut types = vec![];

                                if let Some(prev) = &e.get().actual_ty {
                                    if !actual_ty.type_eq(prev) {
                                        types.push(actual_ty);
                                    }
                                } else {
                                    types.push(actual_ty);
                                }

                                types.extend(e.get().actual_ty.clone());

                                if types.len() == 1 {
                                    types.into_iter().next().unwrap().fixed()
                                } else {
                                    Type::Union(Union {
                                        span: DUMMY_SP,
                                        types,
                                        metadata: Default::default(),
                                        tracker: Default::default(),
                                    })
                                    .fixed()
                                }
                            } else {
                                actual_ty
                            };

                            new_actual_type.assert_valid();

                            e.get_mut().actual_ty = Some(new_actual_type.freezed());
                        }
                    }
                    Entry::Vacant(e) => {
                        e.insert(var);
                    }
                }
            } else if let VarKind::Var(VarDeclKind::Var) | VarKind::Fn = var.kind {
                self.vars.insert(name, var);
            }
        }
    }

    pub fn declared_return_type(&self) -> Option<&Type> {
        match &self.declared_return_type {
            Some(v) => {
                v.assert_clone_cheap();
                return Some(v);
            }
            None => {}
        }
        match self.kind {
            ScopeKind::Fn | ScopeKind::Method { .. } | ScopeKind::Constructor | ScopeKind::ArrowFn => return None,
            _ => {}
        }

        self.parent?.declared_return_type()
    }

    pub fn remove_declaring<I>(&mut self, names: impl IntoIterator<IntoIter = I, Item = Id>)
    where
        I: Iterator<Item = Id> + DoubleEndedIterator,
    {
        for n in names.into_iter().rev() {
            let idx = self
                .declaring
                .iter()
                .rposition(|name| n == *name)
                .expect("failed to find inserted name");
            self.declaring.remove(idx);
        }
    }

    pub fn insert_var(&mut self, name: Id, v: VarInfo) {
        no_ref!(v.ty);

        if let Some(v) = &v.ty {
            v.assert_valid();
            v.assert_clone_cheap();
        }

        if let Some(v) = &v.actual_ty {
            v.assert_valid();
            v.assert_clone_cheap();
        }

        self.vars.insert(name, v);
    }

    pub fn get_type_from_name(&self, name: &Name) -> Option<Type> {
        if let Some(ty) = self.facts.vars.get(name) {
            return Some(ty.clone());
        }

        self.parent?.get_type_from_name(name)
    }

    /// This method does **not** search for parent scope.
    pub fn get_var_mut(&mut self, name: &Id) -> Option<&mut VarInfo> {
        self.vars.get_mut(name)
    }

    /// Add a type to the scope.
    fn register_type(&mut self, name: Id, ty: Type, should_override: bool) {
        let _tracing = dev_span!("Scope::register_type");

        ty.assert_valid();

        let ty = ty.freezed();
        if let Type::Param(..) = ty.normalize() {
            // Override type parameter.

            match self.types.entry(name) {
                Entry::Occupied(mut e) => {
                    let prev = e.get_mut();

                    if prev.is_type_param() {
                        if let Type::Param(TypeParam {
                            constraint: None,
                            default: None,
                            ..
                        }) = ty.normalize()
                        {
                            return;
                        }

                        *prev = ty;
                        return;
                    } else if let Some(prev_i) = prev.as_intersection_mut() {
                        if let Some(index) = prev_i.types.iter().position(|v| matches!(v.normalize(), Type::Param(..))) {
                            prev_i.types.remove(index);
                        }

                        prev_i.types.push(ty);
                        prev_i.fix();

                        prev.freeze();
                    }
                }
                Entry::Vacant(e) => {
                    e.insert(ty);
                }
            }

            return;
        }
        match self.types.entry(name.clone()) {
            Entry::Occupied(mut e) => {
                let prev = e.get_mut();
                if cfg!(debug_assertions) {
                    debug!(
                        "Scope.register_type({}): override = {:?}; prev = {:?}; new_ty = {:?}",
                        name, should_override, prev, ty,
                    );
                }
                if should_override {
                    *prev = ty;
                    return;
                };

                if let Some(i) = prev.as_intersection_mut() {
                    i.types.push(ty);

                    prev.fix();
                    prev.freeze();
                } else {
                    let prev_ty = replace(prev, Type::any(DUMMY_SP, Default::default()));
                    *prev = Type::Intersection(Intersection {
                        span: DUMMY_SP,
                        types: vec![prev_ty, ty],
                        metadata: Default::default(),
                        tracker: Default::default(),
                    })
                    .fixed()
                    .freezed();
                }
            }
            Entry::Vacant(e) => {
                if cfg!(debug_assertions) {
                    debug!("Scope.register_type({}): {:?}", name, should_override);
                }
                e.insert(ty);
            }
        }
    }

    pub fn this(&self) -> Option<Cow<Type>> {
        if let Some(ref this) = self.this {
            return Some(Cow::Borrowed(this));
        }

        self.parent?.this()
    }

    pub fn this_class_name(&self) -> Option<Id> {
        if let Some(ref id) = self.this_class_name {
            return Some(id.clone());
        }

        self.parent?.this_class_name()
    }

    pub fn get_var(&self, sym: &Id) -> Option<&VarInfo> {
        if let Some(v) = self.vars.get(sym) {
            return Some(v);
        }

        self.search_parent(sym)
    }

    pub fn search_parent(&self, sym: &Id) -> Option<&VarInfo> {
        let mut parent = self.parent;

        while let Some(p) = parent {
            if let Some(var_info) = p.vars.get(sym) {
                return Some(var_info);
            }

            parent = p.parent;
        }

        None
    }

    pub fn mark_as_super_called(&self) {
        if self.kind == ScopeKind::Class {
            *self.class.need_super_call.borrow_mut() = false;
            return;
        }

        if let Some(parent) = self.parent {
            parent.mark_as_super_called()
        }
    }

    pub fn cannot_use_this_because_super_not_called(&self) -> bool {
        let first = self.first(|scope| matches!(scope.kind, ScopeKind::Class | ScopeKind::ArrowFn | ScopeKind::Fn));

        match first {
            Some(s) => s.kind == ScopeKind::Class && *s.class.need_super_call.borrow(),
            None => false,
        }
    }
}

impl Analyzer<'_, '_> {
    /// Overrides a variable. Used for updating types.
    pub(super) fn override_var(&mut self, kind: VarKind, name: Id, ty: Type) -> VResult<()> {
        self.declare_var(ty.span(), kind, name, Some(ty), None, true, true, true, false)?;

        Ok(())
    }

    /// Expands
    ///
    ///   - Type alias
    ///
    /// // TODO(kdy1): Add an option to expand union (this is required to
    /// assign)
    ///
    ///
    ///  - `expand_union` should be true if you are going to use it in
    ///    assignment, and false if you are going to use it in user-visible
    ///    stuffs (e.g. type annotation for .d.ts file)
    pub(super) fn expand(&mut self, span: Span, ty: Type, opts: ExpandOpts) -> VResult<Type> {
        let _tracing = dev_span!("expand");

        if !self.config.is_builtin {
            debug_assert_ne!(span, DUMMY_SP, "expand: {:#?} cannot be expanded because it has empty span", ty);
        }
        let span = span.with_ctxt(SyntaxContext::empty());

        ty.assert_valid();

        let orig = dump_type_as_string(&ty);

        let mut v = Expander {
            span,
            analyzer: self,
            dejavu: Default::default(),
            full: opts.full,
            expand_union: opts.expand_union,
            expand_top_level: true,
            opts,
        };

        let ty = ty.foldable().fold_with(&mut v).fixed();
        ty.assert_valid();

        let new = dump_type_as_string(&ty);
        debug!("[expander] expand: {} => {}", orig, new);

        Ok(ty)
    }

    pub(super) fn expand_type_params_using_scope(&mut self, ty: Type) -> VResult<Type> {
        let type_params = take(&mut self.scope.type_params);
        let res = self.expand_type_params(&type_params, ty, Default::default());
        self.scope.type_params = type_params;

        res
    }

    /// Expands the type if it's [Type::Ref].
    pub(crate) fn expand_top_ref<'a>(&mut self, span: Span, ty: Cow<'a, Type>, opts: ExpandOpts) -> VResult<Cow<'a, Type>> {
        ty.assert_valid();

        if !ty.is_ref_type() {
            return Ok(ty);
        }

        let ty = ALLOW_DEEP_CLONE.set(&(), || ty.into_owned());
        self.expand(
            span,
            ty,
            ExpandOpts {
                full: true,
                expand_union: true,
                ignore_expand_prevention_for_top: true,
                ..opts
            },
        )
        .map(Cow::Owned)
    }

    /// This should be called after calling `register_type`.

    pub(crate) fn store_unmergable_type_span(&mut self, id: Id, span: Span) {
        if self.config.is_builtin {
            return;
        }

        let v = self.data.unmergable_type_decls.entry(id.clone()).or_default();
        v.push((span, self.scope.depth()));

        if v.len() < 2 {
            return;
        }

        let v = v
            .iter()
            .filter(|(x_span, depth)| {
                if *depth == self.scope.depth() {
                    if *depth == 0 {
                        true
                    } else if let Some(x) = self.scope.types.get(&id) {
                        x.span() != span
                    } else {
                        false
                    }
                } else {
                    false
                }
            })
            .collect::<Vec<_>>();

        if v.len() >= 2 {
            for (span, _) in v.iter().copied() {
                self.storage.report(
                    ErrorKind::DuplicateName {
                        span: *span,
                        name: id.clone(),
                    }
                    .into(),
                )
            }
        }
    }

    pub(super) fn register_type(&mut self, name: Id, ty: Type) -> Type {
        let _tracing = dev_span!("register_type");

        if cfg!(debug_assertions) {
            debug!("[({})/types] Registering: {:?}", self.scope.depth(), name);
        }

        let should_check_for_mixed_default_exports = ty.is_module();
        if should_check_for_mixed_default_exports {
            if let Some(default_exports) = self.data.for_module.exports_spans.get(&(js_word!("default"), IdCtx::Var)) {
                for default_export in default_exports {
                    if let Some((id, _)) = self.data.fn_impl_spans.iter().find(|(id, span)| span.contains(default_export)) {
                        if &name == id {
                            self.storage.report(ErrorKind::MixedDefaultExports { span: ty.span() }.into());
                            if !self.data.merged_default_exports.contains(id) {
                                self.storage.report(ErrorKind::MixedDefaultExports { span: *default_export }.into());
                                self.data.merged_default_exports.insert(id.clone());
                            }
                        }
                    }
                }
            }
        }

        let should_check_for_mixed = !self.config.is_builtin && !matches!(ty.normalize(), Type::Param(..) | Type::Module(..));
        if should_check_for_mixed {
            // Report an error for
            //
            // export type A = {}
            // type A = {}

            if self.ctx.in_export_decl {
                self.data.exported_type_decls.entry(name.clone()).or_default().push(ty.span());

                if let Some(spans) = self.data.local_type_decls.get(&name) {
                    self.storage.report(ErrorKind::ExportMixedWithLocal { span: ty.span() }.into());
                    for (i, span) in spans.iter().copied().enumerate() {
                        self.storage.report(ErrorKind::ExportMixedWithLocal { span }.into());
                        if i == 0 {
                            self.data.unmergable_type_decls.remove(&name);
                        }
                    }
                }
            } else {
                self.data.local_type_decls.entry(name.clone()).or_default().push(ty.span());

                if let Some(spans) = self.data.exported_type_decls.get(&name) {
                    self.storage.report(ErrorKind::ExportMixedWithLocal { span: ty.span() }.into());

                    for (i, span) in spans.iter().copied().enumerate() {
                        self.storage.report(ErrorKind::ExportMixedWithLocal { span }.into());

                        if i == 0 {
                            self.data.unmergable_type_decls.remove(&name);
                        }
                    }
                }
            }
        }

        if self.ctx.in_global {
            if !ty.is_type_param() {
                self.env.declare_global_type(name.sym().clone(), ty.clone());
            }
        }

        if self.config.is_builtin || self.config.is_dts {
            let ty = ty.freezed();

            self.storage.store_private_type(self.ctx.module_id, name.clone(), ty.clone(), false);

            if !self.config.is_builtin {
                self.storage
                    .export_stored_type(ty.span(), self.ctx.module_id, name.clone(), name.clone());
            }

            self.scope.register_type(name, ty.clone(), false);

            ty
        } else {
            let ty = ty.freezed();
            let (ty, should_override) = self
                .merge_decl_with_name(name.clone(), ty.clone())
                .map(|(ty, should_override)| (ty.freezed(), should_override))
                .unwrap_or_else(|err| {
                    self.storage.report(err);
                    (ty, false)
                });

            // Override class definitions.
            if should_override {
                if let Some(kind) = self.scope.get_var(&name).map(|v| v.kind) {
                    self.override_var(kind, name.clone(), ty.clone()).report(&mut self.storage);
                }
            }

            if (self.scope.is_root() || self.scope.is_module()) && !ty.is_type_param() {
                self.storage
                    .store_private_type(self.ctx.module_id, name.clone(), ty.clone(), should_override);

                match *name.sym() {
                    js_word!("Object")
                    | js_word!("Function")
                    | js_word!("Array")
                    | js_word!("Number")
                    | js_word!("Boolean")
                    | js_word!("String") => {
                        self.env.declare_global_type(name.sym().clone(), ty.clone());
                    }
                    _ => {
                        if let "SymbolConstructor" = &**name.sym() {
                            self.env.declare_global_type(name.sym().clone(), ty.clone());
                        }
                    }
                }
            }

            self.scope.register_type(name, ty.clone(), should_override);

            ty
        }
    }

    pub(super) fn resolve_typeof(&mut self, span: Span, name: &RTsEntityName) -> VResult<Type> {
        if !self.config.is_builtin {
            debug_assert!(!span.is_dummy(), "Cannot resolve `typeof` with a dummy span");
        }

        let mut ty = (|| -> VResult<_> {
            let mut ty = match name {
                RTsEntityName::Ident(i) => {
                    if i.sym == js_word!("undefined") {
                        return Ok(Type::any(span.with_ctxt(SyntaxContext::empty()), Default::default()));
                    }
                    if i.sym == js_word!("this") {
                        if let Some(this) = self.scope.this().map(Cow::into_owned) {
                            return Ok(this);
                        } else {
                            return Ok(Type::This(ThisType {
                                span,
                                metadata: Default::default(),
                                tracker: Default::default(),
                            }));
                        }
                    }

                    let mut i = i.clone();
                    if i.span.is_dummy() {
                        i.span = span.with_ctxt(i.span.ctxt);
                    }

                    let ctx = Ctx {
                        disallow_suggesting_property_on_no_var: true,
                        ..self.ctx
                    };

                    self.with_ctx(ctx).type_of_var(&i, TypeOfMode::RValue, None)?
                }
                RTsEntityName::TsQualifiedName(n) => {
                    let ctx = Ctx {
                        allow_module_var: true,
                        ..self.ctx
                    };
                    let obj = self
                        .with_ctx(ctx)
                        .resolve_typeof(span, &n.left)
                        .context("tried to resolve lhs of typeof")?;
                    let i = &n.right;

                    self.access_property(
                        span,
                        &obj,
                        &Key::Normal {
                            span: i.span,
                            sym: i.sym.clone(),
                        },
                        TypeOfMode::RValue,
                        IdCtx::Var,
                        Default::default(),
                    )
                    .context("tried to access property to resolve `typeof`")?
                }
            };

            // Prevent stack overflow
            if let Some(u) = ty.as_union_type_mut() {
                u.types.retain(|ty| {
                    if let Type::Query(QueryType {
                        expr: box QueryExpr::TsEntityName(q),
                        ..
                    }) = ty.normalize()
                    {
                        if q.type_eq(name) {
                            return false;
                        }
                    }

                    true
                });
                if u.types.len() == 1 {
                    return Ok(u.types.first().unwrap().clone());
                }
            }

            Ok(ty)
        })()?;
        ty.reposition(span);
        Ok(ty)
    }

    #[inline(never)]
    pub(super) fn find_var(&self, name: &Id) -> Option<&VarInfo> {
        if cfg!(debug_assertions) {
            debug!("({}) Analyzer.find_var(`{}`)", self.scope.depth(), name);
        }

        static ANY_VAR: Lazy<VarInfo> = Lazy::new(|| VarInfo {
            ty: Some(Type::any(DUMMY_SP, Default::default())),
            actual_ty: Some(Type::any(DUMMY_SP, Default::default())),
            kind: VarKind::Error,
            initialized: true,
            copied: false,
            is_actual_type_modified_in_loop: false,
        });

        let mut scope = Some(&self.scope);

        while let Some(s) = scope {
            if let Some(var) = s.vars.get(name) {
                return Some(var);
            }
            if let Some(ref cls) = s.this_class_name {
                if *cls == *name {
                    return Some(&ANY_VAR);
                }
            }

            scope = s.parent;
        }

        None
    }

    pub(super) fn find_var_type(&self, name: &Id, mode: TypeOfMode) -> Option<Cow<Type>> {
        let ty = (|| {
            if let Some(v) = self.cur_facts.true_facts.vars.get(&Name::from(name)) {
                v.assert_clone_cheap();

                if cfg!(debug_assertions) {
                    debug!("Scope.find_var_type({}): Handled with cur_facts", name);
                }

                return Some(Cow::Borrowed(v));
            }

            // println!("({}) find_var_type({})", self.scope.depth(), name);
            let mut scope = Some(&self.scope);
            while let Some(s) = scope {
                if let Some(v) = s.facts.vars.get(&Name::from(name)) {
                    v.assert_clone_cheap();

                    if cfg!(debug_assertions) {
                        debug!("Scope.find_var_type({}): Handled from facts", name);
                    }
                    return Some(Cow::Borrowed(v));
                }

                scope = s.parent;
            }

            {
                // Imported variables
                if let Some(info) = self.data.imports_by_id.get(name) {
                    match info.data.normalize() {
                        Type::Module(data) => {
                            if let Some(var_ty) = data.exports.vars.get(name.sym()) {
                                if cfg!(debug_assertions) {
                                    debug!("Scope.find_var_type({}): Handled with imports", name);
                                }
                                var_ty.assert_clone_cheap();

                                return Some(Cow::Borrowed(var_ty));
                            }
                        }
                        _ => {
                            unreachable!()
                        }
                    }
                }
            }

            if let Some(var) = self.find_var(name) {
                if cfg!(debug_assertions) {
                    debug!("({}) find_var_type({}): Handled from scope.find_var", self.scope.depth(), name);
                }

                let name = Name::from(name);

                let mut ty = match mode {
                    TypeOfMode::LValue => match &var.ty {
                        Some(ty) => ty.clone(),
                        _ => return None,
                    },
                    TypeOfMode::RValue => match &var.actual_ty {
                        Some(ty) => ty.clone(),
                        _ => return None,
                    },
                };
                ty.assert_clone_cheap();

                if let Some(excludes) = self.scope.facts.excludes.get(&name) {
                    if let Some(ty::Union { ref mut types, .. }) = ty.as_union_type_mut() {
                        for ty in types {
                            let span = (*ty).span();
                            for excluded_ty in excludes.iter() {
                                if ty.type_eq(excluded_ty) {
                                    *ty = Type::never(span, KeywordTypeMetadata { common: ty.metadata() })
                                }
                            }
                        }
                    }

                    ty.fix();
                    ty.freeze();
                }

                return Some(Cow::Owned(ty));
            }

            {
                if let Some(ty) = self.storage.get_local_var(self.ctx.module_id, name.clone()) {
                    ty.assert_clone_cheap();
                    if cfg!(debug_assertions) {
                        debug!("Scope.find_var_type({}): Handled with storage", name);
                    }
                    return Some(Cow::Owned(ty));
                }
            }

            None
        })();

        if let Some(ty) = &ty {
            ty.assert_valid();
            ty.assert_clone_cheap();
        }

        ty
    }

    pub fn find_type(&self, name: &Id) -> VResult<Option<ItemRef<Type>>> {
        let _tracing = dev_span!("find_type", name = tracing::field::debug(name));

        if let Some(v) = self.find_local_type(name) {
            return Ok(Some(v));
        }

        if let Some(ModuleInfo { data, .. }) = self.data.imports_by_id.get(name) {
            match data.normalize() {
                Type::Module(data) => {
                    if let Some(types) = data.exports.types.get(name.sym()) {
                        let types = types.clone();
                        return Ok(Some(ItemRef::Owned(types.into_iter())));
                    }
                }
                _ => {
                    unreachable!()
                }
            }
        }

        if !self.ctx.is_type_predicate {
            if let Ok(ty) = self.env.get_global_type(DUMMY_SP, name.sym()) {
                return Ok(Some(ItemRef::Owned(vec![ty].into_iter())));
            }
        }

        Ok(None)
    }

    fn find_local_type(&self, name: &Id) -> Option<ItemRef<Type>> {
        let _tracing = dev_span!("find_local_type", name = tracing::field::debug(name));

        #[allow(dead_code)]
        static ANY: Lazy<Type> = Lazy::new(|| {
            Type::Keyword(KeywordType {
                span: DUMMY_SP,
                kind: TsKeywordTypeKind::TsAnyKeyword,
                metadata: Default::default(),
                tracker: Default::default(),
            })
        });
        #[allow(dead_code)]
        static STATIC_THIS: Lazy<Type> = Lazy::new(|| {
            Type::StaticThis(StaticThis {
                span: DUMMY_SP,
                metadata: Default::default(),
                tracker: Default::default(),
            })
        });

        if let Some(class) = &self.scope.get_this_class_name() {
            if *class == *name {
                // TODO(kdy1): Maybe change this to special variant.
                return Some(ItemRef::Single(iter::once(&STATIC_THIS)));
            }
        }

        if cfg!(debug_assertions) {
            debug!("({}) Scope.find_type(`{}`)", self.scope.depth(), name);
        }

        let mut src = vec![];
        if !self.config.is_builtin {
            if let Ok(ty) = self.env.get_global_type(DUMMY_SP, name.sym()) {
                debug_assert!(ty.is_clone_cheap(), "{:?}", ty);

                if cfg!(debug_assertions) {
                    debug!("Using builtin / global type: {}", dump_type_as_string(&ty));
                }
                src.push(ty);
            }
        }

        if let Some(ty) = self.scope.find_type(name) {
            if self.ctx.in_module {
                // In module mode, we should not merge user-defined types with builtin.
                // As `src` contains builtin types, we remove them.
                src.clear();
            }
            src.extend(ty.into_iter().map(Cow::into_owned));
            return Some(ItemRef::Owned(
                vec![Type::new_intersection(DUMMY_SP, src).fixed().freezed()].into_iter(),
            ));
        }

        if let Some(ty) = self.storage.get_local_type(self.ctx.module_id, name.clone()) {
            return Some(ItemRef::Owned(vec![ty].into_iter()));
        }

        if !self.config.is_builtin {
            if cfg!(debug_assertions) {
                debug!("Scope.find_type: failed to find type '{}'", name);
            }
        }

        None
    }

    /// TODO(kdy1): Restore this(?)
    pub(super) fn mark_var_as_truthy(&mut self, name: Id) -> VResult<()> {
        self.modify_var(name, |var| {
            // var.ty = var.ty.take().map(|ty| ty.remove_falsy());
            Ok(())
        })
    }

    fn modify_var<F, Ret>(&mut self, name: Id, op: F) -> VResult<Ret>
    where
        F: FnOnce(&mut VarInfo) -> VResult<Ret>,
    {
        let var = self.find_var(&name);
        let ty = var.and_then(|var| var.ty.clone());

        if let Some(ty) = &ty {
            ty.assert_valid();
            ty.assert_clone_cheap();
        }

        op(self.scope.vars.entry(name).or_insert_with(|| VarInfo {
            kind: VarKind::Error,
            initialized: true,
            ty: ty.clone(),
            actual_ty: ty,
            copied: true,
            is_actual_type_modified_in_loop: false,
        }))
    }

    pub fn get_destructor_unique_key(&self) -> DestructureId {
        let mut id = self.destructure_count.get();
        self.destructure_count.set(id.next_id());
        id
    }

    pub fn declare_destructor(&mut self, span: Span, ty: &Type, key: DestructureId) -> VResult<bool> {
        let marks = self.marks();
        let span = span.with_ctxt(SyntaxContext::empty());

        let ty = self.normalize(Some(span), Cow::Borrowed(ty), Default::default());
        if let Ok(ty) = ty {
            let ty = ty.into_owned();
            ty.assert_valid();
            debug!(
                "[({})/vars/destructor]: Declaring {:?} as {}",
                self.scope.depth(),
                key,
                dump_type_as_string(&ty)
            );
            self.scope.destructure_vars.insert(key, ty.freezed());
            Ok(true)
        } else {
            debug!("[({})/vars/destructor]: Declaring {:?} without type", self.scope.depth(), key);
            Ok(false)
        }
    }

    pub fn find_destructor(&self, key: DestructureId) -> Option<Cow<Type>> {
        let mut scope = Some(&self.scope);
        while let Some(s) = scope {
            if let Some(v) = s.destructure_vars.get(&key) {
                v.assert_clone_cheap();

                if cfg!(debug_assertions) {
                    debug!("Scope.find_var_type({:?}): Handled from facts", key);
                }
                return Some(Cow::Borrowed(v));
            }
            scope = s.parent;
        }

        None
    }

    /// If `allow_multiple` is true and `is_override` is false, the value type
    /// is updated only if it's temporary type (like `typeof foo` while
    /// validating `foo`).
    pub fn declare_var(
        &mut self,
        span: Span,
        kind: VarKind,
        name: Id,
        ty: Option<Type>,
        actual_ty: Option<Type>,
        initialized: bool,
        allow_multiple: bool,
        is_override: bool,
        is_fn_decl_with_body: bool,
    ) -> VResult<Option<Type>> {
        let marks = self.marks();
        let span = span.with_ctxt(SyntaxContext::empty());

        if let Some(ty) = &ty {
            ty.assert_valid();
            debug!("[({})/vars]: Declaring {} as {}", self.scope.depth(), name, dump_type_as_string(ty));
        } else {
            debug!("[({})/vars]: Declaring {} without type", self.scope.depth(), name,);
        }

        if let Some(ty) = &actual_ty {
            ty.assert_valid();
        }

        let allow_multiple = allow_multiple && {
            // Consult previous variable declarations to know if we can declare
            // this variable.

            let prev_vars = self.data.var_spans.entry(name.clone()).or_default();

            match kind {
                VarKind::Var(v) => v == VarDeclKind::Var,
                VarKind::Param => true,
                // TODO(kdy1): Allow if previous is class / enum (decl merging)
                VarKind::Class => true,
                VarKind::Fn => true,

                VarKind::Import => true,

                // TODO(kdy1): Allow if previous is class / enum (decl merging)
                VarKind::Enum => true,

                VarKind::Error => true,
            }
        };

        if !self.config.is_builtin
            && !is_override
            && !allow_multiple
            && !self.ctx.ignore_errors
            && !self.ctx.reevaluating()
            && !self.ctx.in_ts_fn_type
            && !self.ctx.checking_switch_discriminant_as_bin
        {
            let spans = self.data.var_spans.entry(name.clone()).or_default();
            let err = !spans.is_empty();

            if cfg!(debug_assertions) {
                if spans.contains(&(kind, span)) {
                    print_backtrace();
                    unreachable!("Duplicated declaration of variable: {:?} {:?} {:?}", name, kind, span);
                }
            }

            spans.push((kind, span));

            if err {
                let mut reported_error = false;
                for (_, span) in &**spans {
                    if matches!(kind, VarKind::Param | VarKind::Class) {
                        self.storage.report(
                            ErrorKind::DuplicateName {
                                name: name.clone(),
                                span: *span,
                            }
                            .into(),
                        );
                        reported_error = true;
                    } else {
                        self.storage.report(
                            ErrorKind::DuplicateVar {
                                name: name.clone(),
                                span: *span,
                            }
                            .into(),
                        );
                    }
                }

                if reported_error {
                    return Ok(None);
                }
            }
        }

        if let VarKind::Var(VarDeclKind::Let | VarDeclKind::Const) = kind {
            if *name.sym() == js_word!("let") || *name.sym() == js_word!("const") {
                self.storage
                    .report(ErrorKind::LetOrConstIsNotValidIdInLetOrConstVarDecls { span }.into());
            }
        }

        if let Some(ty) = &ty {
            debug!("[vars]: Expanded {} as {}", name, dump_type_as_string(ty));
        }

        let ty = ty.map(|ty| ty.freezed());

        let actual_ty = actual_ty
            .and_then(|ty| {
                if ty.is_any()
                    || ty.is_kwd(TsKeywordTypeKind::TsUndefinedKeyword)
                    || ty.is_kwd(TsKeywordTypeKind::TsNullKeyword)
                    || ty.is_unknown()
                {
                    None
                } else {
                    Some(ty)
                }
            })
            .map(|ty| ty.freezed());

        if let Some(ty) = &actual_ty {
            ty.assert_valid();
        }

        if self.ctx.in_global {
            match kind {
                VarKind::Var(_) | VarKind::Class | VarKind::Fn | VarKind::Enum => {
                    // TODO: Default to any?
                    if let Some(ty) = ty.clone() {
                        self.env.declare_global_var(name.sym().clone(), ty);
                    }
                }
                _ => {}
            }
        }

        if self.scope.is_root() || self.scope.is_module() {
            self.storage.store_private_var(
                self.ctx.module_id,
                name.clone(),
                ty.clone().unwrap_or_else(|| Type::any(span, Default::default())),
            )
        }

        let mut skip_storing_type = false;

        match self.scope.vars.entry(name.clone()) {
            Entry::Occupied(e) => {
                //println!("\tdeclare_var: found entry");
                let (k, mut v) = e.remove_entry();

                macro_rules! restore {
                    () => {{
                        self.scope.vars.insert(k, v);
                    }};
                }

                if let Some(ty) = &v.ty {
                    ty.assert_valid();
                    if !self.config.is_builtin {
                        ty.assert_clone_cheap();
                    }
                }
                if let Some(ty) = &v.actual_ty {
                    ty.assert_valid();
                    if !self.config.is_builtin {
                        ty.assert_clone_cheap();
                    }
                }

                if !self.config.is_builtin && is_override {
                    v.ty = ty.clone();
                    return Ok(ty);
                }

                if !self.data.known_wrong_overloads.contains(&name) {
                    if let Some(orig) = &v.ty {
                        if is_fn_decl_with_body {
                            skip_storing_type = true;
                        }
                        if let Some(ty) = &ty {
                            self.validate_with(|a| {
                                let res = a.validate_fn_overloads(span, orig, ty, kind);

                                if res.is_err() {
                                    a.data.known_wrong_overloads.insert(name.clone());
                                }

                                res
                            });
                        }
                    }
                }

                v.ty = if let Some(ty) = ty.clone() {
                    Some(if let Some(var_ty) = v.ty {
                        match ty.normalize() {
                            Type::Union(..) => {
                                // TODO(kdy1): Check if all types are query or
                                // function
                            }
                            Type::Query(..) | Type::Function(..) => {}
                            _ => {
                                match var_ty.normalize() {
                                    // Allow overriding query type.
                                    Type::Query(..) => {}
                                    // Allow overloading query type.
                                    Type::Function(..) => {}
                                    Type::ClassDef(..) => return Err(ErrorKind::DuplicateName { name: name.clone(), span }.into()),
                                    Type::Union(..) => {
                                        // TODO(kdy1): Check if all types are
                                        // query or
                                        // function
                                    }

                                    _ => {
                                        let res = self
                                            .assign_with_opts(
                                                &mut Default::default(),
                                                &ty,
                                                &var_ty,
                                                AssignOpts {
                                                    span,
                                                    for_overload: true,
                                                    disallow_assignment_to_unknown: true,
                                                    ..Default::default()
                                                },
                                            )
                                            .context("tried to validate a var declared multiple times")
                                            .convert_err(|err| ErrorKind::VarDeclNotCompatible {
                                                span: err.span(),
                                                cause: Box::new(err.into()),
                                            });

                                        if let Err(err) = res {
                                            self.storage.report(err);
                                            v.ty = Some(var_ty.clone());
                                            restore!();
                                            return Ok(Some(var_ty));

                                            // TODO(kdy1):
                                            //  return Err(ErrorKind::
                                            //      RedeclaredVarWithDifferentType {
                                            //          span,
                                            //      }
                                            //  );
                                        }
                                    }
                                }
                            }
                        }
                        if skip_storing_type || ty.is_kwd(TsKeywordTypeKind::TsUnknownKeyword) || var_ty.type_eq(&ty) {
                            var_ty
                        } else {
                            Type::new_union(span, vec![var_ty, ty]).freezed()
                        }
                    } else {
                        ty
                    })
                } else {
                    v.ty
                };

                if let Some(ty) = &actual_ty {
                    ty.assert_valid();
                    if !self.config.is_builtin {
                        ty.assert_clone_cheap();
                    }
                }
                if let Some(ty) = &v.ty {
                    ty.assert_valid();
                    if !self.config.is_builtin {
                        ty.assert_clone_cheap();
                    }
                }

                // TODO(kdy1): Use better logic
                match kind {
                    VarKind::Fn if v.actual_ty.is_some() => {
                        let ty = Type::new_union(span, v.actual_ty.into_iter().chain(actual_ty.or_else(|| v.ty.clone()))).freezed();
                        v.actual_ty = Some(ty);
                    }
                    _ => {
                        v.actual_ty = actual_ty.or_else(|| v.ty.clone());
                    }
                }

                self.scope.vars.insert(k, v);
            }
            Entry::Vacant(e) => {
                //println!("\tdeclare_var: no entry");

                let info = VarInfo {
                    kind,
                    ty: ty.clone(),
                    actual_ty: actual_ty.or_else(|| ty.clone()),
                    initialized,
                    copied: false,
                    is_actual_type_modified_in_loop: false,
                };
                e.insert(info);
            }
        }

        Ok(ty)
    }

    /// Returns [Err] if overload is wrong.
    fn validate_fn_overloads(&mut self, span: Span, orig: &Type, new: &Type, kind: VarKind) -> VResult<()> {
        // We validates using the signature of implementing function.
        // TODO(kdy1): Validate using last element, when there's a no function decl with
        // body.

        if self.config.is_builtin || self.ctx.in_declare {
            return Ok(());
        }

        match kind {
            VarKind::Var(..) => {
                for orig in orig.iter_union() {
                    if let Type::Function(..) = orig.normalize() {
                        self.assign_with_opts(
                            &mut Default::default(),
                            new,
                            orig,
                            AssignOpts {
                                span,
                                for_overload: true,
                                ..Default::default()
                            },
                        )
                        .convert_err(|err| ErrorKind::VarDeclNotCompatible {
                            span: err.span(),
                            cause: Box::new(err.into()),
                        })
                        .context("tried to validate signatures of overloaded functions")?;
                    }
                }
            }
            _ => {
                for orig in orig.iter_union() {
                    if let Type::Function(..) = orig.normalize() {
                        self.assign_with_opts(
                            &mut Default::default(),
                            new,
                            orig,
                            AssignOpts {
                                span,
                                for_overload: true,
                                ..Default::default()
                            },
                        )
                        .convert_err(|err| ErrorKind::IncompatibleFnOverload {
                            span: orig.span(),
                            cause: Box::new(err.into()),
                        })
                        .context("tried to validate signatures of overloaded functions")?;
                    }
                }
            }
        }

        Ok(())
    }

    /// TODO(kdy1): Merge with declare_vars_*
    pub fn declare_complex_vars(
        &mut self,
        kind: VarKind,
        pat: &RPat,
        ty: Type,
        actual_ty: Option<Type>,
        default_ty: Option<Type>,
    ) -> VResult<Option<Type>> {
        let _tracing = dev_span!("declare_complex_vars");

        if ty.is_unknown() {
            if let RPat::Object(RObjectPat { props, .. }) = pat {
                props.iter().for_each(|prop| {
                    if matches!(prop, RObjectPatProp::Rest(..)) {
                        self.storage.report(ErrorKind::RestTypeNotFromObject { span: prop.span() }.into());
                    }
                })
            }
        }

        match pat {
            RPat::Assign(..) | RPat::Ident(..) | RPat::Array(..) | RPat::Object(..) | RPat::Rest(..) => self.add_vars(
                pat,
                Some(ty),
                actual_ty,
                default_ty,
                DeclareVarsOpts {
                    kind,
                    use_iterator_for_array: true,
                    ..Default::default()
                },
            ),

            _ => unimplemented!("declare_complex_vars({:#?}, {:#?})", pat, ty),
        }
    }

    pub(crate) fn mark_type_as_infer_type_container(&self, ty: &mut Type) {
        ty.metadata_mut().contains_infer_type = true;
    }

    /// Mark `ty` as not expanded by default.
    pub(crate) fn prevent_expansion<T>(&self, ty: &mut T)
    where
        T: VisitMutWith<ExpansionPreventer>,
    {
        let _tracing = dev_span!("prevent_expansion");

        if self.config.is_builtin {
            return;
        }

        ty.visit_mut_with(&mut ExpansionPreventer { is_for_ignoring: false });
    }

    /// Mark `ty` as expandable. This has higher precedence than
    /// `prevent_expansion`.
    pub(crate) fn allow_expansion<T>(&self, ty: &mut T)
    where
        T: VisitMutWith<ExpansionPreventer>,
    {
        if self.config.is_builtin {
            return;
        }

        ty.visit_mut_with(&mut ExpansionPreventer { is_for_ignoring: true });
    }

    pub(super) fn is_expansion_prevented(&self, ty: &Type) -> bool {
        if let Type::Ref(r) = ty.normalize() {
            if r.metadata.ignore_no_expand {
                return false;
            }
            if r.metadata.no_expand {
                return true;
            }
        }

        false
    }
}

#[derive(Debug, Clone)]
pub(crate) struct VarInfo {
    pub kind: VarKind,
    pub initialized: bool,

    /// Declared type.
    pub ty: Option<Type>,

    /// Stored type.
    pub actual_ty: Option<Type>,

    /// Copied from parent scope. If this is true, it's not a variable
    /// declaration.
    pub copied: bool,

    /// If this is true, types will become union while moving variables to
    /// parent scope.
    pub is_actual_type_modified_in_loop: bool,
}

impl<'a> Scope<'a> {
    pub const fn kind(&self) -> ScopeKind {
        self.kind
    }

    /// Returns true if `this` (from javascript) is a reference to an object
    /// literal.
    pub fn is_this_ref_to_object_lit(&self) -> bool {
        match self.kind {
            ScopeKind::Fn => {}
            // An arrow function does not modified `this.`
            ScopeKind::ArrowFn => {}

            // `this` in object literal resolves to the object literal itself.
            ScopeKind::ObjectLit => return true,

            ScopeKind::Class | ScopeKind::ClassStaticBlock => return false,
            ScopeKind::TypeParams
            | ScopeKind::Call
            | ScopeKind::Method { .. }
            | ScopeKind::Constructor
            | ScopeKind::Flow
            | ScopeKind::Block
            | ScopeKind::Module
            | ScopeKind::LoopBody { .. } => {}
        }

        match self.parent {
            Some(parent) => parent.is_this_ref_to_object_lit(),
            None => false,
        }
    }

    /// Returns true if `this` (from javascript) is a reference to a class.
    pub fn is_this_ref_to_class(&self) -> bool {
        match self.kind {
            ScopeKind::Module => return false,

            ScopeKind::Fn => return false,
            // An arrow function does not modified `this.`
            ScopeKind::ArrowFn => {}

            // `this` in object literal resolves to the object literal itself.
            ScopeKind::ObjectLit => return false,

            ScopeKind::Class | ScopeKind::ClassStaticBlock => return true,
            ScopeKind::TypeParams
            | ScopeKind::Call
            | ScopeKind::Method { .. }
            | ScopeKind::Constructor
            | ScopeKind::Flow
            | ScopeKind::Block
            | ScopeKind::LoopBody { .. } => {}
        }

        match self.parent {
            Some(parent) => parent.is_this_ref_to_class(),
            None => false,
        }
    }

    pub fn new(parent: &'a Scope<'a>, kind: ScopeKind, facts: CondFacts) -> Self {
        Self::new_inner(Some(parent), kind, facts)
    }

    pub fn root() -> Self {
        Self::new_inner(None, ScopeKind::Fn, Default::default())
    }

    fn new_inner(parent: Option<&'a Scope<'a>>, kind: ScopeKind, facts: CondFacts) -> Self {
        Scope {
            parent,
            kind,
            declaring: Default::default(),
            declaring_parameters: Default::default(),
            declared_return_type: None,
            declaring_type_params: Default::default(),
            vars: Default::default(),
            types: Default::default(),
            facts,
            declaring_fn: None,
            declaring_prop: None,
            this: None,
            this_class_name: Default::default(),
            this_class_members: Default::default(),
            this_object_members: Default::default(),
            super_class: None,
            return_values: Default::default(),
            expand_triage_depth: 0,
            is_call_arg_count_unknown: false,
            type_params: Default::default(),
            cur_module_name: None,
            class: Default::default(),
            destructure_vars: parent.map(|p| p.destructure_vars.clone()).unwrap_or_default(),
        }
    }

    pub(super) fn depth(&self) -> usize {
        match self.parent {
            Some(p) => p.depth() + 1,
            None => 0,
        }
    }

    /// This method does **not** handle imported types.
    fn find_type(&self, name: &Id) -> Option<ItemRef<Type>> {
        let _tracing = dev_span!("Scope::find_type", name = tracing::field::debug(name));

        if cfg!(debug_assertions) {
            debug!("Analyzer.find_type('{}')", name);
        }
        if let Some(ty) = self.facts.types.get(name) {
            debug_assert!(ty.is_clone_cheap(), "{:?}", ty);

            // println!("({}) find_type({}): Found (cond facts)", self.depth(), name);
            return Some(ItemRef::Single(iter::once(ty)));
        }

        if let Some(ty) = self.types.get(name) {
            debug_assert!(ty.is_clone_cheap(), "{:?}", ty);

            // println!("({}) find_type({}): Found", self.depth(), name);

            return Some(ItemRef::Single(once(ty)));
        }

        match self.parent {
            Some(parent) => parent.find_type(name),
            None => None,
        }
    }
}

/// All fields default to type-native default value. (`false` for [bool] and
/// [None] for [Option])

/// TODO(kdy1):
/// pub fully: bool,
///
/// pub preserve_ref: bool,
/// pub ignore_expand_prevention_for_top: bool,
//
/// pub expand_params: bool,
/// pub expand_return_type: bool,
#[derive(Debug, Clone, Copy, Default, PartialEq, TypeEq)]
pub(crate) struct ExpandOpts {
    /// TODO(kdy1): Document this.
    pub full: bool,
    pub expand_union: bool,

    pub preserve_ref: bool,

    /// Used before calling `access_property`, which does not accept `Ref` as an
    /// input.
    ///
    ///
    /// Note: Reference type in top level intersections are treated as
    /// top-level types.
    pub ignore_expand_prevention_for_top: bool,

    pub ignore_expand_prevention_for_all: bool,

    /// If true, `expand` and `expand_fully` will expand function
    /// parameters.
    pub expand_params: bool,

    /// If true, `expand` and `expand_fully` will expand function
    /// parameters.
    pub expand_ret_ty: bool,

    pub generic: ExpandGenericOpts,
}

#[derive(Debug, Clone)]
pub enum ItemRef<'a, T: Clone> {
    Single(iter::Once<&'a T>),
    Multi(slice::Iter<'a, T>),
    Owned(std::vec::IntoIter<T>),
}

impl<'a, T> Iterator for ItemRef<'a, T>
where
    T: Clone,
{
    type Item = Cow<'a, T>;

    fn next(&mut self) -> Option<Self::Item> {
        Some(match self {
            ItemRef::Single(v) => Cow::Borrowed(v.next()?),
            ItemRef::Multi(v) => Cow::Borrowed(v.next()?),
            ItemRef::Owned(v) => Cow::Owned(v.next()?),
        })
    }
}

#[derive(Debug, Clone, Copy, PartialEq, Eq)]
pub(crate) enum ScopeKind {
    Block,
    Fn,
    /// This does not affect `this`.
    Method {
        is_static: bool,
    },
    /// This is different from method because of `super`.
    ///
    /// See: computedPropertyNames30_ES5.ts
    Constructor,
    ArrowFn,
    /// This variant is related to handling of `this.foo()` in class methods.
    Class,
    /// This variant is related to handling of `this.foo()` in method
    /// properties.
    ObjectLit,
    /// If statement, conditional expression, switch case
    Flow,
    /// Scope to store type parameters.
    TypeParams,
    /// Type parameters are stored in this scope.
    Call,
    Module,
    /// Used to capture type facts created by loop bodies.
    LoopBody {
        last: bool,
    },
    ClassStaticBlock,
}

impl ScopeKind {
    /// TODO(kdy1): Change
    pub fn allows_respanning(self) -> bool {
        !matches!(self, ScopeKind::Flow | ScopeKind::Class | ScopeKind::ObjectLit)
    }
}

struct Expander<'a, 'b, 'c> {
    span: Span,
    analyzer: &'a mut Analyzer<'b, 'c>,
    dejavu: FxHashSet<Id>,
    full: bool,
    expand_union: bool,
    /// Should we expand top level references?
    expand_top_level: bool,
    opts: ExpandOpts,
}

impl Expander<'_, '_, '_> {
    fn expand_ts_entity_name(
        &mut self,
        span: Span,
        type_name: &RTsEntityName,
        type_args: Option<&TypeParamInstantiation>,
        was_top_level: bool,
        trying_primitive_expansion: bool,
    ) -> VResult<Option<Type>> {
        macro_rules! verify {
            ($ty:expr) => {{
                if cfg!(debug_assertions) {
                    match $ty.normalize() {
                        Type::Ref(ref s) => unreachable!("ref: {:?}", s),
                        _ => {}
                    }
                }
            }};
        }

        let span = span.with_ctxt(SyntaxContext::empty());

        match type_name {
            RTsEntityName::Ident(ref i) => {
                if let Some(class) = &self.analyzer.scope.get_this_class_name() {
                    if *class == *i {
                        return Ok(Some(Type::This(ThisType {
                            span,
                            metadata: Default::default(),
                            tracker: Default::default(),
                        })));
                    }
                }
                if i.sym == js_word!("void") {
                    return Ok(Some(Type::any(span, Default::default())));
                }

                info!("Info: {}{:?}", i.sym, i.span.ctxt);
                if !trying_primitive_expansion && self.dejavu.contains(&i.into()) {
                    error!("Dejavu: {}{:?}", &i.sym, i.span.ctxt);
                    return Ok(None);
                }

                if let Some(types) = self.analyzer.find_type(&i.into())? {
                    info!("expand: expanding `{}` using analyzer: {}", Id::from(i), types.clone().count());

                    let mut stored_ref = None;

                    for t in types {
                        if !self.expand_union {
                            let mut finder = UnionFinder { found: false };
                            t.visit_with(&mut finder);
                            if finder.found {
                                return Ok(None);
                            }
                        }
                        // We should expand alias again.
                        let is_alias = matches!(t.normalize(), Type::Alias(..));

                        match t.normalize() {
                            Type::Intersection(..) => return Ok(Some(t.into_owned())),

                            // Result of type expansion should not be Ref unless really required.
                            Type::Ref(r) => {
                                let r = r.clone();
                                // TODO(kdy1): Handle type args

                                return self.expand_ref(r, was_top_level);
                            }

                            ty @ Type::Enum(..) => {
                                if type_args.is_some() {
                                    Err(ErrorKind::NotGeneric { span })?;
                                }
                                verify!(ty);
                                return Ok(Some(t.into_owned()));
                            }

                            ty @ Type::Param(..) => {
                                if type_args.is_some() {
                                    Err(ErrorKind::NotGeneric { span })?;
                                }

                                verify!(ty);

                                return Ok(Some(ty.clone()));
                            }

                            Type::Interface(..) | Type::Alias(..) | Type::Class(..) | Type::ClassDef(..) => {
                                let type_params = t.get_type_param_decl();

                                let ty = t.clone().into_owned();
                                let mut type_params = type_params.cloned();
                                type_params.freeze();

                                if let Some(type_params) = type_params {
                                    let mut type_args: Option<_> = type_args.cloned().fold_with(self);
                                    type_args.visit_mut_with(&mut ShallowNormalizer { analyzer: self.analyzer });
                                    type_args.freeze();

                                    if cfg!(debug_assertions) {
                                        info!("expand: expanding type parameters");
                                    }
                                    let mut inferred = self.analyzer.infer_arg_types(
                                        self.span,
                                        type_args.as_ref(),
                                        &type_params.params,
                                        &[],
                                        &[],
                                        Some(
                                            &Type::TypeLit(TypeLit {
                                                span,
                                                members: vec![],
                                                metadata: Default::default(),
                                                tracker: Default::default(),
                                            })
                                            .freezed(),
                                        ),
                                        None,
                                        None,
                                        InferTypeOpts { ..Default::default() },
                                    )?;
                                    inferred.types.iter_mut().for_each(|(_, ty)| {
                                        self.analyzer.allow_expansion(ty);

                                        ty.freeze();
                                    });

                                    let before = dump_type_as_string(&ty);
                                    // TODO(kdy1): PERF
                                    let mut ty = self
                                        .analyzer
                                        .expand_type_params(&inferred.types, ty.foldable(), self.opts.generic)?;

                                    let after = dump_type_as_string(&ty);
                                    if cfg!(debug_assertions) {
                                        debug!("[expand] Expanded generics: {} => {}", before, after);
                                    }

                                    if let Type::ClassDef(def) = ty {
                                        ty = Type::Class(Class {
                                            span: self.span,
                                            def,
                                            metadata: Default::default(),
                                            tracker: Default::default(),
                                        });
                                    };

                                    if is_alias {
                                        self.dejavu.insert(i.into());
                                        ty = ty.fold_with(self);
                                        self.dejavu.remove(&i.into());
                                    }

                                    return Ok(Some(ty));
                                }

                                match ty.normalize() {
                                    Type::Interface(..) if !trying_primitive_expansion && was_top_level => {
                                        return Ok(Some(ty.clone()));
                                    }
                                    _ => {}
                                }

                                if let Type::Alias(..) = ty.normalize() {
                                    self.expand_top_level = true;
                                }

                                // TODO(kdy1): PERF
                                let mut ty = ty.foldable();

                                if is_alias {
                                    self.dejavu.insert(i.into());
                                    ty = ty.fold_with(self);
                                    self.dejavu.remove(&i.into());
                                }

                                if let Type::ClassDef(def) = ty {
                                    ty = Type::Class(Class {
                                        span: self.span,
                                        def,
                                        metadata: Default::default(),
                                        tracker: Default::default(),
                                    });
                                };

                                return Ok(Some(ty));
                            }

                            Type::Mapped(m) => {}

                            _ => stored_ref = Some(t),
                        }
                    }

                    if let Some(t) = stored_ref {
                        self.expand_top_level = true;
                        // TODO(kdy1): PERF
                        return Ok(Some(t.into_owned().foldable().fold_with(self).fixed()));
                    }
                }

                if i.sym == *"undefined" || i.sym == *"null" {
                    return Ok(Some(Type::any(span, Default::default())));
                }

                error!("({}) Failed to find type: {}{:?}", self.analyzer.scope.depth(), i.sym, i.span.ctxt);
            }

            // Handle enum variant type.
            //
            //  let a: StringEnum.Foo = x;
            RTsEntityName::TsQualifiedName(box RTsQualifiedName { left, ref right, .. }) => {
                let left = self.expand_ts_entity_name(span, left, None, was_top_level, trying_primitive_expansion)?;

                if let Some(left) = &left {
                    let ty = self
                        .analyzer
                        .access_property(
                            span,
                            left,
                            &Key::Normal {
                                span,
                                sym: right.sym.clone(),
                            },
                            TypeOfMode::RValue,
                            IdCtx::Type,
                            Default::default(),
                        )
                        .context("tried to access property as a part of type expansion")
                        .report(&mut self.analyzer.storage)
                        .unwrap_or_else(|| Type::any(span, Default::default()));
                    return Ok(Some(ty));
                }
            }
        }

        Ok(Some(Type::any(span, Default::default())))
    }

    fn expand_ref(&mut self, r: Ref, was_top_level: bool) -> VResult<Option<Type>> {
        let _tracing = dev_span!("Expander::expand_ref");

        let trying_primitive_expansion = self.analyzer.scope.expand_triage_depth != 0;

        let Ref {
            span: r_span,
            type_name,
            type_args,
            ..
        } = r;
        let span = self.span;

        if !trying_primitive_expansion && (!self.full || self.opts.preserve_ref) {
            return Ok(None);
        }

        let mut ty = self.expand_ts_entity_name(span, &type_name, type_args.as_deref(), was_top_level, trying_primitive_expansion)?;

        if let Some(ty) = &mut ty {
            ty.reposition(r_span);
            ty.freeze();

            if let Type::Enum(e) = ty.normalize() {
                return Ok(Some(Type::EnumVariant(EnumVariant {
                    span,
                    def: e.cheap_clone(),
                    name: None,
                    metadata: Default::default(),
                    tracker: Default::default(),
                })));
            }
        }

        Ok(ty)
    }

    fn expand_type(&mut self, mut ty: Type) -> Type {
        let _tracing = dev_span!("Expander::expand_type");

        match ty {
            Type::Keyword(..) | Type::Lit(..) => return ty,
            Type::Arc(..) => {
                ty.normalize_mut();
                // TODO(kdy1): PERF
                return ty.fold_with(self);
            }
            _ => {}
        }

        if ty.is_ref_type() {
            ty.freeze();
        }

        let _stack = match stack::track(self.span) {
            Ok(v) => v,
            Err(..) => {
                error!("[expander] Stack overflow: {}", dump_type_as_string(&ty));
                return ty;
            }
        };

        self.full |= matches!(ty, Type::Mapped(..));

        let trying_primitive_expansion = self.analyzer.scope.expand_triage_depth != 0;

        // If we are trying to expand types as primitive, we ignore config
        let is_expansion_prevented = !trying_primitive_expansion && self.analyzer.is_expansion_prevented(&ty);

        if self.analyzer.scope.expand_triage_depth != 0 {
            self.analyzer.scope.expand_triage_depth += 1;
        }

        if self.analyzer.scope.expand_triage_depth > 30 {
            return ty;
        }

        // We do not expand types specified by user
        if is_expansion_prevented {
            #[allow(clippy::nonminimal_bool)]
            if !self.opts.ignore_expand_prevention_for_all && !(self.expand_top_level && self.opts.ignore_expand_prevention_for_top) {
                if let Type::Ref(r) = ty.normalize() {
                    // Expand type arguments if it should be expanded
                    if contains_infer_type(&r.type_args) {
                        return Type::Ref(r.clone().fold_children_with(self));
                    }
                }

                if self.expand_top_level && self.analyzer.scope.expand_triage_depth == 0 {
                    let old_full = self.full;

                    self.analyzer.scope.expand_triage_depth += 1;
                    self.full = true;

                    let candidate = ty.clone().fold_with(self);

                    self.analyzer.scope.expand_triage_depth = 0;
                    self.full = old_full;

                    return candidate;
                }

                return ty;
            }
        }

        let was_top_level = self.expand_top_level;
        self.expand_top_level = false;

        // Start handling type expansion.
        let res: VResult<()> = try {
            if contains_infer_type(&ty) {
                if let Some(cond_ty) = ty.as_conditional_mut() {
                    // TODO(kdy1): PERF
                    if let Type::Query(QueryType {
                        span,
                        expr: box QueryExpr::TsEntityName(RTsEntityName::Ident(name)),
                        ..
                    }) = cond_ty.check_type.normalize_mut()
                    {
                        let id = (&*name).into();
                        let ctxt = self.analyzer.ctx.module_id;
                        //
                        if let Some(ty) = self.analyzer.find_var_type(&id, TypeOfMode::RValue) {
                            cond_ty.check_type = Box::new(ty.into_owned());
                        } else {
                            error!("Failed to find variable named {:?}", id);
                        }
                    }
                }
            }
        };

        // TODO(kdy1): PERF
        let ty = ty.foldable();
        match ty {
            Type::Intersection(mut i) if was_top_level => {
                i.types = i.types.move_map(|ty| {
                    self.expand_top_level = true;
                    ty.fold_with(self)
                });
                self.expand_top_level = false;
                return Type::Intersection(i);
            }
            Type::Keyword(..) => return ty,
            Type::Param(..) => return ty.fold_children_with(self),

            Type::Alias(alias) => {
                self.expand_top_level = was_top_level;
                return *alias.ty.fold_with(self);
            }

            Type::Ref(..) if !self.full => return ty.fold_children_with(self),
            Type::Interface(..) | Type::Class(..) if !self.full => return ty,
            Type::IndexedAccessType(IndexedAccessType {
                obj_type: box Type::TypeLit(lit),
                index_type:
                    box Type::Param(TypeParam {
                        constraint:
                            Some(box Type::Index(Index {
                                ty: box Type::TypeLit(key_lits),
                                ..
                            })),
                        ..
                    }),
                readonly: false,
                ..
            }) if lit == key_lits => return Type::TypeLit(lit.fold_with(self)),

            _ => {}
        }

        if !self.expand_union {
            let mut finder = UnionFinder { found: false };
            ty.visit_with(&mut finder);
            if finder.found {
                return ty;
            }
        }

        let span = self.span;

        let ty = match ty {
            Type::Ref(..) => ty,
            _ => ty.fold_children_with(self),
        };

        let res: VResult<_> = try {
            match ty.normalize() {
                Type::Ref(r) => {
                    let ty = self.expand_ref(r.clone(), was_top_level)?;

                    //
                    if trying_primitive_expansion {
                        match ty {
                            Some(ty @ Type::Keyword(..)) => return ty,
                            _ => return Type::Ref(r.clone()),
                        }
                    } else {
                        if let Some(ty) = ty {
                            return ty;
                        }
                    }
                }

                Type::Param(..) => return ty,

                _ => {}
            }

            match ty {
                ty @ Type::TypeLit(..) => return ty,

                Type::Mapped(Mapped {
                    span,
                    type_param:
                        TypeParam {
                            span: type_param_span,
                            ref name,
                            constraint: Some(box Type::Index(Index { ty: ref constraint, .. })),
                            default: None,
                            ..
                        },
                    readonly,
                    optional,
                    ty:
                        Some(box Type::Conditional(Conditional {
                            span: cond_span,
                            check_type:
                                box Type::IndexedAccessType(IndexedAccessType {
                                    span: check_type_span,
                                    ref obj_type,
                                    index_type: box Type::Param(ref index_type),
                                    ..
                                }),
                            ref extends_type,
                            ref true_type,
                            ref false_type,
                            ..
                        })),
                    ..
                }) if constraint.type_eq(obj_type) && *name == index_type.name => {
                    let unwrap_type = |ty: &Type| match ty {
                        Type::IndexedAccessType(IndexedAccessType {
                            obj_type,
                            index_type: box Type::Param(index_type),
                            ..
                        }) if index_type.name == *name => (true, *obj_type.clone()),
                        _ => (false, ty.clone()),
                    };

                    if let Type::Tuple(obj_type) = obj_type.normalize() {
                        let elements = obj_type
                            .elems
                            .iter()
                            .cloned()
                            .enumerate()
                            .map(|(idx, mut element)| {
                                if let Some(v) = self.analyzer.extends(span, &element.ty, extends_type, Default::default()) {
                                    let ty = if v { true_type } else { false_type };

                                    let (unwrapped, ty) = unwrap_type(ty);
                                    let mut ty = ty;
                                    if unwrapped {
                                        if let Type::Tuple(Tuple { elems, .. }) = ty.normalize() {
                                            ty = *elems[idx].ty.clone()
                                        };
                                    }
                                    let type_params = self
                                        .analyzer
                                        .infer_ts_infer_types(
                                            span,
                                            extends_type,
                                            &element.ty,
                                            InferTypeOpts {
                                                exclude_null_and_undefined: true,
                                                ..Default::default()
                                            },
                                        )
                                        .ok();
                                    if let Some(type_params) = type_params {
                                        ty = self.analyzer.expand_type_params(&type_params, ty, Default::default()).unwrap();
                                    }

                                    element.ty = Box::new(ty);
                                }

                                element
                            })
                            .collect();

                        return Type::Tuple(Tuple {
                            elems: elements,
                            ..obj_type.clone()
                        });
                    }

                    if let Some(v) = self.analyzer.extends(span, obj_type, extends_type, Default::default()) {
                        let ty = if v { true_type } else { false_type };
                        let (_, mut ty) = unwrap_type(ty);

                        let type_params = self
                            .analyzer
                            .infer_ts_infer_types(span, extends_type, obj_type, Default::default())
                            .ok();
                        if let Some(type_params) = type_params {
                            ty = self.analyzer.expand_type_params(&type_params, ty, Default::default()).unwrap();
                        }

                        return ty;
                    }

                    return ty;
                }

                Type::Union(Union {
                    span,
                    types,
                    metadata,
                    tracker,
                }) => {
                    return Type::Union(Union {
                        span,
                        types,
                        metadata,
                        tracker,
                    });
                }

                Type::Function(ty::Function {
                    span,
                    type_params,
                    params,
                    ret_ty,
                    metadata,
                    ..
                }) => {
                    let ret_ty = self.analyzer.rename_type_params(span, *ret_ty, None)?;
                    // TODO(kdy1): PERF
                    let ret_ty = Box::new(ret_ty.foldable().fold_with(self));

                    return Type::Function(ty::Function {
                        span,
                        type_params,
                        params,
                        ret_ty,
                        metadata,
                        tracker: Default::default(),
                    });
                }

                ty => ty,
            }
        };

        let ty = match res {
            Ok(ty) => ty,
            Err(err) => {
                self.analyzer.storage.report(err);
                return Type::any(span, Default::default());
            }
        };

        self.analyzer.expand_conditional_type(self.span, ty)
    }
}

impl Fold<TypeParam> for Expander<'_, '_, '_> {
    fn fold(&mut self, tp: TypeParam) -> TypeParam {
        tp
    }
}

impl Fold<ty::Function> for Expander<'_, '_, '_> {
    fn fold(&mut self, mut f: ty::Function) -> ty::Function {
        f.type_params = f.type_params.fold_with(self);
        f.params = f.params.fold_with(self);
        if self.opts.expand_ret_ty {
            f.ret_ty = f.ret_ty.fold_with(self);
        }

        f
    }
}

impl Fold<ClassProperty> for Expander<'_, '_, '_> {
    fn fold(&mut self, value: ClassProperty) -> ClassProperty {
        value
    }
}

impl Fold<FnParam> for Expander<'_, '_, '_> {
    fn fold(&mut self, param: FnParam) -> FnParam {
        if !self.opts.expand_params || self.analyzer.config.is_builtin {
            return param;
        }

        param.fold_children_with(self)
    }
}

impl Fold<Type> for Expander<'_, '_, '_> {
    fn fold(&mut self, ty: Type) -> Type {
        match ty {
            Type::Keyword(..) | Type::Lit(..) => return ty,
            Type::Arc(..) => {
                // TODO(kdy1): PERF
                return ty.foldable().fold_with(self);
            }
            _ => {}
        }
        let before = dump_type_as_string(&ty);
<<<<<<< HEAD
        // let start = Instant::now();
        let expanded = self.expand_type(ty).fixed();
        // let end = Instant::now();
=======
        let timer = PerfTimer::noop();
        let expanded = self.expand_type(ty).fixed();
>>>>>>> 804a0bee

        if !self.analyzer.config.is_builtin {
            expanded.assert_valid();
        }

<<<<<<< HEAD
        // debug!(
        //     "[expander (time = {:?})]: {} => {}",
        //     end - start,
        //     before,
        //     dump_type_as_string(&expanded)
        // );
=======
        debug!(
            "[expander (time = {:?})]: {} => {}",
            timer.elapsed(),
            before,
            dump_type_as_string(&expanded)
        );
>>>>>>> 804a0bee

        expanded
    }
}

impl Fold<stc_ts_types::Class> for Expander<'_, '_, '_> {
    fn fold(&mut self, node: stc_ts_types::Class) -> stc_ts_types::Class {
        node
    }
}

impl Fold<stc_ts_types::ClassMember> for Expander<'_, '_, '_> {
    fn fold(&mut self, node: stc_ts_types::ClassMember) -> stc_ts_types::ClassMember {
        node
    }
}

impl Fold<TypeElement> for Expander<'_, '_, '_> {
    fn fold(&mut self, node: TypeElement) -> TypeElement {
        node
    }
}

/// Calls [`Analyzer::normalize`] on top-level types
pub struct ShallowNormalizer<'a, 'b, 'c> {
    analyzer: &'a mut Analyzer<'b, 'c>,
}

impl VisitMut<Type> for ShallowNormalizer<'_, '_, '_> {
    fn visit_mut(&mut self, value: &mut Type) {
        if let Type::IndexedAccessType(..) = value.normalize() {
            if let Ok(new) = self
                .analyzer
                .normalize(Some(value.span()), Cow::Borrowed(&*value), Default::default())
            {
                *value = new.freezed().into_owned();
            }
        }
    }
}<|MERGE_RESOLUTION|>--- conflicted
+++ resolved
@@ -2708,34 +2708,19 @@
             _ => {}
         }
         let before = dump_type_as_string(&ty);
-<<<<<<< HEAD
-        // let start = Instant::now();
-        let expanded = self.expand_type(ty).fixed();
-        // let end = Instant::now();
-=======
         let timer = PerfTimer::noop();
         let expanded = self.expand_type(ty).fixed();
->>>>>>> 804a0bee
 
         if !self.analyzer.config.is_builtin {
             expanded.assert_valid();
         }
 
-<<<<<<< HEAD
-        // debug!(
-        //     "[expander (time = {:?})]: {} => {}",
-        //     end - start,
-        //     before,
-        //     dump_type_as_string(&expanded)
-        // );
-=======
         debug!(
             "[expander (time = {:?})]: {} => {}",
             timer.elapsed(),
             before,
             dump_type_as_string(&expanded)
         );
->>>>>>> 804a0bee
 
         expanded
     }
