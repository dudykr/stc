--- conflicted
+++ resolved
@@ -6,11 +6,7 @@
 use stc_ts_errors::{debug::dump_type_as_string, DebugExt, Error};
 use stc_ts_type_ops::{widen::Widen, Fix};
 use stc_ts_types::{Array, Key, KeywordType, LitType, ModuleId, Ref, Type, TypeLit, TypeParamInstantiation, Union};
-<<<<<<< HEAD
-use stc_ts_utils::PatExt;
-=======
 use stc_ts_utils::{run, PatExt};
->>>>>>> d121f20f
 use stc_utils::{cache::Freeze, TryOpt};
 use swc_common::{Span, Spanned, SyntaxContext, DUMMY_SP};
 use swc_ecma_ast::{TsKeywordTypeKind, VarDeclKind};
@@ -297,11 +293,7 @@
                                         // Rest element is special.
                                         let type_for_rest_arg = match ty {
                                             Some(ty) => self
-<<<<<<< HEAD
-                                                .get_lefting_elements(Some(span), Cow::Owned(ty), idx)
-=======
                                                 .get_rest_elements(Some(span), Cow::Owned(ty), idx)
->>>>>>> d121f20f
                                                 .context(
                                                     "tried to get lefting elements of an iterator to declare variables using a rest \
                                                      pattern",
@@ -314,11 +306,7 @@
 
                                         let default = match default {
                                             Some(ty) => self
-<<<<<<< HEAD
-                                                .get_lefting_elements(Some(span), Cow::Owned(ty), idx)
-=======
                                                 .get_rest_elements(Some(span), Cow::Owned(ty), idx)
->>>>>>> d121f20f
                                                 .context(
                                                     "tried to get lefting elements of an iterator to declare variables using a rest \
                                                      pattern",
