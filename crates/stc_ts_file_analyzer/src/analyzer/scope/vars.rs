--- conflicted
+++ resolved
@@ -1051,11 +1051,8 @@
         .context("tried to ensure iterator")
     }
 
-<<<<<<< HEAD
     fn regist_destructure(&mut self, span: Span, ty: Option<Type>) -> u32 {
-=======
     fn regist_destructure(&mut self, span: Span, ty: Option<&Type>) -> u32 {
->>>>>>> 5ea87196
         match ty.as_ref().map(Type::normalize) {
             Some(real @ Type::Union(..)) => {
                 let des_key = self.get_destructor_unique_key();
