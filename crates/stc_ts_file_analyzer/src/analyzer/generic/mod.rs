use std::{borrow::Cow, cmp::min, collections::hash_map::Entry, mem::take};

use fxhash::{FxHashMap, FxHashSet};
use itertools::{EitherOrBoth, Itertools};
use rnode::{Fold, FoldWith, VisitMut, VisitMutWith, VisitWith};
use stc_ts_ast_rnode::{RBindingIdent, RIdent, RNumber, RPat, RTsEntityName, RTsLit};
use stc_ts_errors::{
    debug::{dump_type_as_string, force_dump_type_as_string, print_backtrace, print_type},
    DebugExt, ErrorKind,
};
use stc_ts_generics::{
    expander::InferTypeResult,
    type_param::{finder::TypeParamUsageFinder, remover::TypeParamRemover, renamer::TypeParamRenamer},
};
use stc_ts_type_ops::{generalization::prevent_generalize, Fix};
use stc_ts_types::{
    replace::replace_type, Array, ClassMember, FnParam, Function, Id, IdCtx, Index, IndexSignature, IndexedAccessType, Intersection, Key,
    KeywordType, KeywordTypeMetadata, Mapped, OptionalType, PropertySignature, Readonly, Ref, Tuple, TupleElement, TupleMetadata, Type,
    TypeElement, TypeLit, TypeOrSpread, TypeParam, TypeParamDecl, TypeParamInstantiation, TypeParamMetadata, Union, UnionMetadata,
};
use stc_ts_utils::MapWithMut;
use stc_utils::{
    cache::{Freeze, ALLOW_DEEP_CLONE},
    dev_span,
    perf_timer::PerfTimer,
    stack,
};
use swc_atoms::js_word;
use swc_common::{EqIgnoreSpan, Span, Spanned, SyntaxContext, TypeEq, DUMMY_SP};
use swc_ecma_ast::*;
use tracing::{debug, error, info, trace, warn};

use self::inference::{InferenceInfo, InferencePriority};
pub(crate) use self::{expander::ExtendsOpts, inference::InferTypeOpts};
use super::{
    assign::get_tuple_subtract_count,
    expr::{AccessPropertyOpts, TypeOfMode},
};
use crate::{
    analyzer::{scope::ExpandOpts, Analyzer, Ctx, NormalizeTypeOpts},
    util::{unwrap_builtin_with_single_arg, RemoveTypes},
    VResult,
};

mod expander;
mod inference;
#[cfg(test)]
mod tests;

#[derive(Debug)]
pub(super) struct InferData {
    /// Inferred type parameters
    type_params: FxHashMap<Id, InferenceInfo>,

    constraints: FxHashMap<Id, Type>,

    errored: FxHashSet<Id>,

    /// For the code below, we can know that `T` defaults to `unknown` while
    /// inferring type of function parameters. We cannot know the type before
    /// it. So we store the default type while it.
    ///
    /// ```ts
    /// declare function one<T>(handler: (t: T) => void): T
    ///
    /// var empty = one(() => {
    /// });
    /// ```
    defaults: FxHashMap<Id, Type>,

    dejavu: Vec<(Type, Type)>,

    skip_generalization: bool,

    priority: InferencePriority,

    contravariant: bool,
}

impl Default for InferData {
    fn default() -> Self {
        Self {
            type_params: Default::default(),
            defaults: Default::default(),
            errored: Default::default(),
            dejavu: Default::default(),
            skip_generalization: Default::default(),
            priority: InferencePriority::MaxValue,
            contravariant: Default::default(),
            constraints: Default::default(),
        }
    }
}

/// Type inference for arguments.
impl Analyzer<'_, '_> {
    /// This method accepts Option<&[TypeParamInstantiation]> because user may
    /// provide only some of type arguments.
    pub(super) fn infer_arg_types(
        &mut self,
        span: Span,
        base: Option<&TypeParamInstantiation>,
        type_params: &[TypeParam],
        params: &[FnParam],
        args: &[TypeOrSpread],
        default_ty: Option<&Type>,
        ret_ty: Option<&Type>,
        ret_ty_type_ann: Option<&Type>,
        opts: InferTypeOpts,
    ) -> VResult<InferTypeResult> {
        #[cfg(debug_assertions)]
        let _tracing = dev_span!("infer_arg_types");

        warn!(
            "infer_arg_types: {:?}",
            type_params.iter().map(|p| format!("{}, ", p.name)).collect::<String>()
        );

<<<<<<< HEAD
        // let start = Instant::now();
=======
        let timer = PerfTimer::noop();
>>>>>>> 804a0bee

        let mut inferred = InferData::default();

        for param in type_params {
            if let Some(constraint) = &param.constraint {
                constraint.assert_clone_cheap();
                inferred.constraints.insert(param.name.clone(), *constraint.clone());
            }
        }

        if let Some(base) = base {
            for (param, type_param) in base.params.iter().zip(type_params) {
                info!("User provided `{:?} = {:?}`", type_param.name, param.clone());

                if self.validate_generic_argument(span, param, type_param) {
                    break;
                }

                inferred.type_params.insert(
                    type_param.name.clone(),
                    InferenceInfo {
                        type_param: type_param.name.clone(),
                        candidates: Default::default(),
                        contra_candidates: Default::default(),
                        inferred_type: param.clone().freezed(),
                        priority: Default::default(),
                        top_level: Default::default(),
                        is_fixed: true,
                        implied_arity: Default::default(),
                        rest_index: Default::default(),
                    },
                );
            }
        }

        // We allocate a new vector only if required.
        let mut actual_args;
        let args = if args.iter().any(|arg| arg.spread.is_some()) {
            actual_args = vec![];
            for arg in args {
                if arg.spread.is_some() {
                    match arg.ty.normalize_instance() {
                        Type::Tuple(Tuple { elems, .. }) => {
                            actual_args.extend(elems.iter().map(|elem| TypeOrSpread {
                                span: arg.spread.unwrap(),
                                spread: None,
                                ty: elem.ty.clone(),
                            }));
                        }
                        _ => {
                            actual_args.push(arg.clone());
                        }
                    }
                } else {
                    actual_args.push(arg.clone());
                }
            }
            &*actual_args
        } else {
            args
        };

        let skip = if params.is_empty() {
            0
        } else {
            match &params[0].pat {
                RPat::Ident(RBindingIdent {
                    id: RIdent { sym: js_word!("this"), .. },
                    ..
                }) => 1,
                _ => 0,
            }
        };

        for (idx, p) in params.iter().skip(skip).enumerate() {
            let is_rest = matches!(&p.pat, RPat::Rest(_));
            let opts = InferTypeOpts {
                rest_type_index: Some(idx),
                ..opts
            };

            if !is_rest {
                if let Some(arg) = args.get(idx) {
                    self.infer_type(span, &mut inferred, &p.ty, &arg.ty, opts)?;
                }
            } else {
                let stop_idx = args
                    .iter()
                    .skip(idx)
                    .position(|arg| arg.spread.is_some())
                    .map(|v| v + idx)
                    .unwrap_or({
                        // No spread means all arguments are used.
                        args.len()
                    });

                match p.ty.normalize_instance() {
                    Type::Param(param) => {
                        self.infer_type(
                            span,
                            &mut inferred,
                            &p.ty,
                            &Type::Tuple(Tuple {
                                span: p.ty.span(),
                                elems: args[idx..stop_idx]
                                    .iter()
                                    .map(|arg| &arg.ty)
                                    .cloned()
                                    .map(|ty| TupleElement {
                                        span: DUMMY_SP,
                                        label: None,
                                        ty,
                                        tracker: Default::default(),
                                    })
                                    .collect(),
                                metadata: TupleMetadata {
                                    common: p.ty.metadata(),
                                    ..Default::default()
                                },
                                tracker: Default::default(),
                            })
                            .freezed(),
                            opts,
                        )?;
                    }
                    Type::Array(p_ty) => {
                        // Handle varargs. This result in union of all types.
                        for arg in &args[idx..stop_idx] {
                            self.infer_type(span, &mut inferred, &p_ty.elem_type, &arg.ty, opts)?;
                        }
                        if let Some(arg) = args.get(stop_idx) {
                            self.infer_type(span, &mut inferred, &p_ty.elem_type, &arg.ty, opts)?;
                        }
                    }
                    _ => {
                        // Handle varargs
                        for arg in &args[idx..stop_idx] {
                            self.infer_type(span, &mut inferred, &p.ty, &arg.ty, opts)?;
                        }
                    }
                }
            }
        }

        if let Some(ret_ty) = ret_ty {
            if let Some(ret_type_ann) = ret_ty_type_ann {
                let _tracing = dev_span!("infer_arg_types: return type annotation");

                self.infer_type(
                    span,
                    &mut inferred,
                    ret_ty,
                    ret_type_ann,
                    InferTypeOpts {
                        priority: InferencePriority::ReturnType,
                        ..Default::default()
                    },
                )?;
            }
        }

        info!("infer_type is finished:\n{:?}", &inferred.type_params);

        // Defaults
        for type_param in type_params {
            if inferred.type_params.contains_key(&type_param.name) {
                continue;
            }

            if let Some(Type::Param(ref p)) = type_param.constraint.as_deref().map(Type::normalize) {
                // TODO(kdy1): Handle complex inheritance like
                //      function foo<A extends B, B extends C>(){ }

                if let Some(actual) = inferred.type_params.remove(&p.name) {
                    info!(
                        "infer_arg_type: {} => {} => {:?} because of the extends clause",
                        type_param.name, p.name, actual
                    );
                    inferred.type_params.insert(p.name.clone(), actual.clone());
                    inferred.type_params.insert(type_param.name.clone(), actual);
                } else {
                    info!("infer_arg_type: {} => {} because of the extends clause", type_param.name, p.name);
                    self.insert_inferred(span, &mut inferred, type_param, Cow::Owned(Type::Param(p.clone())), opts)?;
                }
                continue;
            }

            if type_param.constraint.is_some() && is_literals(type_param.constraint.as_ref().unwrap()) {
                self.insert_inferred(
                    span,
                    &mut inferred,
                    type_param,
                    Cow::Borrowed(type_param.constraint.as_deref().unwrap()),
                    opts,
                )?;
                continue;
            }

            if matches!(
                type_param.constraint.as_deref().map(Type::normalize),
                Some(Type::Interface(..) | Type::Keyword(..) | Type::Ref(..) | Type::TypeLit(..))
            ) {
                let ty = self
                    .expand(
                        span,
                        *type_param.constraint.clone().unwrap(),
                        ExpandOpts {
                            full: true,
                            expand_union: false,
                            ..Default::default()
                        },
                    )?
                    .freezed();
                if !inferred.type_params.contains_key(&type_param.name) {
                    self.insert_inferred(span, &mut inferred, type_param, Cow::Owned(ty), opts)?;
                }
                continue;
            }
            if !inferred.type_params.contains_key(&type_param.name) {
                if let Some(default_ty) = inferred.defaults.remove(&type_param.name) {
                    self.insert_inferred(span, &mut inferred, type_param, Cow::Owned(default_ty), opts)?;
                } else {
                    if let Some(default) = &type_param.default {
                        self.insert_inferred(span, &mut inferred, type_param, Cow::Borrowed(default), opts)?;
                        continue;
                    }

                    if let Some(default_ty) = default_ty {
                        error!("infer: A type parameter {} defaults to {:?}", type_param.name, default_ty);

                        self.insert_inferred(span, &mut inferred, type_param, Cow::Borrowed(default_ty), opts)?;
                    }
                }
            }
        }

        self.prevent_generalization_of_top_level_types(type_params, ret_ty, &mut inferred, opts.is_type_ann);

        self.prevent_generalization_of_inferred_types(type_params, &mut inferred, opts.is_type_ann);

        let map = self.finalize_inference(span, type_params, inferred);

<<<<<<< HEAD
        // let end = Instant::now();

        // warn!("infer_arg_types is finished. (time = {:?})", end - start);
=======
        warn!("infer_arg_types is finished. (time = {:?})", timer.elapsed());
>>>>>>> 804a0bee

        Ok(map)
    }

    /// Handles `infer U`.
    pub(super) fn infer_ts_infer_types(
        &mut self,
        span: Span,
        base: &Type,
        concrete: &Type,
        opts: InferTypeOpts,
    ) -> VResult<FxHashMap<Id, Type>> {
        let _tracing = dev_span!("infer_ts_infer_types");

        let mut inferred = InferData::default();
        self.infer_type(span, &mut inferred, base, concrete, opts)?;
        let mut map = self.finalize_inference(span, &[], inferred);

        for ty in map.types.values_mut() {
            prevent_generalize(ty);
            ty.freeze();
        }

        Ok(map.types)
    }

    /// # Inference rule
    ///
    /// 1. We iterate over parameters and arguments in order.
    ///
    /// 2. If newly inferred type is not compatible with the previous one, we
    /// don't store it. `compatible` here means the previous type is
    /// assignable to the newly inferred type.
    ///
    /// 3. If there's `any` or `unknown`, those are used because all types are
    /// `compatible` with them.
    ///
    /// If `any` and `unknown` co-exist, the last one is selected.
    ///
    /// 4. `{}` and an empty interface work just like `any` or `unknown`. It's
    /// because almost all types are `compatible` with it, so the same rule
    /// applies. But `any` or `unknown` is preferred over `{}`.
    ///
    /// 5. If a parameter of a closure has an explicit type, the `compatibility`
    /// rule applies. But some types like the built-in `Object`  are exceptions
    /// and those are ignored. i.e. The inferred types are not changed to
    /// `Object`.
    ///
    /// 6. The return type of a closure does not have effect on the inference,
    /// iff it's a direct function expression.
    ///
    ///
    /// # Postprocess
    ///
    /// 1. If there was noe error and if there's no constraints like `extends
    /// string` nor `extends number`, the inferred types are generalized.
    ///
    /// ---
    ///
    /// ```ts
    /// function foo<T>(x: { bar: T; baz: T }) {
    ///     return x;
    /// }
    ///
    /// declare function fn1(): void;
    /// declare function f2(): string;
    ///
    /// declare class C1 {
    ///     prop: string
    /// }
    ///
    /// declare class C2 {
    ///     c2prop: number
    /// }
    ///
    /// interface I1 {
    ///     s: string
    /// }
    ///
    /// declare const us: unique symbol
    /// declare var i1: I1
    ///
    /// declare var c1: C1
    /// declare var c2: C2
    ///
    ///
    /// declare var n: number
    ///
    /// foo({ bar: 1, baz: '' }); // Error on baz (number is selected)
    /// foo({ bar: '', baz: 1 }); // Error on baz (string is selected)
    /// foo({ bar: '', baz: n }); // Error on baz (string is selected)
    /// foo({ bar: Symbol.iterator, baz: 5 }) // Error on baz (symbol is selected)
    /// foo({ bar: us, baz: 5 }) // Error on baz (unique symbol is selected)
    ///
    ///
    /// foo({ bar: [], baz: '' }); // Error on bar (string is selected)
    /// foo({ bar: {}, baz: '' }); // Error on bar (string is selected)
    ///
    /// declare var u: string | number
    /// foo({ bar: 1, baz: u }) // Ok
    /// foo({ bar: {}, baz: u }) // Error on bar (string | number is selected)
    ///
    /// foo({ bar: i1, baz: 5 }) // Error on baz (I1 is selected)
    /// foo({ bar: 5, baz: i1 }) // Error on baz (number is selected)
    ///
    ///
    /// foo({ bar: 5, baz: fn1 }) // Error on baz (number is selected)
    /// foo({ bar: 5, baz: i1 }) // Error on baz (number is selected)
    ///
    /// foo({ bar: 1, baz: c2 }) // Error on baz (number is selected)
    /// foo({ bar: c1, baz: 1 }) // Error on baz (C1 is selected)
    /// foo({ bar: c1, baz: c2 }) // Error on baz (C1 is selected)
    /// foo({ bar: i1, baz: c1 }) // Error on baz (I1 is selected)
    /// foo({ bar: c1, baz: i1 }) // Error on baz (C1 is selected)
    ///
    ///
    /// function arr<T>(x: T[]) {
    ///     return x;
    /// }
    ///
    /// arr([1, '']); // Ok
    /// arr(['', 1]); // Ok
    /// arr([Symbol.iterator, 5]) // Ok
    /// arr([us, 5]) // Ok
    ///
    ///
    /// arr([[], '']); // Ok
    /// arr([{}, '']); // Ok
    ///
    /// arr([1, u]) // Ok
    /// arr([{}, u]) // Ok
    /// ```
    fn infer_type(&mut self, span: Span, inferred: &mut InferData, param: &Type, arg: &Type, opts: InferTypeOpts) -> VResult<()> {
        if self.config.is_builtin {
            return Ok(());
        }

        let span = span.with_ctxt(SyntaxContext::empty());

        let _tracing = if cfg!(debug_assertions) {
            let param_str = force_dump_type_as_string(param);
            let arg_str = force_dump_type_as_string(arg);

            Some(dev_span!(
                "infer_type",
                param = tracing::field::display(&param_str),
                arg = tracing::field::display(&arg_str),
            ))
        } else {
            None
        };

        debug!("Start");

        let res = self.infer_type_inner(span, inferred, param, arg, opts);

        debug!("End");

        res
    }

    /// Infer types, so that `param` has same type as `arg`.
    ///
    ///
    /// TODO(kdy1): Optimize
    fn infer_type_inner(&mut self, span: Span, inferred: &mut InferData, param: &Type, arg: &Type, mut opts: InferTypeOpts) -> VResult<()> {
        if self.config.is_builtin {
            return Ok(());
        }

        let marks = self.marks();

        let _stack = match stack::track(span) {
            Ok(v) => v,
            Err(_) => return Ok(()),
        };

        if !opts.skip_initial_union_check {
            if inferred
                .dejavu
                .iter()
                .any(|(prev_param, prev_arg)| prev_param.type_eq(param) && prev_arg.type_eq(arg))
            {
                return Ok(());
            }
            inferred.dejavu.push((param.clone(), arg.clone()));
        }

        debug_assert!(!span.is_dummy(), "infer_type: `span` should not be dummy");

        if param.is_keyword() || param.type_eq(arg) {
            return Ok(());
        }

        param.assert_clone_cheap();
        arg.assert_clone_cheap();

        /// Returns true if we can unconditionally delegate to `infer_type`.
        fn should_delegate(ty: &Type) -> bool {
            if ty.is_global_this() {
                return false;
            }
            match ty.normalize() {
                Type::Instance(..) | Type::Query(..) => true,
                Type::IndexedAccessType(t) => matches!(t.index_type.normalize(), Type::Lit(..)),
                _ => false,
            }
        }

        if should_delegate(param) {
            let mut param = self.normalize(Some(span), Cow::Borrowed(param), Default::default())?;
            param.freeze();
            return self.infer_type(span, inferred, &param, arg, opts);
        }

        if should_delegate(arg) || arg.is_conditional() {
            let mut arg = self.normalize(Some(span), Cow::Borrowed(arg), Default::default())?;
            arg.freeze();

            return self.infer_type(span, inferred, param, &arg, opts);
        }

        let p;
        let param = match param.normalize() {
            Type::Mapped(..) => {
                // TODO(kdy1): PERF
                p = Box::new(param.clone().foldable().fold_with(&mut MappedIndexedSimplifier).freezed());
                &p
            }
            _ => param,
        };
        let param_normalized = param.normalize();

        {
            // Handle array-like types
            let opts = InferTypeOpts {
                append_type_as_union: true,
                ..opts
            };

            if let (Some(p), Some(a)) = (array_elem_type(param), array_elem_type(arg)) {
                return self.infer_type(span, inferred, p, a, opts);
            }
        }

        match (param.normalize(), arg.normalize()) {
            (Type::Union(p), _) => {
                if !opts.skip_initial_union_check {
                    self.infer_type_using_union(
                        span,
                        inferred,
                        p,
                        arg,
                        InferTypeOpts {
                            append_type_as_union: true,
                            ..opts
                        },
                    )?;

                    return Ok(());
                } else {
                    opts.skip_initial_union_check = false;
                }
            }

            (Type::Intersection(param), _) => {
                for param in &param.types {
                    self.infer_type(span, inferred, param, arg, opts)?;
                }

                return Ok(());
            }

            _ => {}
        }

        let p = param.normalize();
        let a = arg.normalize();

        if let Some(res) = self.infer_builtin(span, inferred, param, arg, opts) {
            return res;
        }

        if self.infer_type_by_converting_to_type_lit(span, inferred, param, arg, opts)? {
            return Ok(());
        }

        if opts.for_fn_assignment {
            if let Type::Param(arg) = arg.normalize() {
                if !param_normalized.is_type_param() {
                    self.insert_inferred(span, inferred, arg, Cow::Borrowed(param), opts)?;
                    return Ok(());
                }
            }
        }

        match (param.normalize(), arg.normalize()) {
            (_, Type::Enum(..)) => {
                let arg = self
                    .normalize(
                        Some(arg.span()),
                        Cow::Borrowed(arg),
                        NormalizeTypeOpts {
                            expand_enum_def: true,
                            preserve_global_this: true,
                            ..Default::default()
                        },
                    )
                    .context("tried to normalize enum")?
                    .freezed()
                    .into_owned()
                    .freezed();
                return self.infer_type_inner(span, inferred, param, &arg, opts);
            }

            (Type::Index(Index { ty: param, .. }), Type::Index(Index { ty: arg, .. })) => {
                return self.infer_from_contravariant_types(span, inferred, arg, param, opts)
            }

            (Type::Conditional(target), Type::Conditional(source)) => {
                self.infer_from_types(span, inferred, &source.check_type, &target.check_type, opts)?;
                self.infer_from_types(span, inferred, &source.extends_type, &target.extends_type, opts)?;
                self.infer_from_types(span, inferred, &source.true_type, &target.true_type, opts)?;
                self.infer_from_types(span, inferred, &source.false_type, &target.false_type, opts)?;

                return Ok(());
            }
            (Type::Conditional(target), ..) => {
                return self.infer_to_multiple_types_with_priority(
                    span,
                    inferred,
                    arg,
                    &[*target.true_type.clone(), *target.false_type.clone()],
                    if inferred.contravariant {
                        InferencePriority::ContravariantConditional
                    } else {
                        InferencePriority::None
                    },
                    false,
                    opts,
                )
            }

            (Type::Tpl(..), Type::Union(..)) => {
                // Use inference rule for union in arg
            }

            (Type::Tpl(target), _) => {
                return self.infer_to_tpl_lit_type(span, inferred, arg, target, opts);
            }

            _ => {}
        }

        match param_normalized.normalize() {
            Type::Param(TypeParam {
                ref name, ref constraint, ..
            }) => {
                let constraint = constraint.as_ref().map(|ty| ty.normalize());
                if !opts.for_fn_assignment && !self.ctx.skip_identical_while_inference {
                    if constraint.is_none() && arg.is_lit() {
                        if let Some(prev) = inferred.type_params.get_mut(name) {
                            if let (Type::Lit(arg_lit), Type::Lit(prev_arg)) = (arg.normalize(), prev.inferred_type.normalize()) {
                                if matches!(
                                    (&arg_lit.lit, &prev_arg.lit),
                                    (RTsLit::Str(..), RTsLit::Str(..))
                                        | (RTsLit::Number(..), RTsLit::Number(..))
                                        | (RTsLit::BigInt(..), RTsLit::BigInt(..))
                                        | (RTsLit::Bool(..), RTsLit::Bool(..))
                                ) {
                                    prev.inferred_type = Type::new_union(span, vec![prev.inferred_type.clone(), arg.clone()]).freezed();
                                    return Ok(());
                                }
                            }
                        }
                    }

                    if let Some(prev) = inferred.type_params.get(name).cloned() {
                        let ctx = Ctx {
                            skip_identical_while_inference: true,
                            ..self.ctx
                        };
                        prev.inferred_type.assert_clone_cheap();

                        self.with_ctx(ctx).infer_type(span, inferred, &prev.inferred_type, arg, opts)?;
                        self.with_ctx(ctx).infer_type(span, inferred, arg, &prev.inferred_type, opts)?;
                    }
                }

                trace!("infer_type: type parameter: {} = {:?}", name, constraint);

                if constraint.is_some() && is_literals(constraint.as_ref().unwrap()) {
                    info!("infer from literal constraint: {} = {:?}", name, constraint);
                    if let Some(orig) = inferred.type_params.get(name) {
                        if !orig.inferred_type.eq_ignore_span(constraint.as_ref().unwrap()) {
                            print_backtrace();
                            unreachable!(
                                "Cannot override T in `T extends <literal>`\nOrig: {:?}\nConstraints: {:?}",
                                orig, constraint
                            )
                        }
                    }

                    return Ok(());
                }

                if let Some(constraint) = constraint {
                    if constraint.is_str() || constraint.is_num() {
                        match arg.normalize() {
                            // We use `default`
                            Type::TypeLit(..) | Type::Interface(..) | Type::Class(..) => return Ok(()),
                            _ => {}
                        }
                    }

                    // TODO(kdy1): Infer only if constraints are matched
                    //
                    // if let Some(false) = self.extends(span, ExtendsOpts {
                    // ..Default::default() }, arg, constraint) {
                    //     return Ok(());
                    // }
                }

                if self.ctx.skip_identical_while_inference {
                    if let Type::Param(arg) = arg.normalize() {
                        if *name == arg.name {
                            return Ok(());
                        }
                    }
                }

                if arg.is_any() && self.is_implicitly_typed(arg) {
                    if inferred.type_params.contains_key(&name.clone()) {
                        return Ok(());
                    }

                    match inferred.defaults.entry(name.clone()) {
                        Entry::Occupied(..) => {}
                        Entry::Vacant(e) => {
                            e.insert(Type::Param(TypeParam {
                                span: arg.span(),
                                name: name.clone(),
                                constraint: None,
                                default: None,
                                metadata: TypeParamMetadata {
                                    common: arg.metadata(),
                                    ..Default::default()
                                },
                                tracker: Default::default(),
                            }));
                        }
                    }

                    //
                    return Ok(());
                }

                debug!("({}): Inferred `{}` as {}", self.scope.depth(), name, dump_type_as_string(arg));

                self.upsert_inferred(span, inferred, name.clone(), arg, opts)?;

                return Ok(());
            }

            Type::Interface(param) => match arg.normalize() {
                Type::Interface(..) => self.infer_type_using_interface(span, inferred, param, arg, opts)?,
                Type::TypeLit(..) | Type::Tuple(..) | Type::Function(..) | Type::Constructor(..) => {
                    return self.infer_type_using_interface(span, inferred, param, arg, opts)
                }
                _ => {}
            },

            Type::Infer(param) => {
                self.insert_inferred(span, inferred, &param.type_param, Cow::Borrowed(arg), opts)?;
                return Ok(());
            }

            Type::Array(param_arr @ Array { .. }) => {
                let opts = InferTypeOpts {
                    append_type_as_union: true,
                    ..opts
                };

                match arg.normalize() {
                    Type::Array(Array {
                        elem_type: arg_elem_type, ..
                    }) => return self.infer_type(span, inferred, &param_arr.elem_type, arg_elem_type, opts),

                    Type::Tuple(arg) => {
                        let arg = Type::new_union(span, arg.elems.iter().map(|element| *element.ty.clone())).freezed();
                        return self.infer_type(span, inferred, &param_arr.elem_type, &arg, opts);
                    }

                    _ => {}
                }
            }

            // // TODO(kdy1): Check if index type extends `keyof obj_type`
            // Type::IndexedAccessType(IndexedAccessType {
            //     obj_type: box Type::Param(param_obj),
            //     index_type:
            //         box Type::Param(TypeParam {
            //             constraint: Some(..),
            //             ..
            //         }),
            //     ..
            // }) => {
            //     match inferred.type_elements.entry(param_obj.name.clone()) {
            //         Entry::Occupied(mut e) => {
            //             let (name, prev_ty) = e.remove_entry();
            //
            //             inferred
            //                 .type_elements
            //                 .insert(name, Type::new_union(span, vec![prev_ty, box arg.clone()]))
            //                 .expect_none("Cannot override");
            //         }
            //         Entry::Vacant(e) => {
            //             e.insert(box arg.clone());
            //         }
            //     }
            //     return Ok(());
            // }
            Type::Function(p) => match arg.normalize() {
                Type::Function(a) => {
                    self.infer_type_of_fn_params(
                        span,
                        inferred,
                        &p.params,
                        &a.params,
                        InferTypeOpts {
                            ignore_builtin_object_interface: true,
                            ..opts
                        },
                    )?;

                    if !opts.do_not_use_return_type {
                        self.infer_type(
                            span,
                            inferred,
                            &p.ret_ty,
                            &a.ret_ty,
                            InferTypeOpts {
                                ignore_builtin_object_interface: true,
                                ..opts
                            },
                        )?;
                    }

                    if !opts.for_fn_assignment {
                        if let Some(arg_type_params) = &a.type_params {
                            let mut data = InferData {
                                dejavu: inferred.dejavu.clone(),
                                ..Default::default()
                            };
                            self.infer_type_of_fn_params(span, &mut data, &a.params, &p.params, InferTypeOpts { use_error: true, ..opts })?;

                            for name in data.errored {
                                if !inferred.type_params.contains_key(&name) {
                                    inferred.errored.insert(name);
                                }
                            }

                            for (name, ty) in data.type_params {
                                inferred.type_params.entry(name).or_insert(ty);
                            }
                        }
                    }

                    if let Some(arg_type_params) = &a.type_params {
                        self.rename_inferred(span, inferred, arg_type_params)?;
                    }
                    return Ok(());
                }
                _ => {
                    dbg!();
                }
            },

            Type::TypeLit(param) => match arg.normalize() {
                Type::TypeLit(arg) => return self.infer_type_using_type_lit_and_type_lit(span, inferred, param, arg, opts),

                Type::IndexedAccessType(arg_iat) => {
                    let arg_obj_ty = self.expand(
                        arg_iat.span,
                        *arg_iat.obj_type.clone(),
                        ExpandOpts {
                            full: true,
                            expand_union: true,
                            ..Default::default()
                        },
                    )?;

                    if let Some(arg_obj_ty) = arg_obj_ty.mapped() {
                        if let TypeParam {
                            constraint:
                                Some(box Type::Index(Index {
                                    ty: box Type::Param(param_ty),
                                    ..
                                })),
                            ..
                        } = &arg_obj_ty.type_param
                        {
                            let mut new_lit = TypeLit {
                                span: arg_iat.span,
                                members: vec![],
                                metadata: Default::default(),
                                tracker: Default::default(),
                            };
                            for member in &param.members {
                                match member {
                                    TypeElement::Property(p) => {
                                        let p = p.clone();
                                        if let Some(type_ann) = &p.type_ann {
                                            // TODO(kdy1): Change p.ty

                                            self.infer_type(span, inferred, type_ann, arg, opts)?;
                                        }

                                        new_lit.members.push(TypeElement::Property(p));
                                    }
                                    // TODO(kdy1): Handle IndexSignature
                                    _ => {
                                        unimplemented!("calculating IndexAccessType for member other than property: member = {:?}", member)
                                    }
                                }
                            }
                            self.insert_inferred(span, inferred, param_ty, Cow::Owned(Type::TypeLit(new_lit)), opts)?;

                            return Ok(());
                        }
                    }
                }

                Type::Interface(..)
                | Type::Alias(..)
                | Type::Class(..)
                | Type::ClassDef(..)
                | Type::Module(..)
                | Type::Function(..)
                | Type::Constructor(..) => {
                    if let Some(arg) = self.convert_type_to_type_lit(span, Cow::Borrowed(arg), Default::default())? {
                        return self.infer_type_using_type_lit_and_type_lit(span, inferred, param, &arg, opts);
                    }
                }

                _ => {}
            },

            Type::Tuple(param) => match arg.normalize() {
                Type::Array(arg) => {
                    for elem in &param.elems {
                        match elem.ty.normalize() {
                            Type::Rest(rest) => {
                                self.infer_type(span, inferred, &rest.ty, &arg.elem_type, opts)?;
                            }
                            _ => {
                                self.infer_type(span, inferred, &elem.ty, &arg.elem_type, opts)?;
                            }
                        }
                    }
                }
                Type::Tuple(arg) => return self.infer_type_using_tuple_and_tuple(span, inferred, param, p, arg, a, opts),
                _ => {
                    dbg!();
                }
            },

            Type::Keyword(..) => {
                if let Type::Keyword(..) = arg.normalize() {
                    return Ok(());
                }

                dbg!();
            }

            Type::Predicate(..) => {
                dbg!();
            }

            Type::Rest(param_rest) => {
                if let Type::Rest(arg_rest) = arg.normalize() {
                    return self.infer_type(span, inferred, &param_rest.ty, &arg_rest.ty, opts);
                }

                return self.infer_type(
                    span,
                    inferred,
                    &param_rest.ty,
                    &Type::Tuple(Tuple {
                        span,
                        elems: vec![TupleElement {
                            span,
                            label: None,
                            ty: Box::new(arg.clone()),
                            tracker: Default::default(),
                        }],
                        metadata: Default::default(),
                        tracker: Default::default(),
                    })
                    .freezed(),
                    InferTypeOpts {
                        is_inferring_rest_type: true,
                        append_type_as_union: true,
                        ..opts
                    },
                );
            }

            Type::Ref(param) => match arg.normalize() {
                Type::Ref(arg)
                    if param.type_name.eq_ignore_span(&arg.type_name)
                        && param.type_args.as_ref().map(|v| v.params.len()) == arg.type_args.as_ref().map(|v| v.params.len()) =>
                {
                    if param.type_args.is_none() && arg.type_args.is_none() {
                        return Ok(());
                    }
                    if param.type_args.is_none() || arg.type_args.is_none() {
                        unimplemented!("Comparing `Ref<T>` (with type args) and `Ref` (without type args)");
                    }

                    for pa in param
                        .type_args
                        .as_ref()
                        .unwrap()
                        .params
                        .iter()
                        .zip_longest(arg.type_args.as_ref().unwrap().params.iter())
                    {
                        match pa {
                            EitherOrBoth::Both(param, arg) => {
                                self.infer_type(span, inferred, param, arg, opts)?;
                            }
                            _ => {
                                unreachable!("type inference: Comparison of Ref<Arg1, Arg2> and Ref<Arg1> (different length)");
                            }
                        }
                    }
                    return Ok(());
                }
                // Type::Param(arg) => match &param.type_name {
                //     RTsEntityName::TsQualifiedName(_) => {}
                //     RTsEntityName::Ident(param) => {
                //         inferred
                //             .type_params
                //             .insert(param.clone().into(), box Type::Param(arg.clone()));
                //         return Ok(());
                //     }
                // },
                _ => {
                    // TODO(kdy1): Expand children first or add expansion information to inferred.
                    if cfg!(debug_assertions) {
                        debug!("infer_type: expanding param");
                    }
                    let mut param = self.expand(
                        span,
                        Type::Ref(param.clone()),
                        ExpandOpts {
                            full: true,
                            expand_union: true,
                            preserve_ref: false,
                            ignore_expand_prevention_for_top: true,
                            ignore_expand_prevention_for_all: false,
                            ..Default::default()
                        },
                    )?;
                    param.freeze();
                    match param.normalize() {
                        Type::Ref(..) => {
                            dbg!();

                            info!("Ref: {:?}", param);
                        }
                        _ => return self.infer_type(span, inferred, &param, arg, opts),
                    }
                }
            },

            Type::Lit(..) => {
                if let Type::Lit(..) = arg.normalize() {
                    return Ok(());
                }
            }

            Type::Alias(param) => {
                self.infer_type(span, inferred, &param.ty, arg, opts)?;
                if let Some(type_params) = &param.type_params {
                    self.rename_inferred(span, inferred, type_params)?;
                }
                return Ok(());
            }

            Type::Mapped(param) => {
                if self.infer_type_using_mapped_type(span, inferred, param, arg, opts)? {
                    dbg!();
                    return Ok(());
                }
            }

            Type::IndexedAccessType(param) => {
                if let Type::IndexedAccessType(arg) = arg.normalize() {
                    if param.obj_type.eq_ignore_span(&arg.obj_type) {
                        self.infer_type(span, inferred, &param.index_type, &arg.index_type, opts)?;
                        return Ok(());
                    }
                }

                match param {
                    IndexedAccessType {
                        obj_type: box Type::Param(obj_type),
                        ..
                    } if self.mapped_type_param_name.contains(&obj_type.name) => {
                        self.insert_inferred(span, inferred, obj_type, Cow::Borrowed(arg), opts)?;
                        return Ok(());
                    }

                    IndexedAccessType {
                        obj_type: box Type::Intersection(Intersection { types, .. }),
                        ..
                    } if types.iter().all(|ty| match ty.normalize() {
                        Type::Param(obj_type) => self.mapped_type_param_name.contains(&obj_type.name),
                        _ => false,
                    }) =>
                    {
                        for ty in types {
                            if let Type::Param(obj_type) = ty.normalize() {
                                self.insert_inferred(span, inferred, obj_type, Cow::Borrowed(arg), opts)?;
                            }
                        }
                        return Ok(());
                    }
                    _ => {}
                }

                if opts.index_tuple_with_param {
                    if let (
                        Type::Param(obj_param),
                        Type::Param(TypeParam {
                            constraint: Some(index_param_constraint),
                            ..
                        }),
                    ) = (param.obj_type.normalize(), param.index_type.normalize())
                    {
                        // param  = [string, number, ...T][P];
                        // arg = true;
                        //
                        // where P is keyof T
                        //
                        // =>
                        //
                        // T = true

                        if let Type::Index(Index { ty: keyof_ty, .. }) = index_param_constraint.normalize() {
                            return self.infer_type(
                                span,
                                inferred,
                                &param.obj_type,
                                arg,
                                InferTypeOpts {
                                    append_type_as_union: true,
                                    ..Default::default()
                                },
                            );
                        }
                    }
                }
            }

            Type::Constructor(param) => {
                if let Type::Class(arg_class) = arg.normalize() {
                    for member in &arg_class.def.body {
                        match member {
                            ClassMember::Constructor(constructor) => {
                                self.infer_type_of_fn_params(span, inferred, &param.params, &constructor.params, opts)?;

                                if let Some(ret_ty) = &constructor.ret_ty {
                                    return self.infer_type(span, inferred, &param.type_ann, ret_ty, opts);
                                }
                            }
                            ClassMember::Method(_) => {}
                            ClassMember::Property(_) => {}
                            ClassMember::IndexSignature(_) => {}
                        }
                    }

                    return self.infer_type(span, inferred, &param.type_ann, arg, opts);
                }
            }

            Type::Class(param) => {
                if let Type::Class(arg) = arg.normalize() {
                    return self.infer_types_using_class(span, inferred, param, arg, opts);
                }
            }

            Type::ClassDef(param) => {
                if let Type::ClassDef(arg) = arg.normalize() {
                    return self.infer_types_using_class_def(span, inferred, param, arg, opts);
                }
            }

            Type::Readonly(param) => {
                self.infer_type_using_readonly(span, inferred, param, arg, opts)?;

                // We need to check parents
                if let Type::Interface(..) = arg.normalize() {
                } else {
                    return Ok(());
                }
            }

            _ => {}
        }

        match (param.normalize(), arg.normalize()) {
            (Type::Union(Union { types: param_types, .. }), _) => {
                return self.infer_to_multiple_types(span, inferred, arg, param_types, true, opts);
            }
            (Type::Intersection(Intersection { types: param_types, .. }), _) => {
                return self.infer_to_multiple_types(span, inferred, arg, param_types, false, opts);
            }

            (_, Type::Union(arg_union)) => {
                // Source is a union or intersection type, infer from each constituent type
                for source_type in arg_union.types.iter() {
                    self.infer_from_types(span, inferred, source_type, param, opts)?;
                }
                return Ok(());
            }

            _ => {}
        }

        match arg.normalize() {
            // Handled by generic expander, so let's return it as-is.
            Type::Mapped(..) => {}

            Type::Readonly(Readonly { ty: arg, .. }) => return self.infer_type(span, inferred, param, arg, opts),

            Type::Array(arr) => {
                debug_assert_eq!(span.ctxt, SyntaxContext::empty());

                let params = vec![*arr.elem_type.clone()];
                return self.infer_type(
                    span,
                    inferred,
                    param,
                    &Type::Ref(Ref {
                        span,
                        type_name: RTsEntityName::Ident(RIdent::new("Array".into(), DUMMY_SP)),
                        type_args: Some(Box::new(TypeParamInstantiation { span, params })),
                        metadata: Default::default(),
                        tracker: Default::default(),
                    })
                    .freezed(),
                    opts,
                );
            }

            Type::Keyword(KeywordType {
                kind: TsKeywordTypeKind::TsAnyKeyword,
                ..
            }) => return Ok(()),
            Type::Keyword(..) => {}
            Type::Ref(..) => {
                let arg = self
                    .expand(
                        span,
                        arg.clone(),
                        ExpandOpts {
                            full: true,
                            expand_union: true,
                            preserve_ref: false,
                            ignore_expand_prevention_for_top: true,
                            ignore_expand_prevention_for_all: false,
                            ..Default::default()
                        },
                    )?
                    .freezed();
                match arg.normalize() {
                    Type::Ref(..) => {}
                    _ => {
                        return self.infer_type(span, inferred, param, &arg, opts);
                    }
                }
            }
            Type::Alias(arg) => return self.infer_type(span, inferred, param, &arg.ty, opts),

            Type::Interface(arg) => {
                // Body should be handled by the match expression above.

                for parent in &arg.extends {
                    let parent = self
                        .type_of_ts_entity_name(span, &parent.expr, parent.type_args.as_deref())?
                        .freezed();
                    self.infer_type(span, inferred, param, &parent, opts)?;
                }

                // Check to print unimplemented error message
                match param_normalized {
                    Type::Index(..) | Type::Interface(..) => return Ok(()),
                    _ => {}
                }
            }

            Type::Intersection(arg) => {
                // Infer each type, and then intersect each type parameters.

                let mut data = vec![];

                for ty in &arg.types {
                    let mut inferred = InferData {
                        dejavu: inferred.dejavu.clone(),
                        ..Default::default()
                    };
                    self.infer_type(span, &mut inferred, param, ty, opts)
                        .context("failed to in infer element type of an intersection type")?;
                    data.push(inferred);
                }

                let mut map = FxHashMap::<_, Vec<_>>::default();
                for item in data {
                    for (name, ty) in item.type_params {
                        map.entry(name).or_default().push(ty.inferred_type);
                    }
                }

                for (name, types) in map {
                    self.upsert_inferred(span, inferred, name, &Type::new_intersection(span, types).freezed(), opts)?;
                }

                return Ok(());
            }

            _ => {}
        }

        // Prevent logging
        match arg.normalize() {
            Type::Keyword(KeywordType {
                kind: TsKeywordTypeKind::TsNullKeyword,
                ..
            })
            | Type::Keyword(KeywordType {
                kind: TsKeywordTypeKind::TsUndefinedKeyword,
                ..
            })
            | Type::Keyword(KeywordType {
                kind: TsKeywordTypeKind::TsVoidKeyword,
                ..
            }) => {
                return Ok(());
            }

            _ => {}
        }

        // Prevent logging
        let ignore = |ty: &Type| {
            matches!(
                ty.normalize(),
                Type::Enum(..)
                    | Type::EnumVariant(..)
                    | Type::Keyword(KeywordType {
                        kind: TsKeywordTypeKind::TsNumberKeyword
                            | TsKeywordTypeKind::TsStringKeyword
                            | TsKeywordTypeKind::TsBigIntKeyword
                            | TsKeywordTypeKind::TsBooleanKeyword,
                        ..
                    })
                    | Type::Lit(..)
            )
        };
        if ignore(param) && ignore(arg) {
            return Ok(());
        }

        // Prevent logging
        match (param.normalize(), arg.normalize()) {
            (Type::Lit(..) | Type::Unique(..) | Type::Predicate(..), _) | (_, Type::Unique(..)) => return Ok(()),

            (
                Type::Function(..)
                | Type::Constructor(..)
                | Type::TypeLit(..)
                | Type::Array(..)
                | Type::Tuple(..)
                | Type::Interface(..)
                | Type::IndexedAccessType(..)
                | Type::Index(..)
                | Type::Intersection(..),
                Type::Lit(..) | Type::Predicate(..) | Type::Keyword(..),
            )
            | (_, Type::Param(..) | Type::IndexedAccessType(..))
            | (Type::Tuple(..) | Type::Array(..), _) => {
                warn!(
                    "Cannot infer type with param = {} and arg = {}",
                    force_dump_type_as_string(param),
                    force_dump_type_as_string(arg),
                );
                return Ok(());
            }

            _ => {}
        }

        if param.is_predicate() && arg.is_bool() {
            return Ok(());
        }

        error!(
            "unimplemented: infer_type\nparam  = {}\narg = {}",
            force_dump_type_as_string(param),
            force_dump_type_as_string(arg),
        );
        Ok(())
    }

    fn infer_type_using_mapped_type(
        &mut self,
        span: Span,
        inferred: &mut InferData,
        param: &Mapped,
        arg: &Type,
        opts: InferTypeOpts,
    ) -> VResult<bool> {
        let _tracing = dev_span!("infer_type_using_mapped_type");

        match arg.normalize() {
            Type::Ref(arg) => {
                let arg = self
                    .expand(
                        arg.span,
                        Type::Ref(arg.clone()),
                        ExpandOpts {
                            full: true,
                            expand_union: true,
                            preserve_ref: false,
                            ignore_expand_prevention_for_top: true,
                            ..Default::default()
                        },
                    )?
                    .freezed();

                match arg.normalize() {
                    Type::Ref(..) => return Ok(false),
                    _ => return self.infer_type_using_mapped_type(span, inferred, param, &arg, opts),
                }
            }
            Type::Mapped(arg) => {
                if param.type_param.name == arg.type_param.name {
                    if let Some(param_ty) = &param.ty {
                        if let Some(arg_ty) = &arg.ty {
                            self.infer_type(span, inferred, param_ty, arg_ty, opts)?;
                        }
                    }

                    return Ok(true);
                }
            }

            Type::Enum(..)
            | Type::Alias(..)
            | Type::Intersection(..)
            | Type::Class(..)
            | Type::ClassDef(..)
            | Type::Module(..)
            | Type::Interface(..) => {
                let arg = self
                    .convert_type_to_type_lit(span, Cow::Borrowed(arg), Default::default())
                    .context("tried to convert a type into a type literal to infer mapped type")?
                    .map(Cow::into_owned)
                    .map(Type::TypeLit);
                if let Some(arg) = arg {
                    return self.infer_type_using_mapped_type(span, inferred, param, &arg, opts);
                }
            }
            _ => {}
        }

        {
            struct Res {
                name: Id,
                key_name: Id,
                readonly: Option<TruePlusMinus>,
                optional: Option<TruePlusMinus>,
            }
            /// Matches with normalized types.
            /// type Boxed<R> = {
            ///     [P in keyof R]: Box<R[P]>;
            /// }
            fn matches(param: &Mapped) -> Option<Res> {
                match param {
                    Mapped {
                        type_param:
                            TypeParam {
                                name: key_name,
                                constraint: Some(constraint),
                                ..
                            },
                        readonly,
                        optional,
                        ..
                    } => match constraint.normalize() {
                        Type::Index(Index { ty: operator_arg, .. }) => match operator_arg.normalize() {
                            Type::Param(TypeParam { name, .. }) => Some(Res {
                                name: name.clone(),
                                key_name: key_name.clone(),
                                optional: *optional,
                                readonly: *readonly,
                            }),
                            _ => None,
                        },

                        Type::Param(TypeParam {
                            constraint: Some(constraint),
                            ..
                        }) => match constraint.normalize() {
                            Type::Param(TypeParam {
                                name: key_name,
                                constraint: Some(constraint),
                                ..
                            }) => match constraint.normalize() {
                                Type::Index(Index { ty, .. }) => match ty.normalize() {
                                    Type::Param(TypeParam { name, .. }) => Some(Res {
                                        name: name.clone(),
                                        key_name: key_name.clone(),
                                        optional: *optional,
                                        readonly: *readonly,
                                    }),
                                    _ => None,
                                },
                                _ => None,
                            },

                            _ => None,
                        },

                        _ => None,
                    },

                    _ => None,
                }
            }

            if let Some(Res {
                name,
                readonly,
                optional,
                key_name,
            }) = matches(param)
            {
                debug!(
                    "[generic/inference] Found form of `P in keyof T` where T = {}, P = {}",
                    name, key_name
                );

                match arg.normalize() {
                    Type::TypeLit(arg) => {
                        // We should make a new type literal, based on the information.
                        let mut key_types = vec![];
                        let mut new_members = Vec::<TypeElement>::with_capacity(arg.members.len());

                        // In the code below, we are given Box<R[P]> and keys of R.
                        // We have to deduce T is { a: Box<string> } from given facts.
                        //
                        // type Boxed<R> = {
                        //     [P in keyof R]: Box<R[P]>;
                        // }
                        //
                        // declare function unbox<T>(obj: Boxed<T>): T;
                        //
                        // declare let b: {
                        //     a: Box<string>,
                        // };
                        // let v = unbox(b);
                        for arg_member in &arg.members {
                            if let Some(key) = arg_member.key() {
                                match key {
                                    Key::Num(..) | Key::Normal { .. } => {
                                        key_types.push(key.ty().into_owned());
                                    }
                                    _ => {
                                        unimplemented!("Inference of keys except ident in mapped type.\nKey: {:?}", key)
                                    }
                                }
                            }

                            match arg_member {
                                TypeElement::Property(arg_prop) => {
                                    let type_ann: Option<_> = if let Some(arg_prop_ty) = &arg_prop.type_ann {
                                        if let Some(param_ty) = ALLOW_DEEP_CLONE.set(&(), || {
                                            let mut ty = param.ty.clone();
                                            ty.freeze();
                                            ty
                                        }) {
                                            let old = take(&mut self.mapped_type_param_name);
                                            self.mapped_type_param_name = vec![name.clone()];

                                            let mut data = InferData {
                                                dejavu: inferred.dejavu.clone(),
                                                ..Default::default()
                                            };
                                            self.infer_type(span, &mut data, &param_ty, arg_prop_ty, opts)?;
                                            let inferred_ty = data.type_params.remove(&name).map(|v| v.inferred_type).freezed();

                                            self.mapped_type_param_name = old;

                                            inferred_ty.or_else(|| data.defaults.remove(&name))
                                        } else {
                                            None
                                        }
                                    } else {
                                        None
                                    };
                                    let type_ann = type_ann
                                        .map(Box::new)
                                        .or_else(|| Some(Box::new(Type::any(arg_prop.span, Default::default()))));

                                    new_members.push(TypeElement::Property(PropertySignature {
                                        optional: calc_true_plus_minus_in_param(optional, arg_prop.optional),
                                        readonly: calc_true_plus_minus_in_param(readonly, arg_prop.readonly),
                                        type_ann,
                                        ..arg_prop.clone()
                                    }));
                                }

                                TypeElement::Index(i) => {
                                    let type_ann = if let Some(arg_prop_ty) = &i.type_ann {
                                        if let Some(param_ty) = &param.ty {
                                            // TODO(kdy1): PERF

                                            let mut mapped_param_ty = arg_prop_ty.clone().foldable();

                                            replace_type(
                                                &mut mapped_param_ty,
                                                |ty| matches!(ty.normalize(), Type::Param(TypeParam { name: param_name, .. }) if name == *param_name),
                                                |ty| match ty.normalize() {
                                                    Type::Param(TypeParam { name: param_name, .. }) if name == *param_name => {
                                                        Some(*param_ty.clone())
                                                    }

                                                    _ => None,
                                                },
                                            );
                                            mapped_param_ty.freeze();

                                            self.infer_type(span, inferred, &mapped_param_ty, arg_prop_ty, opts)?;
                                        }

                                        // inferred.type_elements.remove(&name)
                                        None
                                    } else {
                                        Some(Box::new(Type::any(i.span, Default::default())))
                                    };
                                    new_members.push(TypeElement::Index(IndexSignature { type_ann, ..i.clone() }));
                                }

                                TypeElement::Method(arg_method) => {
                                    let mut arg_prop_ty = Type::Function(Function {
                                        span: arg_method.span,
                                        type_params: arg_method.type_params.clone(),
                                        params: arg_method.params.clone(),
                                        ret_ty: arg_method
                                            .ret_ty
                                            .clone()
                                            .unwrap_or_else(|| Box::new(Type::any(arg_method.span, Default::default()))),
                                        metadata: Default::default(),
                                        tracker: Default::default(),
                                    });
                                    arg_prop_ty.freeze();
                                    let type_ann = if let Some(param_ty) = ALLOW_DEEP_CLONE.set(&(), || {
                                        let mut ty = param.ty.clone();
                                        ty.freeze();
                                        ty
                                    }) {
                                        let old = take(&mut self.mapped_type_param_name);
                                        self.mapped_type_param_name = vec![name.clone()];

                                        let mut data = InferData {
                                            dejavu: inferred.dejavu.clone(),
                                            ..Default::default()
                                        };
                                        self.infer_type(span, &mut data, &param_ty, &arg_prop_ty, opts)?;
                                        let mut defaults = take(&mut data.defaults);
                                        let mut map = self.finalize_inference(span, &[], data);
                                        let inferred_ty = map.types.remove(&name);

                                        self.mapped_type_param_name = old;

                                        inferred_ty.or_else(|| defaults.remove(&name))
                                    } else {
                                        None
                                    };
                                    let type_ann = type_ann
                                        .map(Box::new)
                                        .or_else(|| Some(Box::new(Type::any(arg_method.span, Default::default()))));

                                    new_members.push(TypeElement::Property(PropertySignature {
                                        span: arg_method.span,
                                        accessibility: None,
                                        readonly: calc_true_plus_minus_in_param(readonly, arg_method.readonly),
                                        key: arg_method.key.clone(),
                                        optional: calc_true_plus_minus_in_param(optional, arg_method.optional),
                                        params: Default::default(),
                                        type_ann,
                                        type_params: Default::default(),
                                        metadata: Default::default(),
                                        accessor: Default::default(),
                                    }));
                                }

                                _ => {
                                    error!("unimplemented: infer_mapped: Mapped <- Assign: TypeElement({:#?})", arg_member);
                                    return Ok(true);
                                }
                            }
                        }

                        self.insert_inferred_raw(
                            span,
                            inferred,
                            name.clone(),
                            Cow::Owned(
                                Type::TypeLit(TypeLit {
                                    span: arg.span,
                                    members: new_members,
                                    metadata: arg.metadata,
                                    tracker: Default::default(),
                                })
                                .freezed(),
                            ),
                            opts,
                        )?;

                        let mut keys = Type::Union(Union {
                            span: param.span,
                            types: key_types,
                            metadata: UnionMetadata {
                                common: param.metadata.common,
                                ..Default::default()
                            },
                            tracker: Default::default(),
                        })
                        .fixed();
                        prevent_generalize(&mut keys);
                        keys.freeze();

                        self.insert_inferred_raw(span, inferred, key_name, Cow::Owned(keys), opts)?;

                        return Ok(true);
                    }

                    Type::Array(arg) => {
                        let new_ty = if let Some(param_ty) = &param.ty {
                            let old = take(&mut self.mapped_type_param_name);
                            self.mapped_type_param_name = vec![name.clone()];

                            let mut data = InferData {
                                dejavu: inferred.dejavu.clone(),
                                ..Default::default()
                            };
                            self.infer_type(span, &mut data, param_ty, &arg.elem_type, opts)?;
                            let mut map = self.finalize_inference(span, &[], data);
                            let mut inferred_ty = map.types.remove(&name);

                            self.mapped_type_param_name = old;

                            match &mut inferred_ty {
                                Some(ty) => {
                                    handle_optional_for_element(ty, optional);
                                }
                                None => {}
                            }

                            inferred_ty
                        } else {
                            None
                        };

                        self.insert_inferred_raw(
                            span,
                            inferred,
                            name.clone(),
                            Cow::Owned(
                                Type::Array(Array {
                                    span: arg.span,
                                    elem_type: Box::new(new_ty.unwrap_or_else(|| {
                                        Type::any(
                                            arg.span,
                                            KeywordTypeMetadata {
                                                common: arg.metadata.common,
                                                ..Default::default()
                                            },
                                        )
                                    })),
                                    metadata: arg.metadata,
                                    tracker: Default::default(),
                                })
                                .freezed(),
                            ),
                            opts,
                        )?;

                        return Ok(true);
                    }

                    Type::Tuple(arg) => {
                        let mut new_elems = vec![];
                        if let Some(param_ty) = &param.ty {
                            for elem in arg.elems.iter() {
                                let old = take(&mut self.mapped_type_param_name);
                                self.mapped_type_param_name = vec![name.clone()];

                                let mut data = InferData {
                                    dejavu: inferred.dejavu.clone(),
                                    ..Default::default()
                                };
                                self.infer_type(
                                    span,
                                    &mut data,
                                    param_ty,
                                    &elem.ty,
                                    InferTypeOpts {
                                        index_tuple_with_param: true,
                                        ..opts
                                    },
                                )?;
                                let mut map = self.finalize_inference(span, &[], data);
                                let mut inferred_ty = map.types.remove(&name);

                                self.mapped_type_param_name = old;

                                match &mut inferred_ty {
                                    Some(ty) => {
                                        handle_optional_for_element(ty, optional);
                                    }
                                    None => {}
                                }

                                new_elems.push(TupleElement {
                                    span: elem.span,
                                    label: elem.label.clone(),
                                    ty: Box::new(inferred_ty.unwrap_or_else(|| Type::any(elem.span, Default::default()))),
                                    tracker: Default::default(),
                                });
                            }
                        }

                        self.insert_inferred_raw(
                            span,
                            inferred,
                            name.clone(),
                            Cow::Owned(
                                Type::Tuple(Tuple {
                                    span: arg.span,
                                    elems: new_elems,
                                    metadata: arg.metadata,
                                    tracker: Default::default(),
                                })
                                .freezed(),
                            ),
                            opts,
                        )?;

                        return Ok(true);
                    }

                    _ => {
                        dbg!();
                    }
                }
            }
        }

        {
            // Record<Key, Type> expands to
            //
            //
            // type Record<Key extends keyof any, Type> = {
            //     [P in Key]: Type;
            // };
            if let Some(constraint) = &param.type_param.constraint {
                if let Type::Param(type_param) = constraint.normalize() {
                    debug!(
                        "[generic/inference] Found form of `P in T` where T = {}, P = {}",
                        type_param.name, param.type_param.name
                    );

                    if let Type::TypeLit(arg) = arg.normalize() {
                        let key_ty = arg.members.iter().filter_map(|element| match element {
                            TypeElement::Property(p) => match &p.key {
                                Key::Private(..) | Key::Computed(..) => None,
                                _ => Some(p.key.ty().into_owned()),
                            }, // TODO(kdy1): Handle method element
                            _ => None,
                        });
                        let mut key_ty = Type::new_union(span, key_ty);
                        prevent_generalize(&mut key_ty);
                        key_ty.freeze();
                        self.insert_inferred(span, inferred, type_param, Cow::Owned(key_ty), opts)?;
                    }

                    let param_ty = param.ty.as_ref().unwrap();

                    let names = {
                        let mut tp = type_param;

                        loop {
                            match &tp.constraint.as_ref().map(|v| v.normalize()) {
                                Some(Type::Param(p)) => {
                                    tp = p;
                                }
                                Some(Type::Index(Index {
                                    ty: box Type::Param(p), ..
                                })) => {
                                    tp = p;
                                }
                                _ => {
                                    break;
                                }
                            }
                        }

                        match &tp.constraint {
                            Some(box Type::Union(ty))
                                if ty.types.iter().all(|ty| {
                                    matches!(
                                        ty.normalize(),
                                        Type::Index(Index {
                                            ty: box Type::Param(..), ..
                                        })
                                    )
                                }) =>
                            {
                                ty.types
                                    .iter()
                                    .map(|ty| match ty.normalize() {
                                        Type::Index(Index {
                                            ty: box Type::Param(p), ..
                                        }) => p.name.clone(),
                                        _ => unreachable!(),
                                    })
                                    .collect()
                            }

                            _ => vec![tp.name.clone()],
                        }
                    };

                    let old = take(&mut self.mapped_type_param_name);
                    self.mapped_type_param_name = names.clone();
                    {
                        let mut v = MappedReverser::default();
                        let reversed_param_ty = param_ty.clone().fold_with(&mut v);

                        if v.did_work {
                            self.infer_type(span, inferred, &reversed_param_ty, arg, opts)?;
                            self.mapped_type_param_name = old;

                            return Ok(true);
                        }
                    }

                    if let Type::TypeLit(arg) = arg.normalize() {
                        let mut type_elements = FxHashMap::<_, Vec<_>>::default();

                        if let Some(param_ty) = &param.ty {
                            for m in &arg.members {
                                match m {
                                    TypeElement::Property(p) => {
                                        //
                                        if let Some(ref type_ann) = p.type_ann {
                                            self.infer_type(span, inferred, param_ty, type_ann, opts)?;
                                        }

                                        for name in &names {
                                            if *name == type_param.name {
                                                continue;
                                            }

                                            let ty = inferred.type_params.remove(name).map(|v| Box::new(v.inferred_type));

                                            type_elements
                                                .entry(name.clone())
                                                .or_default()
                                                .push(TypeElement::Property(PropertySignature {
                                                    optional: calc_true_plus_minus_in_param(param.optional, p.optional),
                                                    readonly: calc_true_plus_minus_in_param(param.readonly, p.readonly),
                                                    type_ann: ty,
                                                    ..p.clone()
                                                }));
                                        }
                                    }

                                    _ => {
                                        unimplemented!("infer_type: Mapped <- Assign: TypeElement({:?})", m)
                                    }
                                }
                            }

                            for name in names {
                                if name == type_param.name {
                                    continue;
                                }

                                let list_ty = Type::TypeLit(TypeLit {
                                    span: arg.span,
                                    members: type_elements.remove(&name).unwrap_or_default(),
                                    metadata: arg.metadata,
                                    tracker: Default::default(),
                                })
                                .freezed();

                                self.insert_inferred_raw(span, inferred, name.clone(), Cow::Owned(list_ty), opts)?;
                            }
                        }

                        self.mapped_type_param_name = old;
                        return Ok(true);
                    }

                    self.mapped_type_param_name = old;
                }
            }
        }

        match &param.type_param.constraint {
            Some(constraint) => {
                if let Type::Index(operator) = constraint.normalize() {
                    if let Type::IndexedAccessType(
                        iat @ IndexedAccessType {
                            obj_type: box Type::Param(..),
                            index_type: box Type::Param(..),
                            ..
                        },
                    ) = operator.ty.normalize()
                    {
                        if let Type::Param(..) = iat.obj_type.normalize() {
                            if let Type::Param(..) = iat.index_type.normalize() {
                                let param_ty = param.ty.clone().unwrap();
                                let name = param.type_param.name.clone();
                                let (obj_ty, index_ty) = match &**param.type_param.constraint.as_ref().unwrap() {
                                    Type::Index(Index {
                                        ty:
                                            box Type::IndexedAccessType(IndexedAccessType {
                                                obj_type: box Type::Param(obj_ty),
                                                index_type: box Type::Param(index_ty),
                                                ..
                                            }),
                                        ..
                                    }) => (obj_ty, index_ty),
                                    _ => unreachable!(),
                                };
                                if name == index_ty.name {
                                    match arg.normalize() {
                                        Type::TypeLit(arg) => {
                                            let mut members = Vec::with_capacity(arg.members.len());

                                            for m in &arg.members {
                                                match m {
                                                    TypeElement::Property(p) => {
                                                        let optional = calc_true_plus_minus_in_param(param.optional, p.optional);
                                                        //
                                                        if let Some(ref type_ann) = p.type_ann {
                                                            self.infer_type(span, inferred, &param_ty, type_ann, opts)?;
                                                        }
                                                        members.push(TypeElement::Property(PropertySignature {
                                                            optional,
                                                            readonly: calc_true_plus_minus_in_param(param.readonly, p.readonly),
                                                            type_ann: None,
                                                            ..p.clone()
                                                        }));
                                                    }

                                                    _ => unimplemented!("infer_type: Mapped <- Assign: TypeElement({:?})", m),
                                                }
                                            }

                                            let list_ty = Type::TypeLit(TypeLit {
                                                span: arg.span,
                                                members,
                                                metadata: arg.metadata,
                                                tracker: Default::default(),
                                            });

                                            self.insert_inferred_raw(span, inferred, name, Cow::Owned(list_ty), opts)?;
                                            return Ok(true);
                                        }

                                        _ => {
                                            dbg!();
                                        }
                                    }
                                }
                            }
                        }
                    }
                }
            }
            None => {}
        }

        {
            match &param.type_param.constraint {
                Some(constraint) => {
                    if let Type::Index(
                        operator @ Index {
                            ty: box Type::Mapped(Mapped { ty: Some(..), .. }),
                            ..
                        },
                    ) = constraint.normalize()
                    {
                        if let Type::Mapped(..) = operator.ty.normalize() {
                            let reversed_param_ty = param.ty.as_ref().unwrap().clone().fold_with(&mut MappedReverser::default());

                            self.infer_type(span, inferred, &reversed_param_ty, arg, opts)?;

                            return Ok(true);
                        }
                    }
                }
                None => {}
            }
        }

        {
            // We handle all other mapped types at here.
            //
            //
            // In the code below,
            //
            // declare type Boxed<Pick<P, T>> = {
            //     [BoxedP in keyof Pick<P, K>[BoxedT]]: Box<Pick<P, K>[BoxedP]>;
            // };
            if let Some(constraint) = &param.type_param.constraint {
                if let Type::Index(Index { ty, .. }) = constraint.normalize() {
                    if let Some(param_ty) = &param.ty {
                        if let Type::TypeLit(arg_lit) = arg.normalize() {
                            let reversed_param_ty = param_ty.clone().fold_with(&mut MappedReverser::default()).freezed();
                            print_type("reversed", &reversed_param_ty);

                            self.infer_type(span, inferred, &reversed_param_ty, arg, opts)?;

                            return Ok(true);
                        }
                    }
                }
            }
        }

        Ok(false)
    }

    fn infer_type_using_tuple_and_tuple(
        &mut self,
        span: Span,
        inferred: &mut InferData,
        param: &Tuple,
        param_ty: &Type,
        arg: &Tuple,
        arg_ty: &Type,
        opts: InferTypeOpts,
    ) -> VResult<()> {
        let len = param.elems.len().max(arg.elems.len());

        let l_max = param.elems.len().saturating_sub(get_tuple_subtract_count(&arg.elems));
        let r_max = arg.elems.len().saturating_sub(get_tuple_subtract_count(&param.elems));

        let _tracing = dev_span!("infer_type_using_tuple_and_tuple", l_max = l_max, r_max = r_max);

        for index in 0..len {
            let li = min(index, l_max);
            let ri = min(index, r_max);

            let _tracing = dev_span!("infer_type_using_tuple_and_tuple", li = li, ri = ri);

            let l_elem_type = self.access_property(
                span,
                param_ty,
                &Key::Num(RNumber {
                    span,
                    value: li as _,
                    raw: None,
                }),
                TypeOfMode::RValue,
                IdCtx::Type,
                AccessPropertyOpts {
                    do_not_validate_type_of_computed_prop: true,
                    disallow_indexing_array_with_string: true,
                    disallow_creating_indexed_type_from_ty_els: true,
                    disallow_indexing_class_with_computed: true,
                    use_undefined_for_tuple_index_error: true,
                    return_rest_tuple_element_as_is: true,
                    ..Default::default()
                },
            )?;

            let r_elem_type = self.access_property(
                span,
                arg_ty,
                &Key::Num(RNumber {
                    span,
                    value: ri as _,
                    raw: None,
                }),
                TypeOfMode::RValue,
                IdCtx::Type,
                AccessPropertyOpts {
                    do_not_validate_type_of_computed_prop: true,
                    disallow_indexing_array_with_string: true,
                    disallow_creating_indexed_type_from_ty_els: true,
                    disallow_indexing_class_with_computed: true,
                    use_undefined_for_tuple_index_error: true,
                    return_rest_tuple_element_as_is: true,
                    ..Default::default()
                },
            )?;

            self.infer_type(
                span,
                inferred,
                &l_elem_type,
                &r_elem_type,
                InferTypeOpts {
                    append_type_as_union: true,
                    ..opts
                },
            )?;
        }

        Ok(())
    }

    fn infer_type_of_fn_param(
        &mut self,
        span: Span,
        inferred: &mut InferData,
        param: &FnParam,
        arg: &FnParam,
        opts: InferTypeOpts,
    ) -> VResult<()> {
        self.infer_type(
            span,
            inferred,
            &param.ty,
            &arg.ty,
            InferTypeOpts {
                append_type_as_union: opts.append_type_as_union || opts.for_fn_assignment,

                ..opts
            },
        )
    }

    fn infer_type_of_fn_params(
        &mut self,
        span: Span,
        inferred: &mut InferData,
        params: &[FnParam],
        args: &[FnParam],
        opts: InferTypeOpts,
    ) -> VResult<()> {
        for (param, arg) in params.iter().zip(args) {
            self.infer_type_of_fn_param(span, inferred, param, arg, opts)?
        }

        if params.len() > args.len() {
            for param in &params[args.len()..] {
                if let Type::Param(param) = &*param.ty {
                    // TODO: Union
                    inferred.defaults.insert(
                        param.name.clone(),
                        Type::unknown(param.span.with_ctxt(SyntaxContext::empty()), Default::default()),
                    );
                }
            }
        }

        Ok(())
    }

    fn rename_inferred(&mut self, span: Span, inferred: &mut InferData, arg_type_params: &TypeParamDecl) -> VResult<()> {
        info!("rename_inferred");

        if arg_type_params.params.iter().any(|v| inferred.errored.contains(&v.name)) {
            return Ok(());
        }

        //
        let mut fixed = FxHashMap::default();

        inferred.type_params.iter().for_each(|(param_name, ty)| {
            // Ignore unrelated type parameters
            if arg_type_params.params.iter().all(|v| *param_name != v.name) {
                return;
            }

            fixed.insert(param_name.clone(), ty.inferred_type.clone());
        });

        inferred.type_params.iter_mut().for_each(|(_, ty)| {
            replace_type(
                &mut ty.inferred_type,
                |node| match node.normalize() {
                    Type::Param(p) => fixed.contains_key(&p.name),
                    _ => false,
                },
                |node| {
                    //
                    match node.normalize() {
                        Type::Param(p) if fixed.contains_key(&p.name) => Some((*fixed.get(&p.name).unwrap()).clone()),
                        _ => None,
                    }
                },
            );

            ty.inferred_type.freeze();
        });

        Ok(())
    }

    /// ```ts
    /// type A<T extends number> = 1;
    /// A<string>;
    /// ```
    fn validate_generic_argument(&mut self, span: Span, param: &Type, type_param: &TypeParam) -> bool {
        if let Some(tp) = &type_param.constraint {
            if !param.span().is_dummy() && !param.is_type_param() {
                if matches!(self.extends(span, param, tp, Default::default()), Some(false)) {
                    self.storage.report(
                        ErrorKind::NotSatisfyConstraint {
                            span: param.span(),
                            left: tp.clone(),
                            right: Box::new(param.clone()),
                        }
                        .into(),
                    );
                    return true;
                }
            }
        }

        false
    }
}

fn array_elem_type(t: &Type) -> Option<&Type> {
    if let Type::Array(a) = t.normalize() {
        return Some(&a.elem_type);
    }

    if let Some(elem) = unwrap_builtin_with_single_arg(t, "Array")
        .or_else(|| unwrap_builtin_with_single_arg(t, "ArrayLike"))
        .or_else(|| unwrap_builtin_with_single_arg(t, "ReadonlyArray"))
    {
        elem.assert_clone_cheap();
        return Some(elem);
    }

    None
}

/// Handles renaming of the type parameters.
impl Analyzer<'_, '_> {
    pub(super) fn rename_type_params(&mut self, span: Span, mut ty: Type, type_ann: Option<&Type>) -> VResult<Type> {
        if self.config.is_builtin {
            return Ok(ty);
        }

        ty.freeze();

        debug!(
            "rename_type_params(has_ann = {:?}, ty = {})",
            type_ann.is_some(),
            dump_type_as_string(&ty)
        );

        if ty.is_intersection() {
            return Ok(ty);
        }

        let mut usage_visitor = TypeParamUsageFinder::default();
        ty.normalize().visit_with(&mut usage_visitor);
        if usage_visitor.params.is_empty() {
            debug!("rename_type_param: No type parameter is used in type");

            if let Some(f) = ty.as_fn_type_mut() {
                f.type_params = None;
            }

            return Ok(ty);
        }

        if let Some(type_ann) = type_ann {
            let mut inferred = InferData::default();

            self.infer_type(span, &mut inferred, &ty, type_ann, Default::default())?;
            info!(
                "renaming type parameters based on type annotation provided by user\ntype_ann = {:?}",
                type_ann
            );

            let map = self.finalize_inference(span, &usage_visitor.params, inferred);

            // TODO(kdy1): PERF
            return Ok(ty
                .foldable()
                .fold_with(&mut TypeParamRenamer {
                    inferred: map.types,
                    declared: Default::default(),
                })
                .fixed());
        }

        let decl = Some(TypeParamDecl {
            span: DUMMY_SP,
            params: usage_visitor.params,
            tracker: Default::default(),
        });

        if let Some(ref mut f) = ty.as_fn_type_mut() {
            f.type_params = decl;
        } else if matches!(ty.normalize(), Type::ClassDef(..) | Type::Class(..)) {
            return Ok(ty);
        }

        Ok(ty.foldable().fold_with(&mut TypeParamRemover::new()).fixed())
    }
}

/// This method returns true for types like `'foo'` and `'foo' | 'bar'`.
pub(super) fn is_literals(ty: &Type) -> bool {
    match ty.normalize() {
        Type::Lit(_) => true,
        Type::Union(Union { ref types, .. }) => types.iter().all(is_literals),
        _ => false,
    }
}

struct SingleTypeParamReplacer<'a> {
    name: &'a Id,
    to: &'a Type,
}

impl Fold<Type> for SingleTypeParamReplacer<'_> {
    fn fold(&mut self, mut ty: Type) -> Type {
        // TODO(kdy1): PERF
        ty.normalize_mut();

        ty = ty.fold_children_with(self);

        match &ty {
            Type::Param(TypeParam { name, .. }) if *self.name == *name => return (*self.to).clone(),

            _ => {}
        }

        ty
    }
}

pub(crate) fn calc_true_plus_minus_in_param(param: Option<TruePlusMinus>, previous: bool) -> bool {
    match param {
        Some(v) => match v {
            TruePlusMinus::True => false,
            TruePlusMinus::Plus => true,
            TruePlusMinus::Minus => true,
        },
        None => previous,
    }
}

/// Replaces type parameters with name `from` to type `to`.
struct MappedKeyReplacer<'a> {
    /// The name of type parameter
    from: &'a Id,
    /// Type of key. This is typically literal.
    to: &'a Type,
}

impl VisitMut<Type> for MappedKeyReplacer<'_> {
    fn visit_mut(&mut self, ty: &mut Type) {
        match ty.normalize() {
            Type::Param(param) if *self.from == param.name => {
                *ty = self.to.clone();
            }
            _ => {
                // TODO(kdy1): PERF
                ty.normalize_mut();
                ty.visit_mut_children_with(self)
            }
        }
    }
}

struct MappedIndexTypeReplacer<'a> {
    obj_ty: &'a Type,
    /// The name of key
    index_param_name: &'a Id,

    to: &'a Type,
}

impl VisitMut<Type> for MappedIndexTypeReplacer<'_> {
    fn visit_mut(&mut self, ty: &mut Type) {
        // TODO(kdy1): PERF
        ty.normalize_mut();

        ty.visit_mut_children_with(self);

        if let Type::IndexedAccessType(IndexedAccessType { obj_type, index_type, .. }) = &*ty {
            if self.obj_ty.type_eq(&**obj_type) {
                match &**index_type {
                    Type::Param(key) if *self.index_param_name == key.name => {
                        *ty = self.to.clone();
                    }
                    _ => {}
                }
            }
        }
    }
}

/// This struct reverses the mapped type.
///
/// ===== ===== ===== Type (param_ty) ===== ===== =====
/// TYPE as {
//     value: {
///         [P in K]: T[P];
///     };
/// };
///
/// ===== ===== ===== Type (ty) ===== ===== =====
/// TYPE as {
///     [P in K]: T[P];
/// };
/// ===== ===== ===== Type (arg) ===== ===== =====
/// TYPE as {
///     foo: {
///         value: number;
///     };
///     bar: {
///         value: string;
///     };
/// };
#[derive(Default)]
struct MappedReverser {
    did_work: bool,
}

impl Fold<Type> for MappedReverser {
    fn fold(&mut self, mut ty: Type) -> Type {
        // TODO(kdy1): PERF
        ty.normalize_mut();

        match ty {
            Type::TypeLit(TypeLit {
                span, members, metadata, ..
            }) if members.len() == 1
                && members.iter().any(|member| match member {
                    TypeElement::Property(p) => {
                        if let Some(ty) = &p.type_ann {
                            ty.is_mapped()
                        } else {
                            false
                        }
                    }
                    TypeElement::Method(_) => unimplemented!(),
                    TypeElement::Index(_) => unimplemented!(),
                    _ => false,
                }) =>
            {
                self.did_work = true;
                let member = members.into_iter().next().unwrap();

                match member {
                    TypeElement::Property(p) => {
                        let mapped: Mapped = p.type_ann.unwrap().mapped().unwrap();
                        let ty = Box::new(Type::TypeLit(TypeLit {
                            span,
                            members: vec![TypeElement::Property(PropertySignature { type_ann: mapped.ty, ..p })],
                            metadata,
                            tracker: Default::default(),
                        }));

                        return Type::Mapped(Mapped { ty: Some(ty), ..mapped });
                    }
                    TypeElement::Method(_) => unimplemented!(),
                    TypeElement::Index(_) => unimplemented!(),
                    _ => unreachable!(),
                }
            }
            _ => {}
        }

        ty
    }
}

struct MappedIndexedSimplifier;

impl Fold<Type> for MappedIndexedSimplifier {
    fn fold(&mut self, mut ty: Type) -> Type {
        // TODO(kdy1): PERF
        ty.normalize_mut();

        ty = ty.fold_children_with(self);

        match ty {
            Type::IndexedAccessType(IndexedAccessType {
                obj_type,
                index_type:
                    box Type::Param(TypeParam {
                        name: index_name,
                        constraint: Some(box Type::Index(Index { ty: indexed_ty, .. })),
                        ..
                    }),
                ..
            }) if obj_type.type_eq(&indexed_ty) => {
                return *obj_type;
            }
            _ => {}
        }

        ty
    }
}

fn handle_optional_for_element(element_ty: &mut Type, optional: Option<TruePlusMinus>) {
    let v = match optional {
        Some(v) => v,
        None => return,
    };

    match v {
        TruePlusMinus::True => {
            if element_ty.is_optional() {
                match element_ty.normalize_mut() {
                    Type::Optional(ty) => {
                        let ty = ty.ty.take();
                        let ty = ty.remove_falsy();

                        *element_ty = ty;
                    }
                    _ => {
                        unreachable!()
                    }
                }
            } else {
                let new_ty = element_ty.take().remove_falsy();

                *element_ty = new_ty;
            }
        }
        TruePlusMinus::Plus => match element_ty.normalize() {
            Type::Optional(ty) => {}
            _ => {
                let ty = Box::new(element_ty.take());
                *element_ty = Type::Optional(OptionalType {
                    span: DUMMY_SP,
                    ty,
                    metadata: Default::default(),
                    tracker: Default::default(),
                });
            }
        },
        TruePlusMinus::Minus => {}
    }
}<|MERGE_RESOLUTION|>--- conflicted
+++ resolved
@@ -116,11 +116,7 @@
             type_params.iter().map(|p| format!("{}, ", p.name)).collect::<String>()
         );
 
-<<<<<<< HEAD
-        // let start = Instant::now();
-=======
         let timer = PerfTimer::noop();
->>>>>>> 804a0bee
 
         let mut inferred = InferData::default();
 
@@ -363,13 +359,7 @@
 
         let map = self.finalize_inference(span, type_params, inferred);
 
-<<<<<<< HEAD
-        // let end = Instant::now();
-
-        // warn!("infer_arg_types is finished. (time = {:?})", end - start);
-=======
         warn!("infer_arg_types is finished. (time = {:?})", timer.elapsed());
->>>>>>> 804a0bee
 
         Ok(map)
     }
