use fxhash::FxHashMap;
use rnode::FoldWith;
use stc_ts_errors::debug::dump_type_as_string;
use stc_ts_generics::{expander::GenericExpander, ExpandGenericOpts};
use stc_ts_type_ops::Fix;
use stc_ts_types::{Id, Interface, KeywordType, TypeParam, TypeParamDecl, TypeParamInstantiation};
use stc_utils::cache::Freeze;
use swc_common::{Span, Spanned, TypeEq};
use swc_ecma_ast::*;
use tracing::debug;

use crate::{
    analyzer::{assign::AssignOpts, scope::ExpandOpts, Analyzer, Ctx},
    ty::Type,
    VResult,
};

/// All fields default to false.
#[derive(Debug, Clone, Copy, Default, PartialEq)]
pub(crate) struct ExtendsOpts {
    /// If true, different classes are treated as not extending each other even
    /// though those are empty.
    ///
    /// `false` by default because the type `Foo` in code below is 1.
    ///
    /// ```ts
    /// class C {}
    /// class D {}
    ///
    /// type Foo = C extends D ? 1 : 0
    /// ```
    pub disallow_different_classes: bool,
}

/// Generic expander.
impl Analyzer<'_, '_> {
    #[cfg_attr(debug_assertions, tracing::instrument(skip_all))]
    pub(in super::super) fn instantiate_type_params_using_args(
        &mut self,
        span: Span,
        type_params: &TypeParamDecl,
        type_args: &TypeParamInstantiation,
    ) -> VResult<FxHashMap<Id, Type>> {
        let mut params = FxHashMap::default();

        for (idx, param) in type_params.params.iter().enumerate() {
            if let Some(arg) = type_args.params.get(idx) {
                // TODO(kdy1): Change this to assert.
                let arg = arg.clone().cheap();
                params.insert(param.name.clone(), arg);
            } else {
                if let Some(default) = &param.default {
                    let default = default.clone().cheap();
                    params.insert(param.name.clone(), default.clone());
                } else {
                    unimplemented!(
<<<<<<< HEAD
                        "Reporting errors when type parameter count and type argument count difffers\nParams={:#?}\nArgs: {:#?}",
=======
                        "Reporting errors when type parameter count and type argument count differs\nParams={:#?}\nArgs: {:#?}",
>>>>>>> d121f20f
                        type_params,
                        type_args
                    )
                }
            }
        }

        Ok(params)
    }

    ///
    ///
    ///  This methods handle special types like mapped type.
    ///
    ///  e.g.
    ///      type BadNested<T> = {
    ///          x: T extends number ? T : string;
    ///      };
    ///      T extends {
    ///          [K in keyof BadNested<infer P>]: BadNested<infer P>[K];
    ///      } ? P : never;
    ///
    ///
    ///z     T extends {
    ///          x: infer P extends number ? infer P : string;
    ///      } ? P : never
    #[cfg_attr(debug_assertions, tracing::instrument(skip_all))]
    pub(in super::super) fn expand_type_params<T>(&mut self, params: &FxHashMap<Id, Type>, ty: T, opts: ExpandGenericOpts) -> VResult<T>
    where
        T: for<'aa> FoldWith<GenericExpander<'aa>> + Fix,
    {
        for (_, param) in params {
            debug_assert!(param.is_clone_cheap());
        }

        let ty = ty
            .fold_with(&mut GenericExpander {
                cm: self.cm.clone(),
                params,
                fully: false,
                dejavu: Default::default(),
                opts,
            })
            .fixed();

        Ok(ty)
    }

    /// Returns `Some(true)` if `child` extends `parent`.
    #[cfg_attr(debug_assertions, tracing::instrument(skip_all))]
<<<<<<< HEAD
    pub(crate) fn extends(&mut self, span: Span, opts: ExtendsOpts, child: &Type, parent: &Type) -> Option<bool> {
=======
    pub(crate) fn extends(&mut self, span: Span, child: &Type, parent: &Type, opts: ExtendsOpts) -> Option<bool> {
>>>>>>> d121f20f
        let child = child.normalize();
        let parent = parent.normalize();

        if child.is_any() {
            return Some(true);
        }

        if child.type_eq(&parent) {
            return Some(true);
        }

        debug!(
            "[generic/extends] Checking if {} extends {}",
            dump_type_as_string(&self.cm, &child),
            dump_type_as_string(&self.cm, &parent),
        );

        match child {
            Type::Param(TypeParam {
                constraint: Some(child), ..
            }) => {
                if let Some(v) = self.extends(span, child, parent, opts) {
                    return Some(v);
                }
            }
            _ => {}
        }

        match child {
            Type::Param(..) | Type::Infer(..) => return None,
            Type::Ref(..) => {
                let ctx = Ctx {
                    preserve_ref: false,
                    ignore_expand_prevention_for_top: true,
                    ignore_expand_prevention_for_all: false,
                    preserve_params: true,
                    preserve_ret_ty: true,
                    ..self.ctx
                };
                let child = self
                    .with_ctx(ctx)
                    .expand(
                        child.span(),
                        child.clone(),
                        ExpandOpts {
                            full: true,
                            expand_union: true,
                            ..Default::default()
                        },
                    )
                    .unwrap()
                    .freezed();
                match child.normalize() {
                    Type::Ref(..) => return None,
                    _ => {}
                }

                return self.extends(span, &child, parent, opts);
            }

            Type::Union(child) => {
                let mut prev = None;

                for child in &child.types {
                    let res = self.extends(span, child, parent, opts)?;

                    match prev {
                        Some(v) => {
                            if v != res {
                                return None;
                            }
                        }
                        None => {
                            prev = Some(res);
                        }
                    }
                }

                return prev;
            }

            _ => {}
        }

        match parent {
            Type::Param(..) | Type::Infer(..) => return None,
            Type::Ref(..) => {
                let ctx = Ctx {
                    preserve_ref: false,
                    ignore_expand_prevention_for_top: true,
                    ignore_expand_prevention_for_all: false,
                    preserve_params: true,
                    preserve_ret_ty: true,
                    ..self.ctx
                };
                let mut parent = self
                    .with_ctx(ctx)
                    .expand(
                        parent.span(),
                        parent.clone(),
                        ExpandOpts {
                            full: true,
                            expand_union: true,
                            ..Default::default()
                        },
                    )
                    .unwrap();
                match parent.normalize() {
                    Type::Ref(..) => return None,
                    _ => {}
                }
                parent.make_clone_cheap();

                return self.extends(span, child, &parent, opts);
            }
            _ => {}
        }

        match parent {
            Type::Keyword(KeywordType {
                kind: TsKeywordTypeKind::TsNullKeyword,
                ..
            }) => return Some(false),
            Type::Union(parent) => {
                let mut has_false = false;

                for parent in &parent.types {
                    let res = self.extends(span, child, parent, opts);
                    if let Some(true) = res {
                        return Some(true);
                    }
                    match res {
                        Some(true) => return Some(true),
                        Some(false) => {
                            has_false = true;
                        }
                        None => {}
                    }
                }

                if has_false {
                    return Some(false);
                } else {
                    return None;
                }
            }

            Type::Interface(Interface { name, .. }) if *name.sym() == *"ObjectConstructor" => match child {
                Type::Class(..) | Type::ClassDef(..) | Type::Interface(..) | Type::TypeLit(..) => {
                    return Some(true);
                }
                _ => {}
            },

            Type::Interface(Interface { name, .. }) if *name.sym() == *"ArrayConstructor" => match child {
                Type::Array(..) | Type::Tuple(..) => {
                    return Some(true);
                }
                _ => {}
            },

            _ => {}
        }

        match child {
            Type::Function(..) => match parent {
                Type::Class(..) | Type::Enum(..) => return Some(false),
                _ => {}
            },
            Type::Interface(..) => match parent {
                Type::TypeLit(..) => return Some(false),
                _ => {}
            },
            Type::TypeLit(..) => match parent {
                Type::Class(..) | Type::ClassDef(..) => return Some(false),
                _ => {}
            },
            Type::ClassDef(child_class) => match parent {
                Type::Function(..) | Type::Lit(..) => return Some(false),
                Type::TypeLit(parent) => {
                    // //
                    // // TODO
                    // for element in &parent.members {
                    //     match element {
                    //         TypeElement::Call(_) => todo!("Class extends
                    // TypeLit => Call"),
                    //         TypeElement::Constructor(_) => {
                    //             todo!("Class extends TypeLit => Constructor")
                    //         }
                    //         TypeElement::Property(_) => todo!("Class extends
                    // TypeLit => Property"),
                    //         TypeElement::Method(_) => todo!("Class extends
                    // TypeLit => Method"),
                    //         TypeElement::Index(_) => {
                    //             todo!("Class extends TypeLit =>
                    // IndexSignature")         }
                    //     }
                    // }

                    // return Some(true);
                }
                _ => {
                    if let Some(super_class) = &child_class.super_class {
                        if (&**super_class).type_eq(parent) {
                            return Some(true);
                        }
                    }

                    match parent {
                        Type::ClassDef(parent) => {
                            // Check for grand parent
                            if let Some(grand_parent) = &parent.super_class {
                                if let Some(false) = self.extends(span, child, grand_parent, opts) {
                                    return Some(false);
                                }
                            }
                        }
                        _ => {}
                    }
                }
            },
            Type::Tuple(child_tuple) => match parent {
                Type::Array(parent_array) => {
                    if child_tuple
                        .elems
                        .iter()
<<<<<<< HEAD
                        .all(|child_element| self.extends(span, opts, &child_element.ty, &parent_array.elem_type) == Some(true))
=======
                        .all(|child_element| self.extends(span, &child_element.ty, &parent_array.elem_type, opts) == Some(true))
>>>>>>> d121f20f
                    {
                        return Some(true);
                    }
                }
                _ => {}
            },
            Type::Array(child_array) => match parent {
                Type::Tuple(parent_tuple) => return Some(false),
                _ => {}
            },
            _ => {}
        }
        // dbg!(child, parent);

        let res = self.assign_with_opts(
            &mut Default::default(),
            AssignOpts {
                span,
                disallow_special_assignment_to_empty_class: true,
                disallow_different_classes: opts.disallow_different_classes,
                allow_assignment_to_param_constraint: true,
                ..Default::default()
            },
            parent,
            child,
        );

        match res {
            Ok(()) => Some(true),
            _ => Some(false),
        }
    }
}<|MERGE_RESOLUTION|>--- conflicted
+++ resolved
@@ -54,11 +54,7 @@
                     params.insert(param.name.clone(), default.clone());
                 } else {
                     unimplemented!(
-<<<<<<< HEAD
-                        "Reporting errors when type parameter count and type argument count difffers\nParams={:#?}\nArgs: {:#?}",
-=======
                         "Reporting errors when type parameter count and type argument count differs\nParams={:#?}\nArgs: {:#?}",
->>>>>>> d121f20f
                         type_params,
                         type_args
                     )
@@ -109,11 +105,7 @@
 
     /// Returns `Some(true)` if `child` extends `parent`.
     #[cfg_attr(debug_assertions, tracing::instrument(skip_all))]
-<<<<<<< HEAD
-    pub(crate) fn extends(&mut self, span: Span, opts: ExtendsOpts, child: &Type, parent: &Type) -> Option<bool> {
-=======
     pub(crate) fn extends(&mut self, span: Span, child: &Type, parent: &Type, opts: ExtendsOpts) -> Option<bool> {
->>>>>>> d121f20f
         let child = child.normalize();
         let parent = parent.normalize();
 
@@ -340,11 +332,7 @@
                     if child_tuple
                         .elems
                         .iter()
-<<<<<<< HEAD
-                        .all(|child_element| self.extends(span, opts, &child_element.ty, &parent_array.elem_type) == Some(true))
-=======
                         .all(|child_element| self.extends(span, &child_element.ty, &parent_array.elem_type, opts) == Some(true))
->>>>>>> d121f20f
                     {
                         return Some(true);
                     }
