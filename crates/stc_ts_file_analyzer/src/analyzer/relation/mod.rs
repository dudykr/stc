#![allow(unused)]

use stc_ts_types::{KeywordType, Type};
<<<<<<< HEAD
use swc_common::{TypeEq, DUMMY_SP};
=======
use swc_common::TypeEq;
>>>>>>> 43b8d381
use swc_ecma_ast::TsKeywordTypeKind;

use super::{pat::PatMode, Analyzer};

#[derive(Debug, Default, Clone, Copy, PartialEq, Eq, Hash)]
pub(crate) enum Relation {
    #[default]
    Identity,
    Assignable,
    Comparable,
    StrictSubtype,
}

#[derive(Debug, Default)]
struct IsRelatedData {}

impl Analyzer<'_, '_> {
    /// Ported from `isTypeRelatedTo` of `tsc`.
    pub(crate) fn is_type_related_to(&mut self, source: &Type, target: &Type, relation: Relation) -> bool {
        let mut data = IsRelatedData::default();
        self.is_type_related_to_inner(&mut data, source, target, relation)
    }

    fn is_type_related_to_inner(&mut self, data: &mut IsRelatedData, source: &Type, target: &Type, relation: Relation) -> bool {
        if source.type_eq(target) {
            return true;
        }

        if relation != Relation::Identity {
            if relation == Relation::Comparable && !target.is_never() && self.is_simple_type_related_to(target, source, relation)
                || self.is_simple_type_related_to(source, target, relation)
            {
                return true;
            }
<<<<<<< HEAD
        } else if !([source, target].iter().any(|ty| {
            // TODO: remove ty.is_param() and ty.is_tpl() when ty.is_substitution() is
            // implemented
            ty.is_union_type()
                || ty.is_intersection()
                || ty.is_substitution()
                || ty.is_type_param()
                || ty.is_tpl()
                || ty.is_type_lit()
                || ty.is_conditional()
                || ty.is_indexed_access_type()
        })) {
            // TODO: enable when ty.is_substitution() is implemented
            // if !source.type_eq(target) {
            //     return false;
            // }

=======
        } else if !(&[source, target].iter().any(|ty| {
            ty.is_union_type() || ty.is_intersection() || ty.is_conditional() || ty.is_indexed_access_type() || ty.is_substitution()
        })) {
>>>>>>> 43b8d381
            if source.is_singleton() {
                return true;
            }
        }

        if source.is_structured_or_instantiable() || target.is_structured_or_instantiable() {
            return self.check_type_related_to(source, target, relation);
        }

        false
    }

    /// TODO: Implement
    ///
    /// Ported from `isSimpleTypeRelatedTo` of `tsc`.
    #[allow(clippy::nonminimal_bool)]
    fn is_simple_type_related_to(&mut self, source: &Type, target: &Type, relation: Relation) -> bool {
        let (s, t) = (source, target);

        if t.is_any() || t.is_unknown() || s.is_never() {
            return true;
        }

        if t.is_never() {
            return false;
        }

        if s.is_str_like() && t.is_kwd(TsKeywordTypeKind::TsStringKeyword) {
            return true;
        }

        // TODO
        // if (s & TypeFlags.StringLiteral && s & TypeFlags.EnumLiteral &&
        //     t & TypeFlags.StringLiteral && !(t & TypeFlags.EnumLiteral) &&
        //     (source as StringLiteralType).value === (target as
        // StringLiteralType).value) return true;

        if s.is_num_like() && t.is_kwd(TsKeywordTypeKind::TsNumberKeyword) {
            return true;
        }

        // TODO
        // if (s & TypeFlags.NumberLiteral && s & TypeFlags.EnumLiteral &&
        //     t & TypeFlags.NumberLiteral && !(t & TypeFlags.EnumLiteral) &&
        //     (source as NumberLiteralType).value === (target as
        // NumberLiteralType).value) return true;

        if s.is_bigint_like() && t.is_kwd(TsKeywordTypeKind::TsBigIntKeyword) {
            return true;
        }

        if s.is_bool_like() && t.is_kwd(TsKeywordTypeKind::TsBooleanKeyword) {
            return true;
        }

        if s.is_symbol_like() && t.is_kwd(TsKeywordTypeKind::TsSymbolKeyword) {
            return true;
        }

        // TODO
        // if (s & TypeFlags.Enum && t & TypeFlags.Enum && source.symbol.escapedName ===
        // target.symbol.escapedName &&     isEnumTypeRelatedTo(source.symbol,
        // target.symbol, errorReporter)) return true;

        // TODO
        // if (s & TypeFlags.EnumLiteral && t & TypeFlags.EnumLiteral) {
        //     if (s & TypeFlags.Union && t & TypeFlags.Union &&
        // isEnumTypeRelatedTo(source.symbol, target.symbol, errorReporter)) return
        // true;     if (s & TypeFlags.Literal && t & TypeFlags.Literal &&
        // (source as LiteralType).value === (target as LiteralType).value &&
        //         isEnumTypeRelatedTo(source.symbol, target.symbol, errorReporter))
        // return true; }

        // In non-strictNullChecks mode, `undefined` and `null` are assignable to
        // anything except `never`. Since unions and intersections may reduce to
        // `never`, we exclude them here.

        if s.is_undefined()
            && (!self.rule().strict_null_checks && !(t.is_union_type() || t.is_intersection())
                || (t.is_kwd(TsKeywordTypeKind::TsUndefinedKeyword) || t.is_kwd(TsKeywordTypeKind::TsVoidKeyword)))
        {
            return true;
        }
        if s.is_null() && (!self.rule().strict_null_checks && !(t.is_union_type() || t.is_intersection()) || t.is_null()) {
            return true;
        }

        // TODO
        // if (s & TypeFlags.Object && t & TypeFlags.NonPrimitive && !(relation ===
        // strictSubtypeRelation && isEmptyAnonymousObjectType(source) &&
        // !(getObjectFlags(source) & ObjectFlags.FreshLiteral))) return true;

        if relation == Relation::Assignable || relation == Relation::Comparable {
            if s.is_any() {
                return true;
            }

            // Type number is assignable to any computed numeric enum type or
            // any numeric enum literal type, and a numeric literal
            // type is assignable any computed numeric enum type or any numeric
            // enum literal type with a matching value. These rules
            // exist such that enums can be used for bit-flag purposes.

            // TODO
            // if (s & TypeFlags.Number && (t & TypeFlags.Enum || t &
            // TypeFlags.NumberLiteral && t & TypeFlags.EnumLiteral)) return
            // true;

            // TODO
            // if (s & TypeFlags.NumberLiteral && !(s & TypeFlags.EnumLiteral)
            // && (t & TypeFlags.Enum ||     t & TypeFlags.
            // NumberLiteral && t & TypeFlags.EnumLiteral &&
            //     (source as NumberLiteralType).value === (target as
            // NumberLiteralType).value)) return true;

            // Anything is assignable to a union containing undefined, null, and
            // {}

            // TODO
            // if (isUnknownLikeUnionType(target)) return true;
        }

        false
    }

    /// TODO: Implement
    ///
    /// Ported from `checkTypeRelatedTo` of `tsc`.
    fn check_type_related_to(&mut self, source: &Type, target: &Type, relation: Relation) -> bool {
        false
    }
}<|MERGE_RESOLUTION|>--- conflicted
+++ resolved
@@ -1,11 +1,7 @@
 #![allow(unused)]
 
 use stc_ts_types::{KeywordType, Type};
-<<<<<<< HEAD
-use swc_common::{TypeEq, DUMMY_SP};
-=======
 use swc_common::TypeEq;
->>>>>>> 43b8d381
 use swc_ecma_ast::TsKeywordTypeKind;
 
 use super::{pat::PatMode, Analyzer};
@@ -40,29 +36,14 @@
             {
                 return true;
             }
-<<<<<<< HEAD
-        } else if !([source, target].iter().any(|ty| {
-            // TODO: remove ty.is_param() and ty.is_tpl() when ty.is_substitution() is
-            // implemented
-            ty.is_union_type()
-                || ty.is_intersection()
-                || ty.is_substitution()
-                || ty.is_type_param()
-                || ty.is_tpl()
-                || ty.is_type_lit()
-                || ty.is_conditional()
-                || ty.is_indexed_access_type()
+        } else if !(&[source, target].iter().any(|ty| {
+            ty.is_union_type() || ty.is_intersection() || ty.is_conditional() || ty.is_indexed_access_type() || ty.is_substitution()
         })) {
             // TODO: enable when ty.is_substitution() is implemented
             // if !source.type_eq(target) {
             //     return false;
             // }
 
-=======
-        } else if !(&[source, target].iter().any(|ty| {
-            ty.is_union_type() || ty.is_intersection() || ty.is_conditional() || ty.is_indexed_access_type() || ty.is_substitution()
-        })) {
->>>>>>> 43b8d381
             if source.is_singleton() {
                 return true;
             }
