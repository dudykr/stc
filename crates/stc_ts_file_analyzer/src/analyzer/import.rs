--- conflicted
+++ resolved
@@ -1,11 +1,8 @@
 use rayon::prelude::*;
 use rnode::{Visit, VisitWith};
 use stc_ts_ast_rnode::{
-<<<<<<< HEAD
-    RCallExpr, RCallee, RExportAll, RExpr, RImportDecl, RImportSpecifier, RLit, RModuleItem, RNamedExport, RStr, RTsExternalModuleRef,
-=======
-    RCallExpr, RExportAll, RExpr, RExprOrSuper, RImportDecl, RImportSpecifier, RLit, RModuleItem, RNamedExport, RStr, RTsExternalModuleRef,
->>>>>>> d121f20f
+    RCallExpr, RCallee, RExportAll, RExpr, RExprOrSuper, RImportDecl, RImportSpecifier, RLit, RModuleItem, RNamedExport, RStr,
+    RTsExternalModuleRef,
 };
 use stc_ts_errors::Error;
 use stc_ts_file_analyzer_macros::extra_validator;
