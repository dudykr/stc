use std::{
    fmt::Debug,
    mem::take,
    ops::{Deref, DerefMut},
    sync::Arc,
};

use fxhash::{FxHashMap, FxHashSet};
use rnode::VisitWith;
use stc_ts_ast_rnode::{
    RDecorator, RModule, RModuleDecl, RModuleItem, RScript, RStmt, RStr, RTsImportEqualsDecl, RTsModuleBlock, RTsModuleDecl, RTsModuleName,
    RTsModuleRef, RTsNamespaceDecl,
};
use stc_ts_base_type_ops::bindings::Bindings;
use stc_ts_dts_mutations::Mutations;
use stc_ts_env::{Env, Marks, ModuleConfig, Rule, StableEnv};
use stc_ts_errors::{debug::debugger::Debugger, Error};
use stc_ts_storage::{Builtin, Info, Storage};
use stc_ts_type_cache::TypeCache;
use stc_ts_types::{Id, IdCtx, ModuleId, ModuleTypeData, Namespace};
use stc_ts_utils::StcComments;
use stc_utils::{cache::Freeze, panic_ctx, AHashMap, AHashSet};
use swc_atoms::{js_word, JsWord};
use swc_common::{FileName, SourceMap, Span, Spanned, DUMMY_SP, GLOBALS};
use swc_ecma_ast::*;

pub(crate) use self::scope::ScopeKind;
use self::{
    control_flow::{CondFacts, Facts},
    pat::PatMode,
    props::ComputedPropMode,
    scope::{Scope, VarKind},
    util::ResultExt,
};
use crate::{
    loader::{Load, ModuleInfo},
    ty,
    ty::Type,
    validator,
    validator::ValidateWith,
    VResult,
};

macro_rules! try_opt {
    ($e:expr) => {{
        match $e {
            Some(v) => Some(v?),
            None => None,
        }
    }};
}

mod assign;
mod class;
mod control_flow;
mod convert;
mod decl_merging;
mod enums;
mod export;
mod expr;
mod function;
mod generalize;
mod generic;
mod hoisting;
mod import;
mod pat;
mod props;
mod scope;
mod stmt;
#[cfg(test)]
mod tests;
mod types;
mod util;
mod visit_mut;

#[derive(Debug, Clone, Copy)]
pub(crate) struct Ctx {
    module_id: ModuleId,

    is_dts: bool,

    in_const_assertion: bool,

    in_constructor_param: bool,

    disallow_unknown_object_property: bool,

    use_undefined_for_empty_tuple: bool,

    allow_module_var: bool,
    allow_namespace_var: bool,

    check_for_implicit_any: bool,

    /// If `true`, expression validator will not emit tuple.
    cannot_be_tuple: bool,
    prefer_tuple: bool,

    in_shorthand: bool,

    /// Used to make type parameters `unknown` when it cannot be inferred.
    is_instantiating_class: bool,

    /// `true` for condition of conditional expression or of an if statement.
    in_cond: bool,
    should_store_truthy_for_access: bool,
    in_switch_case_test: bool,

    in_computed_prop_name: bool,

    in_opt_chain: bool,

    in_declare: bool,
    in_fn_without_body: bool,
    in_global: bool,
    in_export_default_expr: bool,

    in_async: bool,
    in_generator: bool,

    is_calling_iife: bool,

    in_useless_expr_for_seq: bool,

    in_ts_fn_type: bool,

    /// `true` if unresolved references should be rerpoted.
    ///
    /// For example, while validating type parameter instantiation, unresolved
    /// references are error.
    in_actual_type: bool,

    /// If true, `type_of_raw_var` should report an error if the referenced
    /// variable is global.
    report_error_for_non_local_vars: bool,

    in_static_property_initializer: bool,

    reevaluating_call_or_new: bool,
    reevaluating_argument: bool,

    /// If true, all errors should be ignored.
    ///
    /// Used to prevent wrong errors while validating loop bodies or etc.
    ignore_errors: bool,

    var_kind: VarDeclKind,
    pat_mode: PatMode,
    computed_prop_mode: ComputedPropMode,
    allow_ref_declaring: bool,
    in_argument: bool,
    in_fn_with_return_type: bool,
    in_return_arg: bool,
    in_assign_rhs: bool,

    in_export_decl: bool,

    preserve_ref: bool,

    /// Used before calling `access_property`, which does not accept `Ref` as an
    /// input.
    ///
    ///
    /// Note: Reference type in top level intersections are treated as
    /// top-level types.
    ignore_expand_prevention_for_top: bool,

    ignore_expand_prevention_for_all: bool,

    /// If true, `expand` and `expand_fully` will not expand function
    /// parameters.
    preserve_params: bool,

    /// If true, `expand` and `expand_fully` will not expand function
    /// parameters.
    preserve_ret_ty: bool,

    skip_identical_while_inferencing: bool,

    super_references_super_class: bool,

    in_class_with_super: bool,

    /// `generatorReturnTypeFallback.3.ts` says
    ///
    /// Do not allow generators to fallback to IterableIterator while in
    /// strictNullChecks mode if they need a type for the sent value.
    /// NOTE: In non-strictNullChecks mode, `undefined` (the default sent value)
    /// is assignable to everything.
    cannot_fallback_to_iterable_iterator: bool,

    allow_new_target: bool,

    disallow_suggesting_property_on_no_var: bool,

    /// Should be modified directly instead of using `with_ctx`.
    in_unreachable: bool,

    /// `true` for top-level type annotations.
    is_not_topmost_type: bool,

    is_fn_param: bool,
}

impl Ctx {
    pub fn reevaluating(self) -> bool {
        self.reevaluating_argument || self.reevaluating_call_or_new
    }

    pub fn can_generalize_literals(self) -> bool {
        !self.in_const_assertion && !self.in_argument && !self.in_cond
    }
}

/// Note: All methods named `validate_*` return [Err] iff it's not recoverable.
pub struct Analyzer<'scope, 'b> {
    env: Env,
    pub(crate) cm: Arc<SourceMap>,

    comments: StcComments,

    /// This is [None] only for `.d.ts` files.
    pub mutations: Option<Mutations>,

    storage: Storage<'b>,

    export_equals_span: Span,

    imports_by_id: FxHashMap<Id, ModuleInfo>,

    /// Value should [Type::Arc] of [Type::Module]
    imports: FxHashMap<(ModuleId, ModuleId), Type>,
    /// See docs of ModuleitemMut for documentation.
    prepend_stmts: Vec<RStmt>,

    /// See docs of ModuleitemMut for documentation.
    append_stmts: Vec<RStmt>,

    scope: Scope<'scope>,

    ctx: Ctx,

    loader: &'b dyn Load,

    pub(crate) is_builtin: bool,

    cur_facts: Facts,

    /// Used while inferencing types.
    mapped_type_param_name: Vec<Id>,

    debugger: Option<Debugger>,

    data: AnalyzerData,
}
#[derive(Debug, Default)]
struct AnalyzerData {
    unmergable_type_decls: FxHashMap<Id, Vec<Span>>,

    /// Used to check mixed exports.
    ///
    /// e.g. `A` for `type A = {}`
    local_type_decls: FxHashMap<Id, Vec<Span>>,

    /// Used to check mixed exports.
    ///
    /// e.g. `A` for `export type A = {}`
    exported_type_decls: FxHashMap<Id, Vec<Span>>,

    /// Filled only once, by `fill_known_type_names`.
    bindings: Bindings,

    unresolved_imports: AHashSet<Id>,

    /// Spans of declared variables.
    var_spans: AHashMap<Id, Vec<(VarKind, Span)>>,

    /// Spans of functions **with body**.
    fn_impl_spans: FxHashMap<Id, Vec<Span>>,

    /// One instance of each module (typescript `module` keyword).
    for_module: PerModuleData,

    /// When multiple overloads are wrong, tsc reports an error only for first
    /// one.
    ///
    /// We mimic it by storing names of wrong overloads.
    /// Only first wrong overload should be added to this set.
    known_wrong_overloads: FxHashSet<Id>,

    cache: TypeCache,

    checked_for_async_iterator: bool,
}

#[derive(Debug, Default)]
struct PerModuleData {
    /// Spans exported items.
    exports_spans: FxHashMap<(JsWord, IdCtx), Vec<Span>>,
}

/// TODO
const NO_DUP: bool = false;

impl Analyzer<'_, '_> {
    /// Mark node as visited. This method panics if Analyzer had visited node.
    fn record<N>(&mut self, node: &N)
    where
        N: Debug + Spanned,
    {
        if cfg!(debug_assertions) && NO_DUP {}
    }
}

// TODO(kdy1):
//#[validator] #[validator]impl Analyzer<'_, '_> {
//    type Output = ValidationResult<ty::Module>;
//
//    fn validate(&mut self, node: &mut Program) -> Self::Output {
//        match node {
//            Program::Module(m) => m.validate_with(self),
//            Program::Script(s) => s.validate_with(self),
//        }
//    }
//}

fn make_module_ty(span: Span, name: RTsModuleName, exports: ModuleTypeData) -> ty::Module {
    ty::Module {
        span,
        name,
        exports: box exports,
        metadata: Default::default(),
    }
}

// TODO(kdy1):
//#[validator] #[validator]impl Analyzer<'_, '_> {
//    type Output = ValidationResult<ty::Module>;
//
//    fn validate(&mut self, node: &mut Module) -> Self::Output {
//        let span = node.span;
//
//        let mut new = self.new(Scope::root());
//        node.visit_mut_children_with(&mut new);
//        self.info.errors.append_errors(&mut new.info.errors);
//        println!("after visit children");
//
//        Ok(self.finalize(make_module_ty(span, new.info.exports)))
//    }
//}

#[validator]
impl Analyzer<'_, '_> {
    fn validate(&mut self, node: &RScript) -> VResult<ty::Module> {
        let span = node.span;

        let (errors, data) = {
            let mut new = self.new(Scope::root(), Default::default());
            {
                node.visit_children_with(&mut new);
            }

            let errors = new.storage.take_errors();
            let data = new.storage.take_info(self.ctx.module_id);

            (errors, data)
        };
        self.storage.report_all(errors);

        Ok(make_module_ty(
            span,
            RTsModuleName::Str(RStr {
                span: DUMMY_SP,
                raw: None,
                value: js_word!(""),
            }),
            data,
        ))
    }
}

fn _assert_types() {
    fn is_sync<T: Sync>() {}
    fn is_send<T: Send>() {}
    is_sync::<Info>();
    is_send::<Info>();
}

impl<'scope, 'b> Analyzer<'scope, 'b> {
    pub fn root(
        env: Env,
        cm: Arc<SourceMap>,
        comments: StcComments,
        mut storage: Storage<'b>,
        loader: &'b dyn Load,
        debugger: Option<Debugger>,
    ) -> Self {
        if env.rule().use_define_property_for_class_fields && env.target() == EsVersion::Es3 {
            storage.report(Error::OptionInvalidForEs3 { span: DUMMY_SP })
        }

        Self::new_inner(
            env,
            cm,
            comments,
            storage,
            Some(Default::default()),
            loader,
            Scope::root(),
            false,
            debugger,
            Default::default(),
        )
    }

    pub(crate) fn for_builtin(env: StableEnv, storage: &'b mut Builtin) -> Self {
        Self::new_inner(
            Env::new(env, Default::default(), EsVersion::latest(), ModuleConfig::None, Default::default()),
            Arc::new(SourceMap::default()),
            Default::default(),
            box storage,
            None,
            &NoopLoader,
            Scope::root(),
            true,
            None,
            Default::default(),
        )
    }

    fn new(&'b self, scope: Scope<'scope>, data: AnalyzerData) -> Self {
        Self::new_inner(
            self.env.clone(),
            self.cm.clone(),
            self.comments.clone(),
            self.storage.subscope(),
            None,
            self.loader,
            scope,
            self.is_builtin,
            self.debugger.clone(),
            data,
        )
    }

    fn new_inner(
        env: Env,
        cm: Arc<SourceMap>,
        comments: StcComments,
        storage: Storage<'b>,
        mutations: Option<Mutations>,
        loader: &'b dyn Load,
        scope: Scope<'scope>,
        is_builtin: bool,
        debugger: Option<Debugger>,
        data: AnalyzerData,
    ) -> Self {
        let is_dts = storage.is_dts();

        Self {
            env,
            cm,
            comments,
            storage,
            mutations,
            export_equals_span: DUMMY_SP,
            imports: Default::default(),
            prepend_stmts: Default::default(),
            append_stmts: Default::default(),
            scope,
            ctx: Ctx {
                module_id: ModuleId::builtin(),
                is_dts,
                in_const_assertion: false,
                in_constructor_param: false,
                disallow_unknown_object_property: false,
                use_undefined_for_empty_tuple: false,
                allow_module_var: false,
                allow_namespace_var: false,
                check_for_implicit_any: false,
                cannot_be_tuple: false,
                prefer_tuple: false,
                in_shorthand: false,
                is_instantiating_class: false,
                in_cond: false,
                should_store_truthy_for_access: false,
                in_switch_case_test: false,
                in_computed_prop_name: false,
                in_opt_chain: false,
                in_declare: is_dts,
                in_fn_without_body: false,
                in_global: false,
                in_export_default_expr: false,
                in_async: false,
                in_generator: false,
                is_calling_iife: false,
                in_useless_expr_for_seq: false,
                in_ts_fn_type: false,
                in_actual_type: false,
                report_error_for_non_local_vars: false,
                in_static_property_initializer: false,
                reevaluating_call_or_new: false,
                reevaluating_argument: false,
                ignore_errors: false,
                var_kind: VarDeclKind::Var,
                pat_mode: PatMode::Assign,
                computed_prop_mode: ComputedPropMode::Object,
                allow_ref_declaring: false,
                in_argument: false,
                in_fn_with_return_type: false,
                in_return_arg: false,
                in_assign_rhs: false,
                in_export_decl: false,
                preserve_ref: false,
                ignore_expand_prevention_for_top: false,
                ignore_expand_prevention_for_all: false,
                preserve_params: true,
                preserve_ret_ty: true,
                skip_identical_while_inferencing: false,
                super_references_super_class: false,
                in_class_with_super: false,
                cannot_fallback_to_iterable_iterator: false,
                allow_new_target: false,
                disallow_suggesting_property_on_no_var: false,
                in_unreachable: false,
                is_not_topmost_type: false,
                is_fn_param: false,
            },
            loader,
            is_builtin,
            cur_facts: Default::default(),
            mapped_type_param_name: vec![],
            imports_by_id: Default::default(),
            debugger,
            data,
        }
    }

    #[inline]
    pub(crate) fn with<F, Ret>(&mut self, op: F) -> Ret
    where
        F: for<'aa, 'bb> FnOnce(&mut Analyzer<'aa, 'bb>) -> Ret,
    {
        op(self)
    }

    pub(crate) fn with_scope_for_type_params<F, Ret>(&mut self, op: F) -> Ret
    where
        F: for<'aa, 'bb> FnOnce(&mut Analyzer<'aa, 'bb>) -> Ret,
    {
        self.with_child(ScopeKind::TypeParams, Default::default(), |a: &mut Analyzer| {
            // TODO(kdy1): Optimize this.
            Ok(op(a))
        })
        .unwrap()
    }

    pub(crate) fn with_child<F, Ret>(&mut self, kind: ScopeKind, facts: CondFacts, op: F) -> VResult<Ret>
    where
        F: for<'aa, 'bb> FnOnce(&mut Analyzer<'aa, 'bb>) -> VResult<Ret>,
    {
        self.with_child_with_hook(kind, facts, op, |_| {})
    }

    ///
    ///
    ///
    /// Hook is invoked with `self` (not child) after `op`.
    pub(crate) fn with_child_with_hook<F, Ret, H>(&mut self, kind: ScopeKind, facts: CondFacts, op: F, hook: H) -> VResult<Ret>
    where
        F: for<'aa, 'bb> FnOnce(&mut Analyzer<'aa, 'bb>) -> VResult<Ret>,
        H: for<'aa, 'bb> FnOnce(&mut Analyzer<'aa, 'bb>),
    {
        let ctx = self.ctx;
        let imports = take(&mut self.imports);
        let imports_by_id = take(&mut self.imports_by_id);
        let mutations = self.mutations.take();
        let cur_facts = take(&mut self.cur_facts);
        let module_data = if kind == ScopeKind::Module {
            take(&mut self.data.for_module)
        } else {
            Default::default()
        };
        let data = take(&mut self.data);

        let child_scope = Scope::new(&self.scope, kind, facts);
        let (ret, errors, imports, imports_by_id, cur_facts, mut child_scope, prepend_stmts, append_stmts, mutations, data) = {
            let mut child = self.new(child_scope, data);
            child.imports = imports;
            child.imports_by_id = imports_by_id;
            child.mutations = mutations;
            child.cur_facts = cur_facts;
            child.ctx = ctx;

            let ret = op(&mut child);

            let errors = if child.ctx.ignore_errors {
                Default::default()
            } else {
                child.storage.take_errors()
            };

            (
                ret,
                errors,
                child.imports,
                child.imports_by_id,
                child.cur_facts,
                child.scope.remove_parent(),
                child.prepend_stmts,
                child.append_stmts,
                child.mutations.take(),
                take(&mut child.data),
            )
        };
        self.storage.report_all(errors);

        self.imports = imports;
        self.imports_by_id = imports_by_id;
        self.cur_facts = cur_facts;
        self.mutations = mutations;
        self.data = data;

        hook(self);

        self.scope.move_types_from_child(&mut child_scope);
        self.scope.move_vars_from_child(&mut child_scope);
        self.prepend_stmts.extend(prepend_stmts);
        self.append_stmts.extend(append_stmts);
        if kind == ScopeKind::Module {
            self.data.for_module = module_data;
        }

        // Move return types from child to parent
        match kind {
            // These kinds of scope eats return statements
            ScopeKind::Module | ScopeKind::Method { .. } | ScopeKind::ArrowFn | ScopeKind::Fn => {}
            _ => {
                self.scope.return_values += child_scope.return_values;
            }
        }

        ret
    }

    /// Used for debugging. Returns the line and column of `span.lo` in form of
    /// `(line, column)`.
    fn line_col(&self, span: Span) -> String {
        if span.is_dummy() {
            return "".into();
        }
        let loc = self.cm.lookup_char_pos(span.lo);
        format!("({}:{})", loc.line, loc.col_display)
    }

    fn validate_with<F>(&mut self, op: F)
    where
        F: FnOnce(&mut Analyzer) -> VResult<()>,
    {
        let res = op(self);
        match res {
            Ok(()) => {}
            Err(err) => {
                self.storage.report(err);
            }
        }
    }

    fn with_ctx(&mut self, ctx: Ctx) -> WithCtx<'_, 'scope, 'b> {
        let orig_ctx = self.ctx;
        self.ctx = ctx;
        WithCtx { analyzer: self, orig_ctx }
    }

    fn rule(&self) -> Rule {
        self.env.rule()
    }

    fn marks(&self) -> Marks {
        self.env.shared().marks()
    }
}

pub(super) struct WithCtx<'a, 'b, 'c> {
    analyzer: &'a mut Analyzer<'b, 'c>,
    orig_ctx: Ctx,
}

impl Drop for WithCtx<'_, '_, '_> {
    fn drop(&mut self) {
        self.analyzer.ctx = self.orig_ctx;
    }
}

impl<'b, 'c> Deref for WithCtx<'_, 'b, 'c> {
    type Target = Analyzer<'b, 'c>;

    fn deref(&self) -> &Self::Target {
        &self.analyzer
    }
}

impl<'b, 'c> DerefMut for WithCtx<'_, 'b, 'c> {
    fn deref_mut(&mut self) -> &mut Self::Target {
        &mut *self.analyzer
    }
}

/// Panics if there's a load request.
pub struct NoopLoader;

impl Load for NoopLoader {
    fn module_id(&self, base: &Arc<FileName>, src: &JsWord) -> Option<ModuleId> {
        unreachable!()
    }

    fn is_in_same_circular_group(&self, base: ModuleId, dep: ModuleId) -> bool {
        unreachable!()
    }

<<<<<<< HEAD
    fn load_circular_dep(&self, base: ModuleId, dep: ModuleId, partial: &ModuleTypeData) -> VResult<Type> {
=======
    fn load_circular_dep(&self, base: ModuleId, dep: ModuleId, partial: &ModuleTypeData) -> VResult {
>>>>>>> d121f20f
        unreachable!()
    }

    fn load_non_circular_dep(&self, base: ModuleId, dep: ModuleId) -> VResult<Type> {
        unreachable!()
    }

    fn declare_module(&self, name: &JsWord, module: Type) {
        unreachable!()
    }
}

#[validator]
impl Analyzer<'_, '_> {
    fn validate(&mut self, modules: &Vec<RModule>) {
        let mut items = vec![];
        for m in modules {
            items.extend(&m.body);
        }
        // TODO: Pass spans.
        self.load_normal_imports(vec![], &items);

        self.fill_known_type_names(&modules);

        self.validate_stmts_with_hoisting(&items);

        Ok(())
    }
}

#[validator]
impl Analyzer<'_, '_> {
    fn validate(&mut self, m: &RModule) {
        let is_dts = self.ctx.is_dts;

        let globals = self.env.shared().swc_globals().clone();

        GLOBALS.set(&globals, || {
            let ctxt = self.storage.module_id(0);
            let path = self.storage.path(ctxt);

            let _panic = panic_ctx!(format!("Validate({}, module_id = {:?})", path, ctxt));

            let items_ref = m.body.iter().collect::<Vec<_>>();
            self.load_normal_imports(vec![(ctxt, m.span)], &items_ref);

            self.fill_known_type_names(&m.body);

            let mut has_normal_export = false;
            m.body.iter().for_each(|item| match item {
                RModuleItem::ModuleDecl(RModuleDecl::TsExportAssignment(decl)) => {
                    if self.export_equals_span.is_dummy() {
                        self.export_equals_span = decl.span;
                    }
                    if !is_dts && has_normal_export {
                        self.storage.report(Error::ExportEqualsMixedWithOtherExports { span: decl.span });
                    }

                    //
                }
                RModuleItem::ModuleDecl(item) => match item {
                    RModuleDecl::ExportDecl(..)
                    | RModuleDecl::ExportAll(..)
                    | RModuleDecl::ExportDefaultDecl(..)
                    | RModuleDecl::ExportDefaultExpr(..)
                    | RModuleDecl::TsNamespaceExport(..) => {
                        has_normal_export = true;
                        if !is_dts && !self.export_equals_span.is_dummy() {
                            self.storage.report(Error::ExportEqualsMixedWithOtherExports {
                                span: self.export_equals_span,
                            });
                        }
                    }
                    _ => {}
                },
                _ => {}
            });

            if !self.ctx.in_declare {
                self.report_error_for_wrong_top_level_ambient_fns(&m.body);
            }

            if self.is_builtin {
                m.body.visit_children_with(self);
            } else {
                self.validate_stmts_and_collect(&items_ref);
            }

            Ok(())
        })
    }
}

#[validator]
impl Analyzer<'_, '_> {
    fn validate(&mut self, items: &Vec<RStmt>) {
        self.fill_known_type_names(&items);

        for item in items.iter() {
            item.visit_with(self);
        }

        Ok(())
    }
}

/// Done
#[validator]
impl Analyzer<'_, '_> {
    fn validate(&mut self, d: &RDecorator) {
        d.expr.validate_with_default(self).report(&mut self.storage);

        Ok(())
    }
}

#[validator]
impl Analyzer<'_, '_> {
    fn validate(&mut self, node: &RTsImportEqualsDecl) {
        self.record(node);

        let ctxt = self.ctx.module_id;

        let ctx = Ctx {
            in_declare: self.ctx.in_declare || node.declare,
            ..self.ctx
        };
        self.with_ctx(ctx).with(|analyzer: &mut Analyzer| {
            let ty = match node.module_ref {
                RTsModuleRef::TsEntityName(ref e) => analyzer
                    .type_of_ts_entity_name(node.span, analyzer.ctx.module_id, &e.clone().into(), None)
                    .unwrap_or_else(|err| {
                        analyzer.storage.report(err);
                        Type::any(node.span, Default::default())
                    })
                    .freezed(),
                RTsModuleRef::TsExternalModuleRef(ref e) => {
                    let (dep, data) = analyzer.get_imported_items(e.span, &e.expr.value);

                    // Import successful
                    if ctxt != dep {
                        analyzer
                            .imports
                            .get(&(ctxt, dep))
                            .cloned()
                            .unwrap_or_else(|| Type::any(e.span, Default::default()))
                    } else {
                        Type::any(e.span, Default::default())
                    }
                }
            };
            ty.assert_clone_cheap();
            ty.assert_valid();

            let (is_type, is_var) = match ty.normalize() {
                Type::Module(..) | Type::Namespace(..) | Type::Interface(..) => (true, false),
                Type::ClassDef(..) => (true, true),
                _ => (false, true),
            };

            if is_type {
                analyzer.register_type(node.id.clone().into(), ty.clone());
                if node.is_export {
                    analyzer
                        .storage
                        .reexport_type(node.span, analyzer.ctx.module_id, node.id.sym.clone(), ty.clone())
                }
            }

            if is_var {
                analyzer.declare_var(
                    node.span,
                    VarKind::Import,
                    node.id.clone().into(),
                    Some(ty.clone()),
                    None,
                    true,
                    false,
                    false,
                )?;

                if node.is_export {
                    analyzer
                        .storage
                        .reexport_var(node.span, analyzer.ctx.module_id, node.id.sym.clone(), ty)
                }
            }

            Ok(())
        })
    }
}

#[validator]
impl Analyzer<'_, '_> {
    fn validate(&mut self, decl: &RTsModuleBlock) -> VResult<()> {
        let body = decl.body.iter().collect();
        self.validate_stmts_with_hoisting(&body);

        Ok(())
    }
}

#[validator]
impl Analyzer<'_, '_> {
    fn validate(&mut self, decl: &RTsNamespaceDecl) -> VResult<Type> {
        let is_builtin = self.is_builtin;
        let span = decl.span;
        let ctxt = self.ctx.module_id;

        let ctx = Ctx {
            in_global: self.ctx.in_global || decl.global,
            in_declare: self.ctx.in_declare || decl.declare,
            ..self.ctx
        };

        self.with_ctx(ctx)
            .with_child(ScopeKind::Module, Default::default(), |a: &mut Analyzer| {
                //

                decl.body.visit_with(a);

                let exports = a.storage.take_info(ctxt);

                let ty = Namespace {
                    name: decl.id.clone().into(),
                    span,
                    exports: box exports,
                    metadata: Default::default(),
                };
                let ty = Type::Namespace(ty).cheap();

                Ok(ty)
            })
    }
}

#[validator]
impl Analyzer<'_, '_> {
    fn validate(&mut self, decl: &RTsModuleDecl) -> VResult<Option<Type>> {
        let is_builtin = self.is_builtin;
        let span = decl.span;
        let ctxt = self.ctx.module_id;
        let global = decl.global;

        let ctx = Ctx {
            in_global: global,
            in_declare: self.ctx.in_declare || decl.declare,
            ..self.ctx
        };
        let mut ty = self
            .with_ctx(ctx)
            .with_child(ScopeKind::Module, Default::default(), |child: &mut Analyzer| {
                child.scope.cur_module_name = match &decl.id {
                    RTsModuleName::Ident(i) => Some(i.into()),
                    RTsModuleName::Str(_) => None,
                };

                decl.visit_children_with(child);

                let mut exports = child.storage.take_info(ctxt);
                // Ambient module members are always exported with or without export keyword
                if is_builtin || decl.declare {
                    for (id, var) in take(&mut exports.private_vars) {
                        var.assert_valid();

                        if !exports.vars.contains_key(id.sym()) {
                            exports.vars.insert(id.sym().clone(), var);
                        }
                    }

                    for (id, ty) in take(&mut exports.private_types) {
                        for ty in &ty {
                            ty.assert_valid();
                        }

                        if !exports.types.contains_key(id.sym()) {
                            exports.types.insert(id.sym().clone(), ty);
                        }
                    }
                }

                if is_builtin || !global {
                    let ty = ty::Module {
                        name: decl.id.clone(),
                        span,
                        exports: box exports,
                        metadata: Default::default(),
                    };
                    let ty = Type::Module(ty).cheap();
                    return Ok(Some(ty));
                }

                Ok(None)
            })?;

        if let Some(ty) = &mut ty {
            ty.make_cheap();
        }

        if let Some(ty) = &ty {
            match &decl.id {
                RTsModuleName::Ident(i) => {
                    self.register_type(i.into(), ty.clone());
                }
                RTsModuleName::Str(s) => {
                    let name: &str = &*s.value;

                    if let Some(pos) = name.as_bytes().iter().position(|&c| c == b'*') {
                        if let Some(rpos) = name.as_bytes().iter().rposition(|&c| c == b'*') {
                            if pos != rpos {
                                self.storage.report(Error::TooManyAsterisk { span: s.span });
                            }
                        }
                    }

                    self.loader.declare_module(&s.value, ty.clone());
                }
            }
        }

        Ok(ty)
    }
}<|MERGE_RESOLUTION|>--- conflicted
+++ resolved
@@ -718,11 +718,7 @@
         unreachable!()
     }
 
-<<<<<<< HEAD
-    fn load_circular_dep(&self, base: ModuleId, dep: ModuleId, partial: &ModuleTypeData) -> VResult<Type> {
-=======
     fn load_circular_dep(&self, base: ModuleId, dep: ModuleId, partial: &ModuleTypeData) -> VResult {
->>>>>>> d121f20f
         unreachable!()
     }
 
