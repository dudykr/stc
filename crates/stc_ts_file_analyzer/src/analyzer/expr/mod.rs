use std::{
    borrow::Cow,
    collections::HashMap,
    convert::{TryFrom, TryInto},
    time::{Duration, Instant},
};

use optional_chaining::is_obj_opt_chaining;
use rnode::{NodeId, VisitWith};
use stc_ts_ast_rnode::{
    RAssignExpr, RBindingIdent, RClassExpr, RExpr, RIdent, RInvalid, RLit, RMemberExpr, RMemberProp, RNull, RNumber, ROptChainBase,
    ROptChainExpr, RParenExpr, RPat, RPatOrExpr, RSeqExpr, RStr, RSuper, RSuperProp, RSuperPropExpr, RThisExpr, RTpl, RTsEntityName,
    RTsEnumMemberId, RTsLit, RTsNonNullExpr, RUnaryExpr,
};
use stc_ts_base_type_ops::bindings::BindingKind;
use stc_ts_errors::{
    debug::{dump_type_as_string, force_dump_type_as_string},
    DebugExt, ErrorKind, Errors,
};
use stc_ts_generics::ExpandGenericOpts;
use stc_ts_type_ops::{generalization::prevent_generalize, is_str_lit_or_union, Fix};
pub use stc_ts_types::IdCtx;
use stc_ts_types::{
<<<<<<< HEAD
    name::Name, Alias, Class, ClassDef, ClassMember, ClassProperty, CommonTypeMetadata, ComputedKey, ConstructorSignature, Id, Key,
    KeywordType, KeywordTypeMetadata, LitType, LitTypeMetadata, Method, Operator, OptionalType, PropertySignature, QueryExpr, QueryType,
    QueryTypeMetadata, StaticThis, ThisType, TplElem, TplType, TplTypeMetadata, TypeParamInstantiation,
=======
    name::Name, Alias, Class, ClassDef, ClassMember, ClassProperty, CommonTypeMetadata, ComputedKey, Id, Key, KeywordType,
    KeywordTypeMetadata, LitType, LitTypeMetadata, Method, Module, ModuleTypeData, Operator, OptionalType, PropertySignature, QueryExpr,
    QueryType, QueryTypeMetadata, StaticThis, ThisType, TplElem, TplType, TplTypeMetadata,
>>>>>>> e4f617e4
};
use stc_utils::{cache::Freeze, debug_ctx, ext::TypeVecExt, stack};
use swc_atoms::js_word;
use swc_common::{Span, Spanned, SyntaxContext, TypeEq, DUMMY_SP};
use swc_ecma_ast::{op, EsVersion, TruePlusMinus, TsKeywordTypeKind, TsTypeOperatorOp, VarDeclKind};
use tracing::{debug, info, warn, Level};
use ty::TypeExt;

use self::bin::extract_name_for_assignment;
pub(crate) use self::{array::GetIteratorOpts, call_new::CallOpts};
use crate::{
    analyzer::{
        assign::AssignOpts,
        pat::PatMode,
        scope::{ExpandOpts, ScopeKind, VarKind},
        types::NormalizeTypeOpts,
        util::ResultExt,
        Analyzer, Ctx,
    },
    ty,
    ty::{
        Array, EnumVariant, IndexSignature, IndexedAccessType, Interface, Intersection, Ref, Tuple, Type, TypeElement, TypeLit, TypeParam,
    },
    type_facts::TypeFacts,
    util::RemoveTypes,
    validator,
    validator::ValidateWith,
    VResult,
};

mod array;
mod await_expr;
mod bin;
mod call_new;
mod const_assertion;
mod constraint_reducer;
mod function;
mod jsx;
mod meta_prop;
mod misc;
mod object;
pub(crate) mod optional_chaining;
mod type_cast;
mod unary;
mod update;

#[derive(Debug, Clone, Copy, PartialEq, Eq)]
pub enum TypeOfMode {
    /// Used for l-values.
    ///
    /// This is used to allow
    ///
    /// ```ts
    /// type Num = { '0': string } | { [n: number]: number }
    /// declare var num: Num
    /// num[0] = 1
    /// num['0'] = 'ok'
    /// ```
    LValue,
    /// Use for r-values.
    RValue,
}

impl Default for TypeOfMode {
    fn default() -> Self {
        Self::RValue
    }
}

#[validator]
impl Analyzer<'_, '_> {
    fn validate(
        &mut self,
        e: &RExpr,
        mode: TypeOfMode,
        type_args: Option<&TypeParamInstantiation>,
        type_ann: Option<&Type>,
    ) -> VResult<Type> {
        let _stack = stack::start(64);
        let _ctx = debug_ctx!(format!("validate\nExpr: {:?}", e));

        let span = e.span();
        let need_type_param_handling = match e {
            RExpr::Member(..) => true,
            RExpr::Call(..) | RExpr::New(..) if self.ctx.in_argument => false,
            RExpr::Call(..) | RExpr::New(..) => true,
            _ => false,
        };
        // TODO(kdy1): I'm not sure why assignment is in this list.
        let preserve_unreachable_state = matches!(e, RExpr::Arrow(..) | RExpr::Fn(..) | RExpr::Assign(..));

        let previous_unreachable_state = self.ctx.in_unreachable;

        let mut ty = (|| -> VResult<Type> {
            match e {
                RExpr::TaggedTpl(e) => e.validate_with(self),

                RExpr::Bin(e) => e.validate_with_args(self, type_ann),
                RExpr::Cond(e) => e.validate_with_args(self, (mode, type_ann)),
                RExpr::Seq(e) => e.validate_with_args(self, (mode, type_ann)),
                RExpr::Update(e) => e.validate_with(self),
                RExpr::New(e) => e.validate_with_args(self, type_ann),
                RExpr::Call(e) => e.validate_with_args(self, type_ann),
                RExpr::TsAs(e) => e.validate_with_args(self, (mode, type_args, type_ann)),
                RExpr::TsTypeAssertion(e) => e.validate_with_args(self, (mode, type_args, type_ann)),
                RExpr::Assign(e) => e.validate_with_args(self, (mode, type_ann)),
                RExpr::Unary(e) => e.validate_with(self),

                RExpr::This(RThisExpr { span, .. }) => {
                    let span = *span;

                    if self.ctx.in_constructor_param {
                        self.storage.report(ErrorKind::ThisInConstructorParam { span }.into())
                    }

                    if self.scope.cannot_use_this_because_super_not_called() {
                        self.storage.report(ErrorKind::ThisUsedBeforeCallingSuper { span }.into())
                    }

                    let is_ref_to_module = matches!(self.scope.kind(), ScopeKind::Module)
                        || (self.ctx.in_computed_prop_name
                            && matches!(self.scope.scope_of_computed_props().map(|s| s.kind()), Some(ScopeKind::Module)));
                    if is_ref_to_module {
                        self.storage.report(ErrorKind::ThisRefToModuleOrNamespace { span }.into())
                    }

                    // Use globalThis
                    if !self.scope.is_this_defined() {
                        return Ok(Type::Query(QueryType {
                            span,
                            expr: box QueryExpr::TsEntityName(RTsEntityName::Ident(RIdent::new(
                                "globalThis".into(),
                                span.with_ctxt(SyntaxContext::empty()),
                            ))),
                            metadata: Default::default(),
                            tracker: Default::default(),
                        }));
                    }

                    let scope = if self.ctx.in_computed_prop_name {
                        self.scope.scope_of_computed_props()
                    } else {
                        Some(&self.scope)
                    };
                    if let Some(scope) = scope {
                        if let Some(ty) = scope.this() {
                            let mut ty = ty.into_owned();
                            let name = Name::from(Id::word(js_word!("this")));

                            if !self.is_builtin {
                                ty = self.apply_type_facts(&name, ty);

                                ty.assert_valid();

                                // TODO(kdy1): Skip this logic if the `this` is bound
                                ty = self.apply_type_facts_to_type(TypeFacts::NEUndefinedOrNull, ty);

                                ty.assert_valid();

                                self.exclude_types_using_fact(span, &name, &mut ty);
                            }

                            return Ok(ty);
                        }
                    }
                    if self.ctx.in_static_method {
                        Ok(Type::from(StaticThis {
                            span,
                            metadata: Default::default(),
                            tracker: Default::default(),
                        }))
                    } else {
                        Ok(Type::from(ThisType {
                            span,
                            metadata: Default::default(),
                            tracker: Default::default(),
                        }))
                    }
                }

                RExpr::Ident(ref i) => i.validate_with_args(self, (mode, type_args, type_ann)),

                RExpr::Array(arr) => arr.validate_with_args(self, (mode, type_args, type_ann)),

                RExpr::Lit(lit) => lit.validate_with(self),

                RExpr::Paren(RParenExpr { ref expr, .. }) => expr.validate_with_args(self, (mode, type_args, type_ann)),

                RExpr::Tpl(ref e) => e.validate_with_args(self, type_ann),

                RExpr::TsNonNull(RTsNonNullExpr { span, ref expr, .. }) => {
                    let mut ty = expr.validate_with_args(self, (mode, type_args, type_ann))?.remove_falsy();
                    ty.reposition(*span);
                    Ok(ty)
                }

                RExpr::Object(e) => e.validate_with_args(self, type_ann),

                // https://github.com/Microsoft/TypeScript/issues/26959
                RExpr::Yield(..) => {
                    e.visit_children_with(self);
                    Ok(Type::any(span, Default::default()))
                }

                RExpr::Await(e) => e.validate_with_args(self, type_ann),

                RExpr::Class(RClassExpr { ref ident, ref class, .. }) => {
                    self.scope.this_class_name = ident.as_ref().map(|i| i.into());
                    Ok(class.validate_with(self)?.into())
                }

                RExpr::Arrow(ref e) => Ok(e.validate_with_args(self, type_ann)?.into()),

                RExpr::Fn(f) => Ok(f.validate_with_args(self, type_ann)?),

                RExpr::Member(ref expr) => {
                    // Foo.a
                    if self.ctx.should_store_truthy_for_access {
                        if let Ok(name) = Name::try_from(expr) {
                            self.cur_facts.true_facts.facts.insert(name.clone(), TypeFacts::Truthy);
                            self.cur_facts.false_facts.facts.insert(name, TypeFacts::Falsy);
                        }
                    }

                    self.type_of_member_expr(expr, mode, true)
                }

                RExpr::SuperProp(ref expr) => self.type_of_super_prop_expr(expr, mode),

                RExpr::MetaProp(e) => e.validate_with(self),

                RExpr::Invalid(ref i) => Ok(Type::any(i.span(), Default::default())),

                RExpr::OptChain(expr) => expr.validate_with_args(self, type_ann),

                RExpr::TsConstAssertion(expr) => expr.validate_with_args(self, (mode, None, type_ann)),

                RExpr::TsSatisfies(expr) => expr.validate_with_args(self, (mode, None, type_ann)),

                RExpr::TsInstantiation(expr) => expr.validate_with_args(self, (mode, type_args, type_ann)),

                RExpr::JSXElement(expr) => expr.validate_with_args(self, type_ann),

                RExpr::JSXFragment(expr) => expr.validate_with_args(self, type_ann),

                _ => Err(ErrorKind::Unimplemented {
                    span,
                    msg: format!("validation of ({:?})", e),
                }
                .into()),
            }
        })()?;

        if self.is_builtin {
            // `Symbol.iterator` is defined multiple times, and it results in union of
            // `symbol`s.
            if let Type::Union(u) = &mut ty {
                u.types.dedup_type();
            }
        }

        if !self.is_builtin {
            // TODO(kdy1): Normalize?
            if ty.is_never() {
                self.ctx.in_unreachable = true;
            }

            if preserve_unreachable_state {
                self.ctx.in_unreachable = previous_unreachable_state;
            }
        }

        ty.assert_valid();

        if type_ann.is_none() && need_type_param_handling {
            self.replace_invalid_type_params(&mut ty);
            ty.fix();
        }

        self.cur_facts.assert_clone_cheap();

        if !self.is_builtin {
            debug_assert_ne!(
                ty.span(),
                DUMMY_SP,
                "Found a type with dummy span generated by validating an expression:\n{:?}",
                ty
            )
        }

        // Exclude literals
        if !span.is_dummy() & !matches!(e, RExpr::Lit(..)) {
            self.dump_type(span, &ty);
        }

        Ok(ty)
    }
}

#[validator]
impl Analyzer<'_, '_> {
    fn validate(&mut self, e: &RParenExpr, mode: TypeOfMode, type_ann: Option<&Type>) -> VResult<Type> {
        e.expr.validate_with_args(self, (mode, None, type_ann))
    }
}

#[validator]
impl Analyzer<'_, '_> {
    fn validate(&mut self, e: &RAssignExpr, mode: TypeOfMode, type_ann: Option<&Type>) -> VResult<Type> {
        let ctx = Ctx {
            pat_mode: PatMode::Assign,
            ..self.ctx
        };
        self.with_ctx(ctx).with(|analyzer: &mut Analyzer| {
            let span = e.span();
            let mut mark_var_as_truthy = false;
            let mut skip_right = false;

            let mut left_i = None;
            let ty_of_left;
            let (any_span, type_ann) = match e.left {
                RPatOrExpr::Pat(box RPat::Ident(RBindingIdent { id: ref i, .. })) | RPatOrExpr::Expr(box RExpr::Ident(ref i)) => {
                    // Type is any if self.declaring contains ident
                    let any_span = if analyzer.scope.declaring.contains(&i.into()) {
                        Some(span)
                    } else {
                        None
                    };

                    left_i = Some(i.clone());

                    ty_of_left = analyzer
                        .type_of_var(i, TypeOfMode::LValue, None)
                        .context("tried to get type of lhs of an assignment")
                        .map(|ty| {
                            mark_var_as_truthy = true;
                            ty
                        })
                        .convert_err(|err| {
                            skip_right = true;
                            match &err {
                                ErrorKind::CannotAssignToNonVariable { ty, .. } | ErrorKind::NotVariable { ty: Some(ty), .. } => {
                                    match ty.normalize() {
                                        Type::Module(Module {
                                            exports:
                                                box ModuleTypeData {
                                                    private_types,
                                                    types,
                                                    private_vars,
                                                    vars,
                                                },
                                            ..
                                        }) => {
                                            if private_types.is_empty() && private_vars.is_empty() && types.is_empty() && vars.is_empty() {
                                                ErrorKind::CannotAssignToModule { span }
                                            } else {
                                                ErrorKind::CannotAssignToNamespace { span }
                                            }
                                        }
                                        Type::Namespace(..) => ErrorKind::CannotAssignToNamespace { span },
                                        Type::ClassDef(..) => ErrorKind::CannotAssignToClass { span },
                                        Type::Enum(..) => ErrorKind::CannotAssignToEnum { span },
                                        Type::Function(..) => ErrorKind::CannotAssignToFunction { span },
                                        _ => err,
                                    }
                                }
                                ErrorKind::CannotAssignToNamespace { .. }
                                | ErrorKind::CannotAssignToModule { .. }
                                | ErrorKind::CannotAssignToClass { .. }
                                | ErrorKind::CannotAssignToEnum { .. }
                                | ErrorKind::CannotAssignToFunction { .. } => err,
                                _ => {
                                    skip_right = false;
                                    err
                                }
                            }
                        })
                        .report(&mut analyzer.storage);

                    (any_span, ty_of_left.as_ref())
                }

                RPatOrExpr::Pat(box RPat::Expr(ref e)) | RPatOrExpr::Expr(ref e) => {
                    ty_of_left = e
                        .validate_with_args(analyzer, (TypeOfMode::LValue, None, None))
                        .report(&mut analyzer.storage);

                    (None, ty_of_left.as_ref())
                }

                _ => {
                    // TODO(kdy1): This is wrong and commented out because of the evaluation order.
                    //
                    // e.left.visit_with(analyzer);
                    (None, type_ann)
                }
            };

            is_valid_lhs(&e.left).report(&mut analyzer.storage);

            let mut errors = Errors::default();

            let rhs_ty = match {
                if !skip_right {
                    let cannot_be_tuple = match &e.left {
                        RPatOrExpr::Pat(pat) => !analyzer.can_rhs_be_tuple(pat),
                        _ => false,
                    };

                    let ctx = Ctx {
                        in_assign_rhs: true,
                        cannot_be_tuple,
                        ..analyzer.ctx
                    };
                    let mut analyzer = analyzer.with_ctx(ctx);
                    let result: Result<_, _> = e
                        .right
                        .validate_with_args(&mut *analyzer, (mode, None, type_ann))
                        .context("tried to validate rhs an assign expr");

                    match result {
                        Ok(v) => Some(v),
                        Err(err) => {
                            errors.push(err);
                            None
                        }
                    }
                } else {
                    None
                }
            } {
                Some(rhs_ty) => {
                    let lhs;
                    analyzer.report_error_for_invalid_rvalue(
                        span,
                        match &e.left {
                            RPatOrExpr::Expr(_) => {
                                lhs = RPat::Invalid(RInvalid { span: DUMMY_SP });
                                &lhs
                            }
                            RPatOrExpr::Pat(p) => p,
                        },
                        &rhs_ty,
                    );

                    Ok(rhs_ty)
                }
                None => Err(()),
            };

            // TODO(kdy1): Deny changing type of const
            if mark_var_as_truthy {
                if let Some(i) = left_i {
                    analyzer.mark_var_as_truthy(Id::from(i))?;
                }
            }

            analyzer.storage.report_all(errors);

            let mut rhs_ty = match rhs_ty {
                Ok(v) => v,
                Err(()) => Type::any(span, Default::default()),
            };
            rhs_ty.respan(e.right.span());
            rhs_ty.freeze();

            let ret_ty = analyzer.try_assign(span, e.op, &e.left, &rhs_ty);

            if let Some(span) = any_span {
                return Ok(Type::any(span, Default::default()));
            }

            Ok(ret_ty)
        })
    }
}

/// All fields defaults to default value of the type. (`false` for [bool]).
#[derive(Debug, Clone, Copy, Default)]
pub(crate) struct AccessPropertyOpts {
    pub do_not_validate_type_of_computed_prop: bool,

    pub disallow_indexing_array_with_string: bool,

    /// If `true`, `access_property` will not produce types like `Array['b']`
    pub disallow_creating_indexed_type_from_ty_els: bool,

    pub disallow_indexing_class_with_computed: bool,

    /// Note: If it's in l-value context, `access_property` will return
    /// undefined even if this field is `false`.
    pub use_undefined_for_tuple_index_error: bool,

    pub for_validation_of_indexed_access_type: bool,

    /// If `true`, `access_property` will not return undefined for object
    /// literal types created with a spread.
    ///
    /// This is true for destructuring variable declarations.
    pub disallow_inexact: bool,

    /// Check if `obj` is undefined or null
    pub check_for_undefined_or_null: bool,

    /// `true` means that the provided [Key] is crated from a computed key.
    pub is_key_computed: bool,
}

#[validator]
impl Analyzer<'_, '_> {
    fn validate(&mut self, e: &RSeqExpr, mode: TypeOfMode, type_ann: Option<&Type>) -> VResult<Type> {
        let RSeqExpr { span, ref exprs, .. } = *e;

        assert!(!exprs.is_empty());

        let len = exprs.len();

        let mut is_any = false;
        for (i, e) in exprs.iter().enumerate() {
            let span = e.span();
            let is_last = i == len - 1;

            if !is_last {
                match **e {
                    RExpr::Arrow(..) if !self.rule().allow_unreachable_code => {
                        self.storage.report(ErrorKind::UselessSeqExpr { span }.into());
                    }
                    RExpr::Ident(..)
                    | RExpr::Cond(..)
                    | RExpr::Lit(..)
                    | RExpr::Unary(RUnaryExpr { op: op!(unary, "-"), .. })
                    | RExpr::Unary(RUnaryExpr { op: op!(unary, "+"), .. })
                    | RExpr::Unary(RUnaryExpr { op: op!("!"), .. })
                    | RExpr::Unary(RUnaryExpr { op: op!("typeof"), .. })
                        if !self.rule().allow_unreachable_code =>
                    {
                        self.storage.report(ErrorKind::UselessSeqExpr { span }.into());
                    }

                    _ => {}
                }
            }
            if let RExpr::Ident(ref i) = **e {
                if self.scope.declaring.contains(&i.into()) {
                    is_any = true;
                }
            }

            if !is_last {
                let ctx = Ctx {
                    in_useless_expr_for_seq: true,
                    ..self.ctx
                };
                let mut a = self.with_ctx(ctx);
                match e.validate_with_default(&mut *a) {
                    Ok(..) => {}
                    Err(err) => match *err {
                        ErrorKind::ReferencedInInit { .. } => {
                            is_any = true;
                        }
                        _ => a.storage.report(err),
                    },
                }
            }
        }
        if is_any {
            return Ok(Type::any(span, Default::default()));
        }

        return exprs.last().unwrap().validate_with_args(self, (mode, None, type_ann));
    }
}

impl Analyzer<'_, '_> {
    /// Returns `true` if a rhs expression of the assignment expression can be
    /// a tuple.
    fn can_rhs_be_tuple(&mut self, left: &RPat) -> bool {
        if let RPat::Array(l) = left {
            for elem in l.elems.iter().flatten() {
                if let RPat::Rest(rest) = elem {
                    if let RPat::Object(..) = &*rest.arg {
                        return false;
                    }
                }
            }
        }

        true
    }

    #[cfg_attr(debug_assertions, tracing::instrument(skip_all))]
    pub(crate) fn validate_key(&mut self, prop: &RExpr, computed: bool) -> VResult<Key> {
        if computed {
            prop.validate_with_default(self)
                .and_then(|ty| {
                    self.expand_top_ref(ty.span(), Cow::Owned(ty), Default::default())
                        .map(Cow::into_owned)
                })
                .and_then(|ty| self.expand_enum(ty))
                .and_then(|ty| self.expand_enum_variant(ty))
                .map(|ty| ComputedKey {
                    span: prop.span(),
                    ty: box ty,
                    expr: box prop.clone(),
                })
                .map(Key::Computed)
        } else {
            match prop {
                RExpr::Ident(RIdent { span, sym, .. }) => Ok(Key::Normal {
                    span: *span,
                    sym: sym.clone(),
                }),

                // The code below is valid typescript.
                //
                // interface AbortSignalEventMap {
                //     "abort": Event;
                // }
                RExpr::Lit(RLit::Str(s)) => Ok(Key::Normal {
                    span: s.span,
                    sym: s.value.clone(),
                }),

                RExpr::Lit(RLit::Num(n)) => Ok(Key::Num(n.clone())),
                RExpr::Lit(RLit::BigInt(n)) => Ok(Key::BigInt(n.clone())),

                RExpr::PrivateName(p) => Ok(Key::Private(p.clone().into())),

                _ => unreachable!("non-computed-key: {:?}", prop),
            }
        }
    }

    /// Check if key matches.
    ///
    /// # Parameters
    ///
    /// - `declared`: Key of declared property.
    #[cfg_attr(debug_assertions, tracing::instrument(skip_all))]
    pub(crate) fn key_matches(&mut self, span: Span, declared: &Key, cur: &Key, allow_union: bool) -> bool {
        match declared {
            Key::Computed(..) => {}
            _ => {
                if declared.type_eq(cur) {
                    return true;
                }
            }
        }

        match (declared, cur) {
            (Key::Private(d), Key::Private(cur)) => {
                return *d.id.sym() == *cur.id.sym();
            }
            (Key::Private(..), _) | (_, Key::Private(..)) => return false,
            _ => {}
        }

        match (declared, cur) {
            (Key::Num(RNumber { value: declared_value, .. }), Key::Num(RNumber { value, .. })) => {
                if declared_value == value {
                    return true;
                }
            }
            (Key::Num(RNumber { value, .. }), Key::Normal { sym, .. }) => {
                if value.is_infinite() {
                    if *sym == *"Infinity" {
                        return true;
                    }
                    let parsed = sym.parse::<f64>();
                    if let Ok(v) = parsed {
                        if v.is_infinite() {
                            return true;
                        }
                    }
                }
                if *sym == *value.to_string() {
                    return true;
                }
            }

            _ => {}
        }

        match declared {
            Key::Computed(declared) => {
                if self.check_if_type_matches_key(span, cur, &declared.ty, true) {
                    return true;
                }
            }
            _ => {
                if declared.type_eq(cur) {
                    return true;
                }
            }
        }

        match cur {
            Key::Computed(cur) => {
                if self.check_if_type_matches_key(span, declared, &cur.ty, true) {
                    return true;
                }
            }

            Key::Normal { .. } => return false,
            _ => {}
        }

        self.assign(span, &mut Default::default(), &declared.ty(), &cur.ty()).is_ok()
    }

    fn check_if_type_matches_key(&mut self, span: Span, declared: &Key, key_ty: &Type, allow_union: bool) -> bool {
        let key_ty = key_ty.normalize();

        if declared.ty().type_eq(key_ty) {
            return true;
        }

        match key_ty {
            Type::Ref(..) => {
                let cur = self.expand_top_ref(span, Cow::Borrowed(key_ty), Default::default());
                if let Ok(cur) = cur {
                    return self.check_if_type_matches_key(span, declared, &cur, allow_union);
                }
            }

            Type::EnumVariant(EnumVariant { enum_name, name: None, .. }) => {
                if let Ok(Some(types)) = self.find_type(enum_name) {
                    for ty in types {
                        if let Type::Enum(e) = ty.normalize() {
                            let e = e.clone();
                            return self.check_if_type_matches_key(span, declared, &Type::Enum(e), allow_union);
                        }
                    }
                }

                let cur = self.expand_top_ref(span, Cow::Borrowed(key_ty), Default::default());
            }

            Type::Enum(e) if allow_union => {
                //
                for m in &e.members {
                    if let RExpr::Lit(RLit::Str(s)) = &*m.val {
                        if self.key_matches(
                            span,
                            declared,
                            &Key::Normal {
                                span: s.span,
                                sym: s.value.clone(),
                            },
                            true,
                        ) {
                            return true;
                        }
                    }
                }
            }
            Type::Union(u) if allow_union => return u.types.iter().any(|ty| self.check_if_type_matches_key(span, declared, ty, true)),

            _ => {}
        }

        false
    }

    #[cfg_attr(debug_assertions, tracing::instrument(skip_all))]
    fn access_property_of_type_elements(
        &mut self,
        span: Span,
        obj: &Type,
        prop: &Key,
        type_mode: TypeOfMode,
        members: &[TypeElement],
        opts: AccessPropertyOpts,
    ) -> VResult<Option<Type>> {
        let mut matching_elements = vec![];
        let mut read_only_flag = false;
        for el in members.iter() {
            if let Some(key) = el.key() {
                if self.key_matches(span, key, prop, true) {
                    match el {
                        TypeElement::Property(ref p) => {
                            if type_mode == TypeOfMode::LValue && p.readonly {
                                read_only_flag = true;
                            }

                            if let Some(ref type_ann) = p.type_ann {
                                if p.optional {
                                    let mut types = vec![Type::undefined(span, Default::default()), *type_ann.clone()];
                                    types.dedup_type();
                                    matching_elements.push(Type::union(types));
                                } else {
                                    matching_elements.push(*type_ann.clone());
                                }
                                continue;
                            }

                            // TODO(kdy1): no implicit any?
                            matching_elements.push(Type::any(span, Default::default()));
                            continue;
                        }

                        TypeElement::Method(ref m) => {
                            //
                            let prop_ty = Type::Function(ty::Function {
                                span,
                                type_params: m.type_params.clone(),
                                params: m.params.clone(),
                                ret_ty: m.ret_ty.clone().unwrap_or_else(|| box Type::any(span, Default::default())),
                                metadata: Default::default(),
                                tracker: Default::default(),
                            });

                            if m.optional {
                                let mut types = vec![Type::undefined(span, Default::default()), prop_ty.clone()];
                                types.dedup_type();
                                matching_elements.push(Type::union(types));
                            } else {
                                matching_elements.push(prop_ty.clone());
                            }

                            continue;
                        }

                        _ => unimplemented!("TypeElement {:?}", el),
                    }
                }

                if let (
                    Key::Num(key),
                    Key::Normal {
                        span: prop_span,
                        sym: prop_sym,
                    },
                ) = (key, prop)
                {
                    // If we are accessing an object which has 0b11010 (26,
                    // binary number) and the accessor is "26" (string), it
                    // should be any.
                    //
                    //
                    if *prop_sym == js_word!("Infinity") {
                        return Ok(Some(Type::any(span, Default::default())));
                    } else if prop_sym.starts_with("0b") || prop_sym.starts_with("0B") {
                        let prop_num = lexical::parse_radix::<f64, _>(prop_sym[2..].as_bytes(), 2);

                        if let Ok(prop_num) = prop_num {
                            if key.value == prop_num {
                                return Ok(Some(Type::any(span, Default::default())));
                            }
                        }
                    } else if prop_sym.starts_with("0o") || prop_sym.starts_with("0O") {
                        let prop_num = lexical::parse_radix::<f64, _>(prop_sym[2..].as_bytes(), 8);

                        if let Ok(prop_num) = prop_num {
                            if key.value == prop_num {
                                return Ok(Some(Type::any(span, Default::default())));
                            }
                        }
                    } else {
                        let prop_num = lexical::parse_radix::<f64, _>(prop_sym.as_bytes(), 10);

                        if let Ok(prop_num) = prop_num {
                            if key.value == prop_num {
                                return Ok(Some(Type::any(span, Default::default())));
                            }
                        }
                    }
                }
            }
        }

        if matching_elements.len() == 1 {
            if read_only_flag {
                return Err(ErrorKind::ReadOnly { span }.into());
            }
            return Ok(matching_elements.pop());
        }

        let is_callable = members.iter().any(|element| matches!(element, TypeElement::Call(_)));

        if is_callable {
            // Handle function-like interfaces
            // Example of code handled by this block is `Error.call`

            let obj = self.env.get_global_type(span, &js_word!("Function"))?;

            if let Ok(v) = self.access_property(span, &obj, prop, type_mode, IdCtx::Var, opts) {
                return Ok(Some(v));
            }
        }

        let mut has_index_signature = false;
        for el in members.iter().rev() {
            if let TypeElement::Index(IndexSignature {
                ref params,
                ref type_ann,
                readonly,
                ..
            }) = el
            {
                has_index_signature = true;

                if params.len() != 1 {
                    unimplemented!("Index signature with multiple parameters")
                }

                let index_ty = &params[0].ty;

                let prop_ty = prop.ty();

                // Don't know exact reason, but you can index `{ [x: string]: boolean }`
                // with number type.
                //
                // Reverse also works, although it returns any
                //
                // I guess it's because javascript work in that way.

                if index_ty.is_kwd(TsKeywordTypeKind::TsNumberKeyword) && prop_ty.is_str() && prop.is_computed() {
                    return Ok(Some(Type::any(span, Default::default())));
                }

                let indexed = (index_ty.is_kwd(TsKeywordTypeKind::TsStringKeyword) && prop_ty.is_num())
                    || self.assign(span, &mut Default::default(), index_ty, &prop_ty).is_ok();

                if indexed {
                    if let Some(type_ann) = type_ann {
                        return Ok(Some(*type_ann.clone()));
                    }

                    return Ok(Some(Type::any(span, Default::default())));
                }

                if (**index_ty).type_eq(&*prop_ty) {
                    return Ok(Some(
                        type_ann.clone().map(|v| *v).unwrap_or_else(|| Type::any(span, Default::default())),
                    ));
                }

                if let Type::EnumVariant(..) = prop_ty.normalize() {
                    matching_elements.extend(type_ann.clone().map(|v| *v));
                    continue;
                }
            }
        }

        if has_index_signature && !opts.disallow_creating_indexed_type_from_ty_els {
            // This check exists to prefer a specific property over generic index signature.
            if prop.is_computed() || matching_elements.is_empty() {
                warn!("Creating a indexed access type from a type literal");
                let ty = Type::IndexedAccessType(IndexedAccessType {
                    span,
                    obj_type: box obj.clone(),
                    index_type: box prop.ty().into_owned(),
                    readonly: false,
                    metadata: Default::default(),
                    tracker: Default::default(),
                });

                return Ok(Some(ty));
            }
        }

        if matching_elements.is_empty() {
            return Ok(None);
        }

        matching_elements.dedup_type();

        let mut res_vec = vec![];

        for el in matching_elements.into_iter() {
            if let Ok(res) = self.normalize(Some(span), Cow::Owned(el), Default::default()) {
                res_vec.push(res.into_owned());
            }
        }
        res_vec.dedup_type();
        if res_vec.len() == 1 {
            return Ok(res_vec.pop());
        }
        let result = match type_mode {
            TypeOfMode::LValue => Type::new_intersection(span, res_vec),
            TypeOfMode::RValue => Type::new_union(span, res_vec),
        };
        Ok(Some(result))
    }

    pub(super) fn access_property(
        &mut self,
        span: Span,
        obj: &Type,
        prop: &Key,
        type_mode: TypeOfMode,
        id_ctx: IdCtx,
        opts: AccessPropertyOpts,
    ) -> VResult<Type> {
        if !self.is_builtin {
            debug_assert_ne!(span, DUMMY_SP, "access_property: called with a dummy span");
        }

        let _tracing = if cfg!(debug_assertions) {
            let obj = dump_type_as_string(obj);
            // let prop_ty = dump_type_as_string( &prop.ty());

            Some(tracing::span!(Level::ERROR, "access_property", obj = &*obj).entered())
        } else {
            None
        };

        let span = span.with_ctxt(SyntaxContext::empty());

        let start = Instant::now();
        obj.assert_valid();

        // Try some easier assignments.
        if prop.is_computed() {
            if matches!(obj.normalize(), Type::Tuple(..)) {
                // See if key is number.
                if let Type::Lit(LitType {
                    lit: RTsLit::Number(prop), ..
                }) = prop.ty().normalize()
                {
                    return self.access_property(span, obj, &Key::Num(prop.clone()), type_mode, id_ctx, opts);
                }
            }

            // See if key is string.
            match prop.ty().normalize() {
                Type::Lit(LitType {
                    lit: RTsLit::Str(prop), ..
                }) => {
                    if let Ok(value) = prop.value.parse::<f64>() {
                        if let Ok(ty) = self.access_property(
                            span,
                            obj,
                            &Key::Num(RNumber {
                                span: prop.span,
                                value,
                                raw: None,
                            }),
                            type_mode,
                            id_ctx,
                            opts,
                        ) {
                            return Ok(ty);
                        }
                    }

                    let res = self
                        .access_property(
                            span,
                            obj,
                            &Key::Normal {
                                span: prop.span,
                                sym: prop.value.clone(),
                            },
                            type_mode,
                            id_ctx,
                            AccessPropertyOpts {
                                disallow_indexing_array_with_string: true,
                                disallow_creating_indexed_type_from_ty_els: true,
                                is_key_computed: true,
                                ..opts
                            },
                        )
                        .context("tired to access property using string as a key");
                    // As some types has rules about computed properties, we use the result only if
                    // it successes.
                    if let Ok(ty) = res {
                        return Ok(ty);
                    }

                    match obj.normalize() {
                        Type::Enum(..) | Type::Symbol(..) => return res,
                        _ => {}
                    }
                }

                Type::Lit(LitType {
                    lit: RTsLit::Number(n), ..
                }) => {
                    // As some types has rules about computed properties, we use the result only if
                    // it successes.
                    if let Ok(ty) = self.access_property(
                        span,
                        obj,
                        &Key::Num(n.clone()),
                        type_mode,
                        id_ctx,
                        AccessPropertyOpts {
                            is_key_computed: true,
                            ..opts
                        },
                    ) {
                        return Ok(ty);
                    }
                }

                Type::Param(TypeParam {
                    constraint: Some(constraint),
                    ..
                }) if opts.for_validation_of_indexed_access_type => {
                    if let Type::Operator(Operator {
                        op: TsTypeOperatorOp::KeyOf,
                        ty: constraint_ty,
                        ..
                    }) = constraint.normalize()
                    {
                        //
                        if constraint_ty.as_ref().type_eq(obj) {
                            return Ok(Type::any(DUMMY_SP, Default::default()));
                        }
                    }
                }

                _ => {}
            }
        }

        let obj_str = dump_type_as_string(obj);

        // We use child scope to store type parameters.
        let mut res = self.with_scope_for_type_params(|analyzer: &mut Analyzer| -> VResult<_> {
            let mut ty = analyzer.access_property_inner(span, obj, prop, type_mode, id_ctx, opts)?.fixed();
            ty.assert_valid();
            ty = analyzer.expand_type_params_using_scope(ty)?;
            ty.assert_valid();
            Ok(ty)
        });

        if !self.is_builtin {
            res = res.with_context(|| {
                format!(
                    "tried to access property of an object ({}, id_ctx = {:?})\nProp={:?}",
                    force_dump_type_as_string(obj),
                    id_ctx,
                    prop
                )
            })
        }
        let end = Instant::now();
        let dur = end - start;

        if dur >= Duration::from_micros(100) {
            let line_col = self.line_col(span);
            debug!(
                kind = "perf",
                op = "access_property",
                "({}) access_property: (time = {:?})",
                line_col,
                end - start
            );
        }

        let mut ty = res?;

        ty.assert_valid();

        let ty_str = dump_type_as_string(&ty);

        debug!(
            "[expr] Accessed property:\nObject: {}\nResult: {}\n{:?}",
            obj_str, ty_str, type_mode
        );

        if !self.is_builtin && ty.span().is_dummy() && !span.is_dummy() {
            ty.reposition(span);
        }

        Ok(ty)
    }

    fn access_property_inner(
        &mut self,
        span: Span,
        obj: &Type,
        prop: &Key,
        type_mode: TypeOfMode,
        id_ctx: IdCtx,
        opts: AccessPropertyOpts,
    ) -> VResult<Type> {
        if !self.is_builtin {
            debug_assert!(!span.is_dummy());

            debug!("access_property: obj = {}", dump_type_as_string(obj));
        }

        let _stack = stack::track(span)?;

        let marks = self.marks();

        let computed = prop.is_computed();

        if computed && !opts.do_not_validate_type_of_computed_prop {
            let res: VResult<_> = try {
                let key_ty = prop.ty();
                let key_ty = self.normalize(Some(span), key_ty, Default::default())?;

                if key_ty.is_fn_type() || key_ty.is_constructor() {
                    Err(ErrorKind::CannotUseTypeAsIndexIndex { span })?
                }
            };

            res.report(&mut self.storage);
        }

        if self.ctx.in_opt_chain {
            if let Key::Private(p) = prop {
                return Err(ErrorKind::OptionalChainCannotContainPrivateIdentifier { span: p.span }.into());
            }
        }

        let opts = AccessPropertyOpts {
            do_not_validate_type_of_computed_prop: false,
            ..opts
        };

        if obj.is_global_this() {
            match prop {
                Key::Normal { span: key_span, sym }
                | Key::Computed(ComputedKey {
                    span: key_span,
                    expr: box RExpr::Lit(RLit::Str(RStr { value: sym, .. })),
                    ..
                }) => {
                    if &**sym == "globalThis" {
                        return Ok(obj.clone());
                    }

                    match id_ctx {
                        IdCtx::Var => {
                            // `globalThis.name` need to be treated as a special case.
                            // See https://github.com/dudykr/stc/issues/337
                            let res = if sym == "name" {
                                Err(ErrorKind::NoSuchProperty {
                                    span,
                                    obj: Some(box obj.clone()),
                                    prop: Some(box Key::Normal { span, sym: sym.clone() }),
                                }
                                .into())
                            } else {
                                self.env
                                    .get_global_var(span, sym)
                                    .context("tried to access a property of `globalThis`")
                            };

                            // TODO(kdy1): Apply correct rule
                            if res.is_err() {
                                return Ok(Type::any(span, Default::default()));
                            }

                            return res.convert_err(|err| match err {
                                ErrorKind::NoSuchVar { span, name } => ErrorKind::NoSuchProperty {
                                    span,
                                    obj: Some(box obj.clone()),
                                    prop: Some(box Key::Normal {
                                        span,
                                        sym: name.sym().clone(),
                                    }),
                                },
                                _ => err,
                            });
                        }
                        IdCtx::Type => {
                            return self
                                .env
                                .get_global_type(span, sym)
                                .context("tried to access a property of `globalThis`")
                                .convert_err(|err| match err {
                                    ErrorKind::NoSuchType { span, name } => ErrorKind::NoSuchProperty {
                                        span,
                                        obj: Some(box obj.clone()),
                                        prop: Some(box Key::Normal {
                                            span,
                                            sym: name.sym().clone(),
                                        }),
                                    },
                                    _ => err,
                                });
                        }
                    }
                }
                Key::Num(v) => {
                    return self.access_property_inner(
                        span,
                        obj,
                        &Key::Normal {
                            span: v.span,
                            sym: v.value.to_string().into(),
                        },
                        type_mode,
                        id_ctx,
                        opts,
                    )
                }
                Key::Computed(ComputedKey { ty, .. }) => match ty.normalize() {
                    Type::Lit(LitType {
                        lit:
                            RTsLit::Str(RStr {
                                span: str_span,
                                value: sym,
                                ..
                            }),
                        ..
                    }) => {
                        return self.access_property_inner(
                            span,
                            obj,
                            &Key::Normal {
                                span: *str_span,
                                sym: sym.clone(),
                            },
                            type_mode,
                            id_ctx,
                            opts,
                        )
                    }
                    Type::Lit(LitType {
                        lit: RTsLit::Number(v), ..
                    }) => {
                        return self.access_property_inner(
                            span,
                            obj,
                            &Key::Normal {
                                span: v.span,
                                sym: v.value.to_string().into(),
                            },
                            type_mode,
                            id_ctx,
                            opts,
                        )
                    }

                    _ => {}
                },
                _ => {}
            }

            return Err(ErrorKind::Unimplemented {
                span,
                msg: format!("access_property_inner: global_this: {:?}", prop),
            }
            .into());
        }

        if opts.check_for_undefined_or_null && self.rule().strict_null_checks {
            self.deny_null_or_undefined(span, obj)?
        }

        if id_ctx == IdCtx::Var {
            // TODO(kdy1): Use parent scope

            // Recursive method call
            match &obj {
                Type::This(..) | Type::StaticThis(..) => {
                    if !computed
                        && !self.ctx.in_computed_prop_name
                        && (self.scope.is_this_ref_to_object_lit() || self.scope.is_this_ref_to_class())
                    {
                        if let Some(declaring) = &self.scope.declaring_prop() {
                            if prop == declaring.sym() {
                                return Ok(Type::any(span, Default::default()));
                            }
                        }
                    }
                }
                _ => {}
            }

            match &obj {
                Type::This(this) if !self.ctx.in_computed_prop_name && self.scope.is_this_ref_to_object_lit() => {
                    if let Key::Computed(prop) = prop {
                        //
                        return Ok(Type::any(span, Default::default()));
                    }

                    // TODO(kdy1): Remove clone
                    let members = self.scope.object_lit_members().to_vec();
                    if let Some(mut v) = self.access_property_of_type_elements(span, obj, prop, type_mode, &members, opts)? {
                        v.metadata_mut().infected_by_this_in_object_literal = true;
                        return Ok(v);
                    }

                    return Ok(Type::any(span, Default::default()));
                }

                Type::This(this) if !self.ctx.in_computed_prop_name && self.scope.is_this_ref_to_class() => {
                    if !computed {
                        let should_be_static =
                            self.ctx.in_static_method || self.ctx.in_static_property_initializer || self.ctx.in_static_block;
                        // We are currently declaring a class.
                        for (_, member) in self.scope.class_members() {
                            match member {
                                // No-op, as constructor parameter properties are handled by
                                // Validate<Class>.
                                ClassMember::Constructor(_) => {}

                                ClassMember::Method(member @ Method { is_static, .. }) => {
                                    if *is_static == should_be_static && member.key.type_eq(prop) {
                                        return Ok(Type::Function(ty::Function {
                                            span: member.span,
                                            type_params: member.type_params.clone(),
                                            params: member.params.clone(),
                                            ret_ty: member.ret_ty.clone(),
                                            metadata: Default::default(),
                                            tracker: Default::default(),
                                        }));
                                    }
                                }

                                ClassMember::Property(member @ ClassProperty { is_static, .. }) => {
                                    if *is_static == should_be_static && member.key.type_eq(prop) {
                                        let ty = *member.value.clone().unwrap_or_else(|| box Type::any(span, Default::default()));
                                        let ty = match self.expand_top_ref(span, Cow::Borrowed(&ty), Default::default()) {
                                            Ok(new_ty) => {
                                                if new_ty.is_any() {
                                                    new_ty.into_owned()
                                                } else {
                                                    ty
                                                }
                                            }
                                            Err(..) => Type::any(span, Default::default()),
                                        };

                                        return Ok(ty);
                                    }
                                }

                                ClassMember::IndexSignature(_) => {
                                    unimplemented!("class -> this.foo where an `IndexSignature` exists")
                                }
                            }
                        }

                        if let Some(super_class) = self.scope.get_super_class() {
                            let super_class = super_class.clone();
                            let ctx = Ctx {
                                preserve_ref: false,
                                ignore_expand_prevention_for_top: true,
                                ..self.ctx
                            };
                            let super_class = self.with_ctx(ctx).expand(
                                span,
                                super_class,
                                ExpandOpts {
                                    full: true,
                                    expand_union: true,
                                    ..Default::default()
                                },
                            )?;

                            if let Ok(v) = self.access_property(span, &super_class, prop, type_mode, IdCtx::Var, opts) {
                                return Ok(v);
                            }
                        }

                        return Err(ErrorKind::NoSuchPropertyInClass {
                            span,
                            class_name: self.scope.get_this_class_name(),
                            prop: prop.clone(),
                        }
                        .into());
                    }

                    if let Some(super_class) = self.scope.get_super_class() {
                        let super_class = super_class.clone();
                        let ctx = Ctx {
                            preserve_ref: false,
                            ignore_expand_prevention_for_top: true,
                            ..self.ctx
                        };
                        let super_class = self.with_ctx(ctx).expand(
                            span,
                            super_class,
                            ExpandOpts {
                                full: true,
                                expand_union: true,
                                ..Default::default()
                            },
                        )?;

                        if let Ok(v) = self.access_property(span, &super_class, prop, type_mode, IdCtx::Var, opts) {
                            return Ok(v);
                        }
                    }

                    let prop_ty = prop.clone().computed().unwrap().ty;

                    warn!("Creating an indexed access type with this as the object");

                    // TODO(kdy1): Handle string literals like
                    //
                    // `this['props']`
                    return Ok(Type::IndexedAccessType(IndexedAccessType {
                        span,
                        readonly: false,
                        obj_type: box Type::This(this.clone()),
                        index_type: prop_ty,
                        metadata: Default::default(),
                        tracker: Default::default(),
                    }));
                }

                Type::StaticThis(StaticThis { span, metadata, .. }) => {
                    // Handle static access to class itself while *declaring* the class.
                    for (_, member) in self.scope.class_members() {
                        match member {
                            stc_ts_types::ClassMember::Method(member @ Method { is_static: true, .. }) => {
                                if member.key.type_eq(prop) {
                                    return Ok(Type::Function(ty::Function {
                                        span: member.span,
                                        type_params: member.type_params.clone(),
                                        params: member.params.clone(),
                                        ret_ty: member.ret_ty.clone(),
                                        metadata: Default::default(),
                                        tracker: Default::default(),
                                    }));
                                }
                            }

                            stc_ts_types::ClassMember::Property(property) => {
                                if property.key.type_eq(prop) {
                                    return Ok(*property.value.clone().unwrap_or_else(|| {
                                        box Type::any(
                                            *span,
                                            KeywordTypeMetadata {
                                                common: metadata.common,
                                                ..Default::default()
                                            },
                                        )
                                    }));
                                }
                            }

                            _ => {}
                        }
                    }

                    if let Some(super_class) = self.scope.get_super_class() {
                        let super_class = super_class.clone();
                        let ctx = Ctx {
                            preserve_ref: false,
                            ignore_expand_prevention_for_top: true,
                            ..self.ctx
                        };
                        let super_class = self.with_ctx(ctx).expand(
                            *span,
                            super_class,
                            ExpandOpts {
                                full: true,
                                expand_union: true,
                                ..Default::default()
                            },
                        )?;

                        if let Type::Class(Class { def, .. }) = super_class {
                            if let Ok(v) = self.access_property(*span, &Type::ClassDef(*def), prop, type_mode, IdCtx::Var, opts) {
                                return Ok(v);
                            }
                        }
                    }

                    dbg!();

                    return Err(ErrorKind::NoSuchProperty {
                        span: *span,
                        obj: Some(box obj.clone()),
                        prop: Some(box prop.clone()),
                    }
                    .into());
                }

                _ => {}
            }
        }

        if let Type::This(..) = obj.normalize() {
            let scope = if self.ctx.in_computed_prop_name {
                self.scope.scope_of_computed_props()
            } else {
                Some(&self.scope)
            };
            if let Some(this) = scope.and_then(|scope| scope.this().map(Cow::into_owned)) {
                if this.is_this() {
                    return Err(ErrorKind::NoSuchProperty {
                        span,
                        obj: Some(box obj.clone()),
                        prop: Some(box prop.clone()),
                    }
                    .context("tried to access property of `this`"));
                }

                return self
                    .access_property(span, &this, prop, type_mode, id_ctx, opts)
                    .context("tried to access property of `this`");
            }
        }

        let ctx = Ctx {
            preserve_ref: false,
            ignore_expand_prevention_for_top: true,
            ignore_expand_prevention_for_all: false,
            preserve_params: true,
            ..self.ctx
        };
        let mut obj = match obj.normalize() {
            Type::Conditional(..) | Type::Instance(..) | Type::Query(..) => self.normalize(
                Some(span),
                Cow::Borrowed(obj),
                NormalizeTypeOpts {
                    preserve_intersection: true,
                    preserve_global_this: true,
                    ..Default::default()
                },
            )?,
            _ => Cow::Borrowed(obj),
        };
        if !self.is_builtin {
            obj.freeze();
        }
        let mut obj = self
            .with_ctx(ctx)
            .expand(span, obj.into_owned(), Default::default())?
            .generalize_lit();
        if !self.is_builtin {
            obj.freeze();
        }

        match obj.normalize() {
            Type::Lit(obj) => {
                // Even if literal generalization is prevented, it should be
                // expanded in this case.

                return self
                    .access_property(
                        span,
                        &Type::Keyword(KeywordType {
                            span: obj.span,
                            kind: match &obj.lit {
                                RTsLit::BigInt(_) => TsKeywordTypeKind::TsBigIntKeyword,
                                RTsLit::Number(_) => TsKeywordTypeKind::TsNumberKeyword,
                                RTsLit::Str(_) => TsKeywordTypeKind::TsStringKeyword,
                                RTsLit::Bool(_) => TsKeywordTypeKind::TsBooleanKeyword,
                                RTsLit::Tpl(_) => {
                                    unreachable!()
                                }
                            },
                            metadata: KeywordTypeMetadata {
                                common: obj.metadata.common,
                                ..Default::default()
                            },
                            tracker: Default::default(),
                        }),
                        prop,
                        type_mode,
                        id_ctx,
                        opts,
                    )
                    .context("tried to access property of a type generalized from a literal");
            }

            Type::Tpl(obj) => {
                // Even if literal generalization is prevented, it should be
                // expanded in this case.

                return self
                    .access_property(
                        span,
                        &Type::Keyword(KeywordType {
                            span: obj.span,
                            kind: TsKeywordTypeKind::TsStringKeyword,
                            metadata: KeywordTypeMetadata {
                                common: obj.metadata.common,
                                ..Default::default()
                            },
                            tracker: Default::default(),
                        }),
                        prop,
                        type_mode,
                        id_ctx,
                        opts,
                    )
                    .context("tried to access property of a type generalized from a literal");
            }

            Type::Symbol(..) => {
                return Err(ErrorKind::NoSuchProperty {
                    span,
                    obj: Some(box obj.clone()),
                    prop: Some(box prop.clone()),
                }
                .into())
            }

            Type::Enum(ref e) => {
                // TODO(kdy1): Check if variant exists.

                match prop {
                    Key::Normal { sym, .. } => {
                        let has_such_member = e.members.iter().any(|m| match &m.id {
                            RTsEnumMemberId::Ident(i) => i.sym == *sym,
                            RTsEnumMemberId::Str(s) => s.value == *sym,
                        });
                        if !has_such_member {
                            if !opts.is_key_computed {
                                return Ok(Type::EnumVariant(EnumVariant {
                                    span,
                                    enum_name: e.id.clone().into(),
                                    name: None,
                                    metadata: Default::default(),
                                    tracker: Default::default(),
                                }));
                            }

                            return Err(ErrorKind::NoSuchEnumVariant { span, name: sym.clone() }.into());
                        }

                        // Computed values are not permitted in an enum with string valued members.
                        if e.is_const && type_mode == TypeOfMode::RValue {
                            // for m in &e.members {
                            //     match m.id {
                            //         TsEnumMemberId::Ident(Ident { ref sym, ..
                            // })
                            //         | TsEnumMemberId::Str(Str { value: ref
                            // sym, .. }) => {
                            //             if sym == $sym {
                            //                 return Ok(Type::Lit(LitType {
                            //                     span: m.span(),
                            //                     lit: match m.val.clone() {
                            //                         RExpr::Lit(RLit::Str(s))
                            // => RTsLit::Str(s),
                            // RExpr::Lit(RLit::Num(v)) => RTsLit::Number(v),
                            // _ => unreachable!(),                     },
                            //                 }));
                            //             }
                            //         }
                            //     }
                            // }
                        }

                        if e.is_const && computed {
                            // return Err(Error::ConstEnumNonIndexAccess { span:
                            // prop.span() });
                        }

                        if type_mode == TypeOfMode::LValue {
                            return Err(ErrorKind::EnumCannotBeLValue { span: prop.span() }.into());
                        }

                        return Ok(Type::EnumVariant(EnumVariant {
                            span: match type_mode {
                                TypeOfMode::LValue => prop.span(),
                                TypeOfMode::RValue => span,
                            },
                            enum_name: e.id.clone().into(),
                            name: Some(sym.clone()),
                            metadata: Default::default(),
                            tracker: Default::default(),
                        }));
                    }
                    Key::Num(RNumber { value, .. }) => {
                        let idx = value.round() as usize;
                        if e.members.len() > idx {
                            let v = &e.members[idx];
                            if matches!(*v.val, RExpr::Lit(RLit::Str(..)) | RExpr::Lit(RLit::Num(..))) {
                                let new_obj_ty = Type::Lit(LitType {
                                    span,
                                    lit: match *v.val.clone() {
                                        RExpr::Lit(RLit::Str(s)) => RTsLit::Str(s),
                                        RExpr::Lit(RLit::Num(v)) => RTsLit::Number(v),
                                        _ => unreachable!(),
                                    },
                                    metadata: Default::default(),
                                    tracker: Default::default(),
                                });
                                return self.access_property(span, &new_obj_ty, prop, type_mode, id_ctx, opts);
                            }
                        }
                        return Ok(Type::Keyword(KeywordType {
                            span,
                            kind: TsKeywordTypeKind::TsStringKeyword,
                            metadata: Default::default(),
                            tracker: Default::default(),
                        }));
                    }

                    _ => {
                        if e.is_const {
                            return Err(ErrorKind::ConstEnumNonIndexAccess { span: prop.span() }.into());
                        }

                        // TODO(kdy1): Validate type of enum

                        // enumBasics.ts says
                        //
                        // Reverse mapping of enum returns string name of property
                        return Ok(Type::Keyword(KeywordType {
                            span: prop.span().with_ctxt(SyntaxContext::empty()),
                            kind: TsKeywordTypeKind::TsStringKeyword,
                            metadata: Default::default(),
                            tracker: Default::default(),
                        }));
                    }
                }
            }

            // enum Foo { A }
            //
            // Foo.A.toString()
            Type::EnumVariant(EnumVariant {
                ref enum_name,
                ref name,
                span,
                metadata,
                ..
            }) => match self.find_type(enum_name)? {
                Some(types) => {
                    //
                    for ty in types {
                        if let Type::Enum(ref e) = ty.normalize() {
                            for v in e.members.iter() {
                                if matches!(*v.val, RExpr::Lit(RLit::Str(..)) | RExpr::Lit(RLit::Num(..))) {
                                    let new_obj_ty = Type::Lit(LitType {
                                        span: *span,
                                        lit: match *v.val.clone() {
                                            RExpr::Lit(RLit::Str(s)) => RTsLit::Str(s),
                                            RExpr::Lit(RLit::Num(v)) => RTsLit::Number(v),
                                            _ => unreachable!(),
                                        },
                                        metadata: LitTypeMetadata {
                                            common: metadata.common,
                                            ..Default::default()
                                        },
                                        tracker: Default::default(),
                                    });
                                    return self.access_property(*span, &new_obj_ty, prop, type_mode, id_ctx, opts);
                                }
                            }
                        }
                    }
                }
                _ => unreachable!("Enum named {} does not exist", enum_name),
            },

            Type::Class(ref c) => {
                for v in c.def.body.iter() {
                    match v {
                        ClassMember::Property(ref class_prop) => {
                            if self.key_matches(span, &class_prop.key, prop, false) {
                                if self.ctx.obj_is_super {
                                    if !class_prop.accessor.getter && !class_prop.accessor.setter {
                                        if class_prop.key.type_eq(prop) {
                                            return Err(ErrorKind::SuperCanOnlyAccessMethod { span }.into());
                                        };
                                    }
                                }
                                if class_prop.key.is_private() {
                                    self.storage
                                        .report(ErrorKind::CannotAccessPrivatePropertyFromOutside { span }.into());
                                    return Ok(Type::any(span, Default::default()));
                                }

                                if let Some(declaring) = self.scope.declaring_prop.as_ref() {
                                    if class_prop.key == *declaring.sym() {
                                        return Err(ErrorKind::ReferencedInInit { span }.into());
                                    }
                                }

                                return Ok(match class_prop.value {
                                    Some(ref ty) => *ty.clone(),
                                    None => Type::any(span, Default::default()),
                                });
                            }
                        }
                        ClassMember::Method(ref mtd) => {
                            if self.key_matches(span, &mtd.key, prop, false) {
                                if mtd.key.is_private() {
                                    self.storage
                                        .report(ErrorKind::CannotAccessPrivatePropertyFromOutside { span }.into());
                                    return Ok(Type::any(span, Default::default()));
                                }

                                if mtd.is_abstract {
                                    self.storage.report(ErrorKind::CannotAccessAbstractMember { span }.into());
                                    return Ok(Type::any(span, Default::default()));
                                }

                                return Ok(Type::Function(stc_ts_types::Function {
                                    span: mtd.span,
                                    type_params: mtd.type_params.clone(),
                                    params: mtd.params.clone(),
                                    ret_ty: mtd.ret_ty.clone(),
                                    metadata: Default::default(),
                                    tracker: Default::default(),
                                }));
                            }
                        }

                        ClassMember::Constructor(ref cons) => {
                            if prop == "constructor" {
                                return Ok(Type::Constructor(ty::Constructor {
                                    span,
                                    type_params: cons.type_params.clone(),
                                    params: cons.params.clone(),
                                    type_ann: cons.ret_ty.clone().unwrap_or_else(|| box obj.clone()),
                                    is_abstract: false,
                                    metadata: Default::default(),
                                    tracker: Default::default(),
                                }));
                            }
                        }

                        ClassMember::IndexSignature(index) => {
                            if index.params.len() == 1 {
                                // `[s: string]: boolean` can be indexed with a number.

                                let index_ty = &index.params[0].ty;

                                let prop_ty = prop.ty();

                                let indexed = (index_ty.is_kwd(TsKeywordTypeKind::TsStringKeyword) && prop_ty.is_num())
                                    || self.assign(span, &mut Default::default(), index_ty, &prop_ty).is_ok();

                                if indexed {
                                    return Ok(index
                                        .type_ann
                                        .clone()
                                        .map(|v| *v)
                                        .unwrap_or_else(|| Type::any(span, Default::default())));
                                }
                            }
                        }
                    }
                }

                // check for super class
                if let Some(super_ty) = &c.def.super_class {
                    let super_ty = self.instantiate_class(span, super_ty)?;

                    match self.access_property(span, &super_ty, prop, type_mode, id_ctx, opts) {
                        Ok(v) => return Ok(v),
                        Err(err) => {
                            if let ErrorKind::SuperCanOnlyAccessMethod { .. } = &*err {
                                return Err(err);
                            }
                        }
                    }
                }

                let has_better_default = !opts.disallow_indexing_class_with_computed
                    && prop.is_computed()
                    && match prop.ty().normalize() {
                        // newWithSpreadES5.ts contains
                        //
                        //
                        // var i: C[][];
                        // new i["a-b"][1](1, 2, "string");
                        // new i["a-b"][1](1, 2, ...a);
                        // new i["a-b"][1](1, 2, ...a, "string");
                        //
                        //
                        // and it's not error.
                        Type::Keyword(KeywordType {
                            kind: TsKeywordTypeKind::TsStringKeyword,
                            ..
                        })
                        | Type::Lit(LitType { lit: RTsLit::Str(..), .. }) => true,
                        _ => false,
                    };

                if has_better_default {
                    return Ok(Type::any(span, Default::default()));
                }

                return Err(ErrorKind::NoSuchPropertyInClass {
                    span,
                    class_name: c.def.name.clone(),
                    prop: prop.clone(),
                }
                .into());
            }

            Type::Param(TypeParam {
                span: p_span,
                name,
                constraint,
                ..
            }) => {
                {
                    // Check for `T extends { a: { x: any } }`
                    if let Some(constraint) = constraint {
                        let ctx = Ctx {
                            ignore_errors: true,
                            ..self.ctx
                        };
                        if let Ok(ty) = self.with_ctx(ctx).access_property(span, constraint, prop, type_mode, id_ctx, opts) {
                            return Ok(ty);
                        }
                    }
                }

                let mut prop_ty = match prop {
                    Key::Computed(key) => key.ty.clone(),
                    Key::Normal { span, sym } => box Type::Lit(LitType {
                        span: span.with_ctxt(SyntaxContext::empty()),
                        lit: RTsLit::Str(RStr {
                            span: *span,
                            value: sym.clone(),
                            raw: None,
                        }),
                        metadata: Default::default(),
                        tracker: Default::default(),
                    }),
                    Key::Num(n) => box Type::Lit(LitType {
                        span: n.span.with_ctxt(SyntaxContext::empty()),
                        lit: RTsLit::Number(n.clone()),
                        metadata: Default::default(),
                        tracker: Default::default(),
                    }),
                    Key::BigInt(n) => box Type::Lit(LitType {
                        span: n.span.with_ctxt(SyntaxContext::empty()),
                        lit: RTsLit::BigInt(n.clone()),
                        metadata: Default::default(),
                        tracker: Default::default(),
                    }),
                    Key::Private(..) => {
                        unreachable!()
                    }
                };

                if is_str_lit_or_union(&prop_ty) {
                    prevent_generalize(&mut prop_ty);
                }

                warn!("Creating an indexed access type with type parameter as the object");

                return Ok(Type::IndexedAccessType(IndexedAccessType {
                    span,
                    readonly: false,
                    obj_type: box obj,
                    index_type: prop_ty,
                    metadata: Default::default(),
                    tracker: Default::default(),
                }));
            }

            Type::Infer(..) => {
                let mut prop_ty = match prop {
                    Key::Computed(key) => key.ty.clone(),
                    Key::Normal { span, sym } => box Type::Lit(LitType {
                        span: span.with_ctxt(SyntaxContext::empty()),
                        lit: RTsLit::Str(RStr {
                            span: *span,
                            value: sym.clone(),
                            raw: None,
                        }),
                        metadata: Default::default(),
                        tracker: Default::default(),
                    }),
                    Key::Num(n) => box Type::Lit(LitType {
                        span: n.span.with_ctxt(SyntaxContext::empty()),
                        lit: RTsLit::Number(n.clone()),
                        metadata: Default::default(),
                        tracker: Default::default(),
                    }),
                    Key::BigInt(n) => box Type::Lit(LitType {
                        span: n.span.with_ctxt(SyntaxContext::empty()),
                        lit: RTsLit::BigInt(n.clone()),
                        metadata: Default::default(),
                        tracker: Default::default(),
                    }),
                    Key::Private(..) => {
                        unreachable!()
                    }
                };

                if is_str_lit_or_union(&prop_ty) {
                    prevent_generalize(&mut prop_ty);
                }

                return Ok(Type::IndexedAccessType(IndexedAccessType {
                    span,
                    readonly: false,
                    obj_type: box obj,
                    index_type: prop_ty,
                    metadata: Default::default(),
                    tracker: Default::default(),
                }));
            }

            Type::Keyword(KeywordType {
                kind: TsKeywordTypeKind::TsAnyKeyword,
                ..
            }) => {
                return Ok(Type::Keyword(KeywordType {
                    span,
                    kind: TsKeywordTypeKind::TsAnyKeyword,
                    metadata: Default::default(),
                    tracker: Default::default(),
                }));
            }

            Type::Keyword(KeywordType {
                kind: TsKeywordTypeKind::TsUnknownKeyword,
                ..
            }) => {
                debug_assert!(!span.is_dummy());
                return Err(ErrorKind::Unknown { span }.into());
            }

            Type::Keyword(KeywordType { kind, .. }) if !self.is_builtin => {
                if let Key::Computed(prop) = prop {
                    if let (
                        TsKeywordTypeKind::TsObjectKeyword,
                        Type::Keyword(KeywordType {
                            kind: TsKeywordTypeKind::TsStringKeyword,
                            ..
                        }),
                    ) = (*kind, prop.ty.normalize())
                    {
                        if self.rule().no_implicit_any && !self.rule().suppress_implicit_any_index_errors {
                            self.storage.report(ErrorKind::ImplicitAnyBecauseIndexTypeIsWrong { span }.into());
                        }

                        return Ok(Type::any(span, Default::default()));
                    }
                }

                let word = match kind {
                    TsKeywordTypeKind::TsStringKeyword => js_word!("String"),
                    TsKeywordTypeKind::TsNumberKeyword => js_word!("Number"),
                    TsKeywordTypeKind::TsBooleanKeyword => js_word!("Boolean"),
                    TsKeywordTypeKind::TsObjectKeyword => js_word!("Object"),
                    TsKeywordTypeKind::TsSymbolKeyword => js_word!("Symbol"),
                    _ => {
                        return Err(ErrorKind::NoSuchProperty {
                            span: prop.span(),
                            obj: Some(box obj),
                            prop: Some(box prop.clone()),
                        }
                        .into());
                    }
                };
                let interface = self.env.get_global_type(span, &word)?;

                let err = match self.access_property(span, &interface, prop, type_mode, id_ctx, opts) {
                    Ok(v) => return Ok(v),
                    Err(err) => err,
                };
                if *kind == TsKeywordTypeKind::TsObjectKeyword && !self.ctx.disallow_unknown_object_property {
                    return Ok(Type::any(span.with_ctxt(SyntaxContext::empty()), Default::default()));
                }

                return Err(err);
            }

            Type::Array(Array { elem_type, .. }) => {
                let elem_type = elem_type.clone().freezed();
                if self.scope.should_store_type_params() {
                    self.scope.store_type_param(Id::word("T".into()), *elem_type.clone());
                }

                if let Key::Computed(prop) = prop {
                    match prop.ty.normalize() {
                        Type::Keyword(KeywordType {
                            kind: TsKeywordTypeKind::TsNumberKeyword,
                            ..
                        })
                        | Type::Lit(LitType {
                            lit: RTsLit::Number(..), ..
                        }) => return Ok(*elem_type),

                        _ => {}
                    }
                }
                if let Key::Num(n) = prop {
                    return Ok(*elem_type.clone());
                }

                let array_ty = self.env.get_global_type(span, &js_word!("Array"))?;

                let has_better_default = !opts.disallow_indexing_array_with_string
                    && match prop.ty().normalize() {
                        // newWithSpreadES5.ts contains
                        //
                        //
                        // var i: C[][];
                        // new i["a-b"][1](1, 2, "string");
                        // new i["a-b"][1](1, 2, ...a);
                        // new i["a-b"][1](1, 2, ...a, "string");
                        //
                        //
                        // and it's not error.
                        Type::Keyword(KeywordType {
                            kind: TsKeywordTypeKind::TsStringKeyword,
                            ..
                        })
                        | Type::Lit(LitType { lit: RTsLit::Str(..), .. }) => true,
                        _ => false,
                    };

                return self
                    .with_ctx(ctx)
                    .access_property(
                        span,
                        &array_ty,
                        prop,
                        type_mode,
                        id_ctx,
                        AccessPropertyOpts {
                            disallow_creating_indexed_type_from_ty_els: opts.disallow_creating_indexed_type_from_ty_els
                                || has_better_default,
                            ..opts
                        },
                    )
                    .or_else(|err| {
                        if !has_better_default {
                            return Err(err);
                        }
                        match prop.ty().normalize() {
                            // newWithSpreadES5.ts contains
                            //
                            //
                            // var i: C[][];
                            // new i["a-b"][1](1, 2, "string");
                            // new i["a-b"][1](1, 2, ...a);
                            // new i["a-b"][1](1, 2, ...a, "string");
                            //
                            //
                            // and it's not error.
                            Type::Keyword(KeywordType {
                                kind: TsKeywordTypeKind::TsStringKeyword,
                                ..
                            })
                            | Type::Lit(LitType { lit: RTsLit::Str(..), .. }) => Ok(Type::any(span, Default::default())),
                            _ => Err(err),
                        }
                    });
            }

            Type::Interface(Interface { ref body, extends, .. }) => {
                let result = self.access_property_of_type_elements(span, &obj, prop, type_mode, body, opts)?;
                if let Some(v) = result {
                    return Ok(v);
                }

                for super_ty in extends {
                    let obj = self.type_of_ts_entity_name(span, &super_ty.expr, super_ty.type_args.as_deref())?;

                    let obj = self
                        .instantiate_class(span, &obj)
                        .context("tried to instantiate parents of an interface to access property")?;

                    // TODO(kdy1): Check if multiple interface has same property.
                    if let Ok(ty) = self.access_property(span, &obj, prop, type_mode, id_ctx, opts) {
                        return Ok(ty);
                    }
                }

                // TODO(kdy1): Check parent interfaces

                if body.iter().any(|el| el.is_constructor()) {
                    // Constructor extends prototype of `Function` (global interface)
                    if let Ok(ty) = self.access_property(
                        span,
                        &Type::Ref(Ref {
                            span: span.with_ctxt(Default::default()),
                            type_name: RTsEntityName::Ident(RIdent::new(js_word!("Function"), DUMMY_SP)),
                            type_args: None,
                            metadata: Default::default(),
                            tracker: Default::default(),
                        }),
                        prop,
                        type_mode,
                        id_ctx,
                        opts,
                    ) {
                        return Ok(ty);
                    }
                }

                if prop.is_computed() {
                    return Ok(Type::any(span, Default::default()));
                }

                return Err(ErrorKind::NoSuchProperty {
                    span,
                    obj: Some(box obj),
                    prop: Some(box prop.clone()),
                }
                .into());
            }

            Type::TypeLit(TypeLit { ref members, metadata, .. }) => {
                if let Some(v) = self.access_property_of_type_elements(span, &obj, prop, type_mode, members, opts)? {
                    return Ok(v);
                }

                if members.iter().any(|el| el.is_constructor()) {
                    // Constructor extends prototype of `Function` (global interface)
                    if let Ok(ty) = self.access_property(
                        span,
                        &Type::Ref(Ref {
                            span: span.with_ctxt(Default::default()),
                            type_name: RTsEntityName::Ident(RIdent::new(js_word!("Function"), DUMMY_SP)),
                            type_args: None,
                            metadata: Default::default(),
                            tracker: Default::default(),
                        }),
                        prop,
                        type_mode,
                        id_ctx,
                        opts,
                    ) {
                        return Ok(ty);
                    }
                }

                if type_mode == TypeOfMode::LValue {
                    return Ok(Type::any(span, Default::default()));
                }

                if members.iter().any(|e| e.is_call()) {
                    let obj = self.env.get_global_type(span, &js_word!("Function"))?;
                    if let Ok(v) = self.access_property(span, &obj, prop, type_mode, IdCtx::Var, opts) {
                        return Ok(v);
                    }
                }

                {
                    let obj = self.env.get_global_type(span, &js_word!("Object"))?;
                    if let Ok(v) = self.access_property(span, &obj, prop, type_mode, IdCtx::Var, opts) {
                        return Ok(v);
                    }
                }

                if !opts.disallow_inexact && metadata.inexact {
                    return Ok(Type::Keyword(KeywordType {
                        span,
                        kind: TsKeywordTypeKind::TsUndefinedKeyword,
                        metadata: Default::default(),
                        tracker: Default::default(),
                    }));
                }

                return Err(ErrorKind::NoSuchProperty {
                    span,
                    obj: Some(box obj),
                    prop: Some(box prop.clone()),
                }
                .into());
            }

            Type::Union(ty::Union { types, .. }) => {
                debug_assert!(!types.is_empty());

                let mut tys = vec![];
                let mut errors = Vec::with_capacity(types.len());

                let has_null = types.iter().any(|ty| ty.is_kwd(TsKeywordTypeKind::TsNullKeyword));
                let has_undefined = types.iter().any(|ty| ty.is_kwd(TsKeywordTypeKind::TsUndefinedKeyword));

                // tsc is crazy. It uses different error code for these errors.
                if !self.ctx.in_opt_chain && self.rule().strict_null_checks {
                    if has_null && has_undefined {
                        return Err(ErrorKind::ObjectIsPossiblyNullOrUndefined { span }.into());
                    }

                    if has_null {
                        return Err(ErrorKind::ObjectIsPossiblyNull { span }.into());
                    }

                    if has_undefined {
                        return Err(ErrorKind::ObjectIsPossiblyUndefined { span }.into());
                    }
                }

                let is_all_tuple = types.iter().all(|ty| ty.is_tuple());
                let use_undefined_for_tuple_index_error =
                    opts.use_undefined_for_tuple_index_error || (type_mode == TypeOfMode::LValue && is_all_tuple);

                for ty in types {
                    if !self.rule().strict_null_checks || self.ctx.in_opt_chain {
                        if ty.is_kwd(TsKeywordTypeKind::TsNullKeyword) || ty.is_kwd(TsKeywordTypeKind::TsUndefinedKeyword) {
                            continue;
                        }
                    }

                    match self.access_property(
                        span,
                        ty,
                        prop,
                        type_mode,
                        id_ctx,
                        AccessPropertyOpts {
                            use_undefined_for_tuple_index_error,
                            ..opts
                        },
                    ) {
                        Ok(ty) => {
                            if ty.is_union_type() {
                                tys.extend(ty.expect_union_type().types);
                            } else {
                                tys.push(ty);
                            }
                        }
                        Err(err) => errors.push(err),
                    }
                }

                if type_mode == TypeOfMode::LValue {
                    if errors.iter().any(|err| err.is_property_not_found()) {
                        return Err(ErrorKind::NoSuchProperty {
                            span,
                            obj: Some(box obj.clone()),
                            prop: Some(box prop.clone()),
                        }
                        .into());
                    }
                    if errors.iter().any(|err| err.is_readonly_error()) {
                        return Err(ErrorKind::ReadOnly { span }.into());
                    }
                    if !errors.is_empty() {
                        assert_ne!(errors.len(), 0);
                        return Err(ErrorKind::UnionError { span, errors }.into());
                    }
                } else {
                    if !errors.is_empty() {
                        if is_all_tuple && errors.len() != types.len() {
                            tys.push(Type::Keyword(KeywordType {
                                span,
                                kind: TsKeywordTypeKind::TsUndefinedKeyword,
                                metadata: Default::default(),
                                tracker: Default::default(),
                            }));
                            tys.dedup_type();
                            let ty = Type::union(tys);
                            ty.assert_valid();
                            return Ok(ty);
                        }

                        return Err(ErrorKind::NoSuchProperty {
                            span,
                            obj: Some(box obj),
                            prop: Some(box prop.clone()),
                        }
                        .into());
                    }
                }

                tys.dedup_type();

                // TODO(kdy1): Validate that the ty has same type instead of returning union.
                let ty = Type::union(tys);
                ty.assert_valid();
                return Ok(ty);
            }

            Type::Tuple(Tuple { ref elems, .. }) => {
                match prop {
                    Key::Num(n) => {
                        let v = n.value.round() as i64;

                        if v < 0 {
                            return Err(ErrorKind::NegativeTupleIndex {
                                span: n.span(),
                                index: v,
                                len: elems.len() as u64,
                            }
                            .into());
                        }

                        if (v as usize) + 1 >= elems.len() {
                            if let Some(elem) = elems.last() {
                                if let Type::Rest(rest_ty) = elem.ty.normalize() {
                                    if let Ok(ty) = self.access_property(
                                        span,
                                        &rest_ty.ty,
                                        &Key::Num(RNumber {
                                            span: n.span,
                                            value: (v + 1i64 - (elems.len() as i64)) as _,
                                            raw: None,
                                        }),
                                        type_mode,
                                        id_ctx,
                                        opts,
                                    ) {
                                        return Ok(ty);
                                    }

                                    // debug_assert!(rest_ty.ty.is_clone_cheap());
                                    return Ok(*rest_ty.ty.clone());
                                }
                            }
                        }

                        if v as usize >= elems.len() {
                            if opts.use_undefined_for_tuple_index_error {
                                return Ok(Type::Keyword(KeywordType {
                                    span,
                                    kind: TsKeywordTypeKind::TsUndefinedKeyword,
                                    metadata: Default::default(),
                                    tracker: Default::default(),
                                }));
                            }

                            if let TypeOfMode::LValue = type_mode {
                                self.storage.report(
                                    ErrorKind::TupleIndexError {
                                        span: n.span(),
                                        index: v,
                                        len: elems.len() as u64,
                                    }
                                    .context("returning undefined because it's l-value context"),
                                );
                                return Ok(Type::Keyword(KeywordType {
                                    span,
                                    kind: TsKeywordTypeKind::TsUndefinedKeyword,
                                    metadata: Default::default(),
                                    tracker: Default::default(),
                                }));
                            }

                            return Err(ErrorKind::TupleIndexError {
                                span: n.span(),
                                index: v,
                                len: elems.len() as u64,
                            }
                            .context("r-value context"));
                        }

                        return Ok(*elems[v as usize].ty.clone());
                    }

                    Key::Normal {
                        sym: js_word!("length"), ..
                    } => {
                        if elems.iter().any(|el| el.ty.is_rest()) {
                            return Ok(Type::Keyword(KeywordType {
                                span,
                                kind: TsKeywordTypeKind::TsNumberKeyword,
                                metadata: Default::default(),
                                tracker: Default::default(),
                            }));
                        }

                        return Ok(Type::Lit(LitType {
                            span,
                            lit: RTsLit::Number(RNumber {
                                span,
                                value: elems.len() as _,
                                raw: None,
                            }),
                            metadata: Default::default(),
                            tracker: Default::default(),
                        }));
                    }

                    _ => {}
                }

                let mut types = elems.iter().map(|e| *e.ty.clone()).collect::<Vec<_>>();
                types.dedup_type();
                let obj = Type::Array(Array {
                    span,
                    elem_type: box Type::union(types),
                    metadata: Default::default(),
                    tracker: Default::default(),
                });

                return self.access_property(span, &obj, prop, type_mode, id_ctx, opts);
            }

            Type::ClassDef(cls) => {
                match prop {
                    Key::Normal { sym, .. } if *sym == *"prototype" => return self.create_prototype_of_class_def(cls).map(Type::TypeLit),
                    _ => {}
                }

                // This is used to handle case like `class A { static [s: string]: number,
                // static [s: number]: 42 }` For MemberExpr `A[42] = 2`, even
                // though `[s: string]: number` is fit with `A[42] = 2`,
                // But `[s: number]: 42` has higher priority.
                let mut index_signature_fallback = None;

                //
                for m in &cls.body {
                    //
                    match *m {
                        ClassMember::Property(ref p) => {
                            if !p.is_static {
                                continue;
                            }
                            // TODO(kdy1): normalized string / ident
                            if self.key_matches(span, &p.key, prop, false) {
                                if p.key.is_private() {
                                    self.storage
                                        .report(ErrorKind::CannotAccessPrivatePropertyFromOutside { span }.into());
                                    return Ok(Type::any(span, Default::default()));
                                }

                                if let Some(ref ty) = p.value {
                                    return Ok(*ty.clone());
                                }

                                return Ok(Type::any(p.key.span().with_ctxt(SyntaxContext::empty()), Default::default()));
                            }
                        }

                        ClassMember::Method(ref m) => {
                            if !m.is_static {
                                continue;
                            }

                            if self.key_matches(span, &m.key, prop, false) {
                                if m.key.is_private() {
                                    self.storage
                                        .report(ErrorKind::CannotAccessPrivatePropertyFromOutside { span }.into());
                                    return Ok(Type::any(span, Default::default()));
                                }

                                return Ok(Type::Function(ty::Function {
                                    span,
                                    type_params: m.type_params.clone(),
                                    params: m.params.clone(),
                                    ret_ty: m.ret_ty.clone(),
                                    metadata: Default::default(),
                                    tracker: Default::default(),
                                }));
                            }
                        }

                        ClassMember::IndexSignature(ref index) => {
                            if !index.is_static {
                                continue;
                            }

                            if index.params.len() == 1 {
                                // `[s: string]: boolean` can be indexed with a number.

                                let index_ty = &index.params[0].ty;

                                let prop_ty = prop.ty();

                                let string_indexed_by_number = index_ty.is_kwd(TsKeywordTypeKind::TsStringKeyword) && prop_ty.is_num();
                                if string_indexed_by_number {
                                    index_signature_fallback = Some(Ok(index
                                        .type_ann
                                        .clone()
                                        .map(|v| *v)
                                        .unwrap_or_else(|| Type::any(span, Default::default()))));
                                    continue;
                                }

                                let indexed = self.assign(span, &mut Default::default(), index_ty, &prop_ty).is_ok();
                                if indexed {
                                    return Ok(index
                                        .type_ann
                                        .clone()
                                        .map(|v| *v)
                                        .unwrap_or_else(|| Type::any(span, Default::default())));
                                }
                            }
                        }
                        _ => {}
                    }
                }

                if let Some(fallback) = index_signature_fallback {
                    return fallback;
                }

                if let Some(super_ty) = &cls.super_class {
                    if let Ok(v) = self.access_property(span, super_ty, prop, type_mode, id_ctx, opts) {
                        return Ok(v);
                    }
                }

                // Classes extends prototype of `Function` (global interface)
                if let Ok(ty) = self.access_property(
                    span,
                    &Type::Ref(Ref {
                        span: span.with_ctxt(Default::default()),
                        type_name: RTsEntityName::Ident(RIdent::new(js_word!("Function"), DUMMY_SP)),
                        type_args: None,
                        metadata: Default::default(),
                        tracker: Default::default(),
                    }),
                    prop,
                    type_mode,
                    id_ctx,
                    opts,
                ) {
                    return Ok(ty);
                }

                return Err(ErrorKind::NoSuchPropertyInClass {
                    span,
                    class_name: cls.name.clone(),
                    prop: prop.clone(),
                }
                .into());
            }

            Type::Module(ty::Module { name, ref exports, .. }) => {
                match id_ctx {
                    IdCtx::Type => {
                        if let Key::Normal { sym, .. } = prop {
                            if let Some(types) = exports.types.get(sym).cloned() {
                                if types.len() == 1 {
                                    return Ok(types.into_iter().next().unwrap());
                                }
                                return Ok(Type::Intersection(Intersection {
                                    span,
                                    types,
                                    metadata: Default::default(),
                                    tracker: Default::default(),
                                }));
                            }
                        }
                    }
                    IdCtx::Var => {
                        if let Key::Normal { sym, .. } = prop {
                            if let Some(item) = exports.vars.get(sym) {
                                return Ok(item.clone());
                            }
                        }

                        if let Key::Normal { sym, .. } = prop {
                            if let Some(types) = exports.types.get(sym) {
                                for ty in types.iter() {
                                    if ty.is_module() {
                                        return Ok(ty.clone());
                                    }
                                }
                            }
                        }
                    }
                }

                // No property found
                return Err(ErrorKind::NoSuchPropertyInModule {
                    span,
                    name: box name.clone(),
                }
                .into());
            }

            Type::This(..) => {
                // TODO(kdy1): Use parent scope in computed property names.
                if let Some(this) = self.scope.this().map(|this| this.into_owned()) {
                    if self.ctx.in_computed_prop_name {
                        self.storage
                            .report(ErrorKind::CannotReferenceThisInComputedPropName { span }.into());
                        // Return any to prevent other errors
                        return Ok(Type::any(span, Default::default()));
                    }

                    if this.normalize_instance().is_this() {
                        unreachable!("this() should not be `this`")
                    }

                    return self.access_property(span, &this, prop, type_mode, id_ctx, opts);
                } else if self.ctx.in_argument {
                    // We will adjust `this` using information from callee.
                    return Ok(Type::any(span, Default::default()));
                }

                let scope = if self.ctx.in_computed_prop_name {
                    self.scope.scope_of_computed_props()
                } else {
                    self.scope
                        .first(|scope| !matches!(scope.kind(), ScopeKind::TypeParams | ScopeKind::Flow))
                };

                match scope.map(|scope| scope.kind()) {
                    Some(ScopeKind::Fn) => {
                        // TODO
                        return Ok(Type::any(span, Default::default()));
                    }
                    None => {
                        // Global this
                        return Ok(Type::any(span, Default::default()));
                    }
                    kind => {
                        return Err(ErrorKind::Unimplemented {
                            span,
                            msg: format!("access property of this to {:?}", kind),
                        }
                        .into())
                    }
                }
            }

            Type::Intersection(Intersection { ref types, .. }) => {
                // TODO(kdy1): Verify if multiple type has field
                let mut new = vec![];
                for ty in types {
                    if let Ok(v) = self.access_property(span, ty, prop, type_mode, id_ctx, opts) {
                        new.push(v);
                    }
                }
                // Exclude accesses to type params.
                if new.len() >= 2 {
                    new.retain(|prop_ty| match prop_ty.normalize() {
                        Type::IndexedAccessType(iat) => !matches!(iat.obj_type.normalize(), Type::Param(..)),
                        _ => true,
                    });
                }

                // print_backtrace();
                if new.len() == 1 {
                    let mut ty = new.into_iter().next().unwrap();
                    ty.respan(span);
                    return Ok(ty);
                }

                new.dedup_type();

                let ty = Type::Intersection(Intersection {
                    span,
                    types: new,
                    metadata: Default::default(),
                    tracker: Default::default(),
                })
                .fixed();
                // ty.respan(span);
                return Ok(ty);
            }

            Type::Mapped(m) => {
                //
                let mut constraint = self::constraint_reducer::reduce(m);
                constraint.freeze();
                // If type of prop is equal to the type of index signature, it's
                // index access.

                match constraint.as_ref().map(Type::normalize) {
                    Some(Type::Operator(Operator {
                        op: TsTypeOperatorOp::KeyOf,
                        ty: box Type::Array(..),
                        ..
                    })) => {
                        if let Ok(obj) = self.env.get_global_type(span, &js_word!("Array")) {
                            return self.access_property(span, &obj, prop, type_mode, id_ctx, opts);
                        }
                    }

                    Some(index @ Type::Keyword(..)) | Some(index @ Type::Param(..)) => {
                        // {
                        //     [P in string]: number;
                        // };
                        if let Ok(()) = self.assign(span, &mut Default::default(), index, &prop.ty()) {
                            // We handle `Partial<string>` at here.
                            let ty = m.ty.clone().map(|v| *v).unwrap_or_else(|| Type::any(span, Default::default()));

                            let ty = match m.optional {
                                Some(TruePlusMinus::Plus) | Some(TruePlusMinus::True) => {
                                    let undefined = Type::Keyword(KeywordType {
                                        span,
                                        kind: TsKeywordTypeKind::TsUndefinedKeyword,
                                        metadata: Default::default(),
                                        tracker: Default::default(),
                                    });
                                    let mut types = vec![undefined, ty];
                                    types.dedup_type();

                                    Type::union(types)
                                }
                                Some(TruePlusMinus::Minus) => self.apply_type_facts_to_type(TypeFacts::NEUndefined | TypeFacts::NENull, ty),
                                _ => ty,
                            };
                            return Ok(ty);
                        }
                    }

                    _ => {}
                }

                let expanded = self
                    .expand_mapped(span, m)
                    .context("tried to expand a mapped type to access property")?;

                if let Some(obj) = &expanded {
                    return self.access_property(span, obj, prop, type_mode, id_ctx, opts);
                }

                if let Some(Type::Operator(Operator {
                    op: TsTypeOperatorOp::KeyOf,
                    ty,
                    ..
                })) = constraint.as_ref().map(Type::normalize)
                {
                    // Check if we can index the object with given key.
                    if let Ok(index_type) = self.keyof(span, ty) {
                        if let Ok(()) = self.assign_with_opts(
                            &mut Default::default(),
                            &index_type,
                            &prop.ty(),
                            AssignOpts {
                                span,
                                ..Default::default()
                            },
                        ) {
                            return Ok(m.ty.clone().map(|v| *v).unwrap_or_else(|| Type::any(span, Default::default())));
                        }
                    }
                }

                warn!("Creating an indexed access type with mapped type as the object");

                return Ok(Type::IndexedAccessType(IndexedAccessType {
                    span,
                    readonly: false,
                    obj_type: box obj,
                    index_type: box prop.ty().into_owned(),
                    metadata: Default::default(),
                    tracker: Default::default(),
                }));
            }

            Type::Ref(r) => {
                if let Key::Computed(computed) = prop {
                    if let Type::Param(..) = obj.normalize() {
                        let index_type = computed.ty.clone();

                        warn!("Creating an indexed access type with a type parameter as the object");

                        // Return something like SimpleDBRecord<Flag>[Flag];
                        return Ok(Type::IndexedAccessType(IndexedAccessType {
                            span,
                            readonly: false,
                            obj_type: box obj,
                            index_type,
                            metadata: Default::default(),
                            tracker: Default::default(),
                        }));
                    }
                } else {
                    match &r.type_name {
                        RTsEntityName::TsQualifiedName(_) => {}
                        RTsEntityName::Ident(i) => {
                            if let Some(class) = self.scope.get_this_class_name() {
                                if class == *i {
                                    return self.access_property(
                                        span,
                                        &Type::StaticThis(StaticThis {
                                            span,
                                            metadata: Default::default(),
                                            tracker: Default::default(),
                                        }),
                                        prop,
                                        type_mode,
                                        id_ctx,
                                        opts,
                                    );
                                }
                            }
                        }
                    }
                }

                let expand_opts = ExpandOpts {
                    generic: ExpandGenericOpts { ..Default::default() },
                    ..Default::default()
                };

                let obj = self
                    .expand_top_ref(span, Cow::Borrowed(&obj), expand_opts)
                    .context("tried to expand reference to access property")?;

                return self.access_property(span, &obj, prop, type_mode, id_ctx, opts);
            }

            Type::IndexedAccessType(..) => {
                let index_type = match prop {
                    Key::Computed(c) => c.ty.clone(),
                    _ => {
                        let mut prop_ty = box prop.ty().into_owned();
                        prevent_generalize(&mut prop_ty);

                        prop_ty
                    }
                };

                let ty = Type::IndexedAccessType(IndexedAccessType {
                    span,
                    obj_type: box obj,
                    readonly: false,
                    index_type,
                    metadata: Default::default(),
                    tracker: Default::default(),
                });
                return Ok(ty);
            }

            Type::Function(f) if type_mode == TypeOfMode::RValue => {
                // Use builtin type `Function`
                let interface = self.env.get_global_type(f.span, &js_word!("Function"))?;
                return self.access_property(span, &interface, prop, type_mode, id_ctx, opts);
            }

            Type::Constructor(c) => match prop {
                Key::Num(_) | Key::BigInt(_) => return Ok(Type::any(span, Default::default())),
                _ => {
                    return self
                        .access_property(span, &c.type_ann, prop, type_mode, id_ctx, opts)
                        .context("tried to access property of the return type of a constructor")
                }
            },

            Type::Conditional(..) => {
                if let Key::Num(..) = prop {
                    return Ok(Type::TypeLit(TypeLit {
                        span,
                        members: Default::default(),
                        metadata: Default::default(),
                        tracker: Default::default(),
                    }));
                }

                if let Key::Computed(key) = prop {
                    return Ok(*key.ty.clone());
                }
            }

            Type::Rest(rest) => {
                // I'm not sure if this impl is correct, so let's print a log for debugging.
                warn!("[expr] accessing property of rest type({})", dump_type_as_string(&rest.ty));
                return self
                    .access_property(span, &rest.ty, prop, type_mode, id_ctx, opts)
                    .context("tried to access property of a rest type");
            }

            Type::Function(..) => {
                // Classes extends prototype of `Function` (global interface)
                if let Ok(ty) = self.access_property(
                    span,
                    &Type::Ref(Ref {
                        span: span.with_ctxt(Default::default()),
                        type_name: RTsEntityName::Ident(RIdent::new(js_word!("Function"), DUMMY_SP)),
                        type_args: None,
                        metadata: Default::default(),
                        tracker: Default::default(),
                    }),
                    prop,
                    type_mode,
                    id_ctx,
                    opts,
                ) {
                    return Ok(ty);
                }

                // Function does not have information about types of properties.
                match type_mode {
                    TypeOfMode::LValue => return Ok(Type::any(span, Default::default())),
                    TypeOfMode::RValue => {}
                }
            }

            Type::Operator(Operator {
                op: TsTypeOperatorOp::ReadOnly,
                ty,
                ..
            }) => {
                if let TypeOfMode::RValue = type_mode {
                    return self.access_property(span, ty, prop, type_mode, id_ctx, opts);
                }
            }

            Type::Optional(OptionalType { ty, .. }) => {
                if self.rule().strict_null_checks {
                    return Err(ErrorKind::ObjectIsPossiblyUndefined { span }.into());
                }

                return self.access_property(span, ty, prop, type_mode, id_ctx, opts);
            }

            _ => {}
        }

        Err(ErrorKind::Unimplemented {
            span,
            msg: format!(
                "access_property(MemberExpr):\nObject: {:?}\nProp: {:?}\nPath: {}",
                obj,
                prop,
                self.storage.path(self.ctx.module_id)
            ),
        }
        .into())
    }

    /// TODO(kdy1): Clarify this.
    fn type_to_query_if_required(&mut self, span: Span, i: &RIdent, ty: Type) -> Type {
        if self.scope.is_in_call() {
            return ty;
        }

        let span = span.with_ctxt(SyntaxContext::empty());

        match ty.normalize() {
            Type::Union(ref union_ty) => {
                let is_all_fn = union_ty.types.iter().all(|v| matches!(v.normalize(), Type::Function(f)));
                if is_all_fn {
                    // We should return typeof function name
                    return Type::Query(QueryType {
                        span,
                        expr: box QueryExpr::TsEntityName(RTsEntityName::Ident(i.clone())),
                        metadata: Default::default(),
                        tracker: Default::default(),
                    });
                }
                ty
            }
            _ => ty,
        }
    }

    /// Expand type parameters using `type_args`.
    #[cfg_attr(debug_assertions, tracing::instrument(skip_all))]
    pub(crate) fn expand_generics_with_type_args(&mut self, span: Span, ty: Type, type_args: &TypeParamInstantiation) -> VResult<Type> {
        match ty.normalize() {
            Type::Interface(Interface { type_params, body, .. }) => {
                let mut params = HashMap::default();
                let mut type_params_vec: Vec<TypeParam> = vec![];

                if let Some(type_params) = type_params {
                    type_params_vec.append(&mut type_params.params.clone());
                }

                if type_params_vec.is_empty() {
                    for type_elem in body {
                        if let TypeElement::Constructor(ConstructorSignature {
                            type_params: Some(type_params),
                            ..
                        }) = type_elem
                        {
                            for param in &type_params.params {
                                type_params_vec.push(param.clone());
                            }
                        }
                    }
                }

                for (param, arg) in type_params_vec.iter().zip(type_args.params.iter()) {
                    params.insert(param.name.clone(), arg.clone());
                }
                return self.expand_type_params(&params, ty.clone(), Default::default());
            }
            Type::Alias(Alias { type_params, .. })
            | Type::Class(Class {
                def: box ClassDef { type_params, .. },
                ..
            })
            | Type::ClassDef(ClassDef { type_params, .. }) => {
                if let Some(type_params) = type_params {
                    let mut params = HashMap::default();

                    for (param, arg) in type_params.params.iter().zip(type_args.params.iter()) {
                        params.insert(param.name.clone(), arg.clone());
                    }

                    return self.expand_type_params(&params, ty.clone(), Default::default());
                }
            }
            _ => {
                // TODO(kdy1): Report an error.
            }
        }

        Ok(ty)
    }

    #[cfg_attr(debug_assertions, tracing::instrument(skip_all))]
    pub(super) fn type_of_name(
        &mut self,
        span: Span,
        name: &[Id],
        type_mode: TypeOfMode,
        type_args: Option<&TypeParamInstantiation>,
    ) -> VResult<Type> {
        assert!(!name.is_empty(), "Cannot determine type of empty name");

        let mut id: RIdent = name[0].clone().into();
        id.span.lo = span.lo;
        id.span.hi = span.hi;

        match name.len() {
            1 => self
                .type_of_var(&id, TypeOfMode::RValue, None)
                .context("tried to get type of a name with len == 1"),

            _ => {
                let last_id = name.last().unwrap();

                let obj = self
                    .type_of_name(span, &name[..name.len() - 1], type_mode, type_args)
                    .context("tried to get type of &names[..-1]")?;

                let ty = self
                    .access_property(
                        span,
                        &obj,
                        &Key::Normal {
                            span: id.span,
                            sym: last_id.sym().clone(),
                        },
                        type_mode,
                        IdCtx::Var,
                        AccessPropertyOpts { ..Default::default() },
                    )
                    .context("tried to access property to calculate type of name")?;

                Ok(ty)
            }
        }
    }

    /// Returned type reflects conditional type facts.
    #[cfg_attr(debug_assertions, tracing::instrument(skip_all))]
    pub(super) fn type_of_var(&mut self, i: &RIdent, type_mode: TypeOfMode, type_args: Option<&TypeParamInstantiation>) -> VResult<Type> {
        let span = i.span();
        let id: Id = i.into();
        let name: Name = i.into();

        if self.scope.is_declaring_fn(&id) {
            // We will expand this type query to proper type while calculating returns types
            // of a function.
            return Ok(Type::Query(QueryType {
                // TODO(kdy1): This is a regression.
                span: span.with_ctxt(SyntaxContext::empty()),
                expr: box QueryExpr::TsEntityName(RTsEntityName::Ident(id.into())),
                metadata: Default::default(),
                tracker: Default::default(),
            }));
        }

        let mut modules = vec![];
        let mut ty = self.type_of_raw_var(i, type_mode)?;
        if type_mode == TypeOfMode::LValue && (ty.is_class_def() || ty.is_enum_type()) && !ty.metadata().resolved_from_var {
            if ty.is_enum_type() {
                return Err(ErrorKind::CannotAssignToEnum { span }.into());
            }
            if ty.is_class_def() {
                return Err(ErrorKind::CannotAssignToClass { span }.into());
            }

            return Err(ErrorKind::NotVariable {
                span,
                left: span,
                ty: Some(box ty.clone()),
            }
            .into());
        }
        ty.assert_valid();
        if let Some(type_args) = type_args {
            ty = self.expand_generics_with_type_args(span, ty, type_args)?;
            ty.fix();
        }
        let mut need_intersection = true;

        // TODO(kdy1): Change return type of type_of_raw_var to Option and inject module
        // from here.
        match ty.normalize() {
            Type::Module(..) => {
                need_intersection = false;
            }
            Type::Intersection(i) => {
                for ty in &i.types {
                    if let Type::Module(..) = ty.normalize() {
                        need_intersection = false;
                        break;
                    }
                }
            }
            _ => {}
        }

        if let TypeOfMode::LValue = type_mode {
            if let Some(types) = self.find_type(&id)? {
                for ty in types {
                    if let Type::Module(..) = ty.normalize() {
                        return Err(ErrorKind::NotVariable {
                            span,
                            left: span,
                            ty: Some(box ty.normalize().clone()),
                        }
                        .into());
                    }
                }
            }
        }

        if self.ctx.allow_module_var && need_intersection {
            if let Some(types) = self.find_type(&id)? {
                for ty in types {
                    debug_assert!(ty.is_clone_cheap(), "{:?}", ty);

                    match ty.normalize() {
                        Type::Module(..) => modules.push(ty.clone().into_owned()),
                        Type::Intersection(intersection) => {
                            for ty in &intersection.types {
                                debug_assert!(ty.is_clone_cheap());

                                if let Type::Module(..) = ty.normalize() {
                                    modules.push(ty.clone())
                                }
                            }
                        }
                        _ => {}
                    }
                }
            }
        }
        if !self.is_builtin {
            ty = self.apply_type_facts(&name, ty);
        }

        ty.assert_valid();

        ty = self.type_to_query_if_required(span, i, ty);

        ty.assert_valid();

        if !self.is_builtin {
            self.exclude_types_using_fact(span, &name, &mut ty);
        }

        ty.assert_valid();

        if !modules.is_empty() {
            modules.push(ty);
            ty = Type::Intersection(Intersection {
                span: i.span.with_ctxt(SyntaxContext::empty()),
                types: modules,
                metadata: Default::default(),
                tracker: Default::default(),
            });
            ty.fix();
            ty.freeze();
        }

        debug!("type_of_var({:?}): {:?}", id, ty);

        ty.reposition(i.span);

        {
            ty.metadata_mut().resolved_from_var = true;
        }

        Ok(ty)
    }

    /// Returned type does not reflects conditional type facts. (like Truthy /
    /// exclusion)
    fn type_of_raw_var(&mut self, i: &RIdent, type_mode: TypeOfMode) -> VResult<Type> {
        info!("({}) type_of_raw_var({})", self.scope.depth(), Id::from(i));

        // See documentation on Analyzer.cur_module_name to understand what we are doing
        // here.
        if let Some(cur_module) = self.scope.current_module_name() {
            let ty = self.find_type(&cur_module)?;
            if let Some(ty) = ty {
                for ty in ty {
                    if let Type::Module(module) = ty.normalize() {
                        //
                        if let Some(var_ty) = module.exports.vars.get(&i.sym).cloned() {
                            return Ok(var_ty);
                        }
                    }
                }
            }
        }

        let span = i.span().with_ctxt(SyntaxContext::empty());

        if let Some(ref cls_name) = self.scope.this_class_name {
            if *cls_name == i {
                warn!("Creating ref because we are currently defining a class: {}", i.sym);
                return Ok(Type::StaticThis(StaticThis {
                    span,
                    metadata: Default::default(),
                    tracker: Default::default(),
                }));
            }
        }

        // At here, it cannot be a declared variable.
        if self.env.target() <= EsVersion::Es5 {
            if let js_word!("arguments") = i.sym {
                // `arguments` cannot be used as implicit variable if target <= ES5
                let arguments_point_to_arrow = Some(true)
                    == self.scope.matches(|scope| {
                        if scope.is_root() {
                            return Some(false);
                        }

                        match scope.kind() {
                            ScopeKind::ArrowFn => Some(true),
                            ScopeKind::Fn | ScopeKind::Constructor | ScopeKind::Method { .. } => Some(false),
                            _ => None,
                        }
                    });
                let arguments_points_async_fn = Some(true) == {
                    let ctx = self.ctx;

                    self.scope.matches(|scope| {
                        if scope.is_root() {
                            return Some(false);
                        }

                        match scope.kind() {
                            ScopeKind::Fn => Some(ctx.in_async),
                            ScopeKind::ArrowFn | ScopeKind::Constructor | ScopeKind::Method { .. } => Some(false),
                            _ => None,
                        }
                    })
                };

                let is_argument_defined_in_current_scope = self.scope.vars.contains_key(&i.clone().into());

                if !self.scope.is_arguments_implicitly_defined() {
                    self.storage.report(ErrorKind::InvalidUseOfArgumentsInEs3OrEs5 { span }.into())
                } else if arguments_point_to_arrow && !is_argument_defined_in_current_scope {
                    self.storage.report(ErrorKind::InvalidUseOfArgumentsInEs3OrEs5 { span }.into());
                    return Ok(Type::any(span, Default::default()));
                } else if arguments_points_async_fn && !is_argument_defined_in_current_scope {
                    self.storage
                        .report(ErrorKind::ArgumentsCannotBeUsedInAsyncFnInEs3OrEs5 { span }.into());
                    return Ok(Type::any(span, Default::default()));
                }
            }
        }

        match i.sym {
            js_word!("undefined") => {
                match type_mode {
                    TypeOfMode::LValue => self.storage.report(
                        ErrorKind::NotVariable {
                            span,
                            left: span,
                            ty: None,
                        }
                        .into(),
                    ),
                    TypeOfMode::RValue => {}
                }
                return Ok(Type::undefined(span, Default::default()));
            }
            js_word!("void") => return Ok(Type::any(span, Default::default())),
            js_word!("eval") => {
                if let TypeOfMode::LValue = type_mode {
                    return Err(ErrorKind::CannotAssignToFunction { span }.into());
                }
            }
            _ => {}
        }

        if i.sym == js_word!("require") {
            unreachable!("typeof(require('...'))");
        }

        if let Some(ty) = self.find_imported_var(&i.into())? {
            debug!("({}) type_of({}): resolved import", self.scope.depth(), Id::from(i));
            return Ok(ty);
        }

        if let Some(v) = self.scope.vars.get(&i.into()) {
            if let VarKind::Fn = v.kind {
                if let TypeOfMode::LValue = type_mode {
                    return Err(ErrorKind::CannotAssignToFunction { span }.into());
                }
            }

            debug!("found var with name");
            match type_mode {
                TypeOfMode::LValue => {
                    if let Some(ty) = &v.ty {
                        ty.assert_valid();

                        debug!("Type of var: {:?}", ty);
                        return Ok(ty.clone());
                    }
                }

                TypeOfMode::RValue => {
                    if let Some(ty) = &v.actual_ty {
                        ty.assert_valid();

                        debug!("Type of var: {:?}", ty);
                        return Ok(ty.clone());
                    }
                }
            }
        }

        if let Some(ty) = self.find_var_type(&i.into(), type_mode) {
            ty.assert_valid();

            let ty_str = dump_type_as_string(&ty);
            debug!("find_var_type returned a type: {}", ty_str);
            let mut ty = ty.into_owned();
            if self.scope.kind().allows_respanning() {
                if self.is_implicitly_typed(&ty) {
                    ty.metadata_mut().implicit = true;
                }
                if !self.may_generalize(&ty) {
                    ty.metadata_mut().prevent_generalization = true;
                }
                ty.respan(span);
            }
            debug!("{:?}", ty);
            return Ok(ty);
        }

        if let Some(_var) = self.find_var(&i.into()) {
            // TODO(kdy1): Infer type or use type hint to handle
            //
            // let id: (x: Foo) => Foo = x => x;
            //
            return Ok(Type::any(span, Default::default()));
        }

        if !self.is_builtin {
            if let Ok(ty) = self.env.get_global_var(span, &i.sym) {
                if self.ctx.report_error_for_non_local_vars {
                    self.storage.report(ErrorKind::CannotExportNonLocalVar { span: i.span }.into());
                }

                return Ok(ty);
            }
        }

        // Check `declaring` before checking variables.
        if self.scope.is_declaring(&i.into()) {
            debug!("({}) reference in initialization: {}", self.scope.depth(), i.sym);

            // Report an error if a variable is used before initialization.
            (|| {
                match self.ctx.var_kind {
                    VarDeclKind::Let | VarDeclKind::Const => {}
                    _ => return,
                }

                // If a method or a function scope exists before the scope declaring the
                // variable, it means current statement will be evaluated after the variable is
                // initialized.
                if let Some(scope) = self.scope.first(|scope| {
                    if scope.declaring.contains(&i.into()) {
                        return true;
                    }

                    matches!(
                        scope.kind(),
                        ScopeKind::Method { .. } | ScopeKind::Fn | ScopeKind::ArrowFn | ScopeKind::Constructor
                    )
                }) {
                    if !scope.is_root() {
                        match scope.kind() {
                            ScopeKind::Method { .. } | ScopeKind::Fn | ScopeKind::ArrowFn | ScopeKind::Constructor => return,
                            _ => {}
                        }
                    }
                }

                self.storage.report(ErrorKind::BlockScopedVarUsedBeforeInit { span }.into())
            })();

            if self.ctx.allow_ref_declaring {
                if self.rule().no_implicit_any {
                    self.storage.report(ErrorKind::ImplicitAnyBecauseOfSelfRef { span }.into());
                }

                return Ok(Type::any(span, Default::default()));
            } else {
                return Err(ErrorKind::ReferencedInInit { span }.into());
            }
        }

        // At here, it cannot be a declared variable.
        if let js_word!("arguments") = i.sym {
            if self.env.target() <= EsVersion::Es5 {
                // `arguments` cannot be used as implicit variable if target <= ES5
                let arguments_point_to_arrow = Some(true)
                    == self.scope.matches(|scope| {
                        if scope.is_root() {
                            return Some(false);
                        }

                        match scope.kind() {
                            ScopeKind::ArrowFn => Some(true),
                            ScopeKind::Fn | ScopeKind::Constructor | ScopeKind::Method { .. } => Some(false),
                            _ => None,
                        }
                    });

                if !self.scope.is_arguments_implicitly_defined() || arguments_point_to_arrow {
                    self.storage.report(ErrorKind::InvalidUseOfArgumentsInEs3OrEs5 { span }.into())
                }
            } else {
                if !self.scope.is_arguments_implicitly_defined() {
                    self.storage.report(ErrorKind::NoSuchVar { span, name: i.into() }.into())
                }
            }

            return Ok(Type::any(span, Default::default()));
        }

        if let Ok(Some(types)) = self.find_type(&i.into()) {
            for ty in types {
                debug_assert!(ty.is_clone_cheap());
                ty.assert_valid();

                if let Type::Module(..) = ty.normalize() {
                    return Ok(ty.clone().into_owned());
                }
            }
            Err(ErrorKind::TypeUsedAsVar {
                span,
                name: i.clone().into(),
            }
            .into())
        } else {
            if let Some(scope) = self
                .scope
                .first_kind(|kind| matches!(kind, ScopeKind::Class | ScopeKind::ObjectLit))
            {
                if let ScopeKind::ObjectLit = scope.kind() {
                    if let Some(declaring_prop) = self.scope.declaring_prop() {
                        if *declaring_prop.sym() == i.sym {
                            return Err(ErrorKind::NoSuchVar {
                                span,
                                name: i.clone().into(),
                            }
                            .into());
                        }
                    }
                }
            }

            if let Some(kinds) = self.data.bindings.all.get(&i.into()) {
                if kinds
                    .iter()
                    .any(|kind| matches!(kind, BindingKind::Namespace | BindingKind::TsModule))
                {
                    return Ok(Type::Query(QueryType {
                        span,
                        expr: box QueryExpr::TsEntityName(RTsEntityName::Ident(i.clone())),
                        metadata: QueryTypeMetadata {
                            common: CommonTypeMetadata {
                                resolved_from_var: true,
                                ..Default::default()
                            },
                        },
                        tracker: Default::default(),
                    }));
                }
            }

            if !self.ctx.disallow_suggesting_property_on_no_var && self.this_has_property_named(&i.clone().into()) {
                Err(ErrorKind::NoSuchVarButThisHasSuchProperty {
                    span,
                    name: i.clone().into(),
                }
                .into())
            } else {
                if self.ctx.in_shorthand {
                    Err(ErrorKind::NoSuchVarForShorthand {
                        span,
                        name: i.clone().into(),
                    }
                    .into())
                } else {
                    Err(ErrorKind::NoSuchVar {
                        span,
                        name: i.clone().into(),
                    }
                    .into())
                }
            }
        }
    }

    #[cfg_attr(debug_assertions, tracing::instrument(skip_all))]
    pub(crate) fn type_of_ts_entity_name(&mut self, span: Span, n: &RExpr, type_args: Option<&TypeParamInstantiation>) -> VResult<Type> {
        self.type_of_ts_entity_name_inner(span, n, type_args)
    }

    #[cfg_attr(debug_assertions, tracing::instrument(skip_all))]
    fn type_of_ts_entity_name_inner(&mut self, span: Span, n: &RExpr, type_args: Option<&TypeParamInstantiation>) -> VResult<Type> {
        let span = span.with_ctxt(SyntaxContext::empty());
        {
            let res = self.report_error_for_unresolved_type(span, n, type_args);
            match res {
                Ok(()) => {}
                Err(err) => {
                    return Err(err);
                }
            }
        }

        match n {
            RExpr::Ident(ref i) => {
                if i.sym == js_word!("Array") {
                    if let Some(type_args) = type_args {
                        // TODO(kdy1): Validate number of args.
                        return Ok(Type::Array(Array {
                            span,
                            // TODO(kdy1): Check length (After implementing error recovery for the
                            // parser)
                            elem_type: box type_args.clone().params.into_iter().next().unwrap(),
                            metadata: Default::default(),
                            tracker: Default::default(),
                        }));
                    }
                }

                if let Some(types) = self.find_type(&i.into())? {
                    for ty in types {
                        match ty.normalize() {
                            Type::Namespace(_)
                            | Type::Module(_)
                            | Type::Instance(..)
                            | Type::Enum(_)
                            | Type::EnumVariant(_)
                            | Type::This(_)
                            | Type::StaticThis(_)
                            | Type::Param(_)
                            | Type::Constructor(_)
                            | Type::Rest(_)
                            | Type::Lit(_)
                            | Type::Optional(_)
                            | Type::Keyword(_)
                            | Type::Function(_)
                            | Type::TypeLit(_)
                            | Type::Tpl(_) => {
                                let mut ty = ty.into_owned();
                                ty.respan(span);
                                return Ok(ty);
                            }

                            Type::Interface(_) | Type::Class(_) | Type::ClassDef(_) | Type::Alias(_) => {
                                let mut ty = ty.into_owned();
                                let mut params = None;
                                if let Some(type_args) = type_args {
                                    match ty.normalize() {
                                        Type::Interface(Interface {
                                            type_params: Some(type_params),
                                            ..
                                        })
                                        | Type::Alias(Alias {
                                            type_params: Some(type_params),
                                            ..
                                        })
                                        | Type::Class(Class {
                                            def:
                                                box ClassDef {
                                                    type_params: Some(type_params),
                                                    ..
                                                },
                                            ..
                                        })
                                        | Type::ClassDef(ClassDef {
                                            type_params: Some(type_params),
                                            ..
                                        }) => {
                                            params = self.instantiate_type_params_using_args(span, type_params, type_args).map(Some)?;
                                        }
                                        _ => self
                                            .storage
                                            .report(ErrorKind::TypeParamsProvidedButCalleeIsNotGeneric { span }.into()),
                                    }
                                }
                                if let Some(params) = params {
                                    ty = self.expand_type_params(&params, ty, Default::default())?;
                                }
                                ty.respan(span);
                                return Ok(ty);
                            }

                            Type::Symbol(_) => {}
                            Type::Query(_) => {}
                            Type::Infer(_) => {}
                            Type::Import(_) => {}
                            Type::Predicate(_) => {}
                            Type::IndexedAccessType(_) => {}
                            Type::Ref(_) => {}
                            Type::StringMapping(_) => {}

                            Type::Conditional(_) => {}
                            Type::Tuple(_) => {}
                            Type::Array(_) => {}
                            Type::Union(ty) => {
                                // TODO(kdy1): Expand types
                                if !self.is_builtin {
                                    if cfg!(debug_assertions) {
                                        dbg!(&ty);
                                    }
                                }
                            }
                            Type::Intersection(ty) => {
                                // TODO(kdy1): Expand types
                                if !self.is_builtin {
                                    if cfg!(debug_assertions) {
                                        dbg!(&ty);
                                    }
                                }
                            }
                            Type::Operator(_) => {}
                            Type::Mapped(_) => {}
                            Type::Arc(_) => {}
                        }
                    }
                }

                if cfg!(debug_assertions) {
                    warn!("Creating Type::Ref: {:?}", i);
                }

                Ok(Type::Ref(Ref {
                    span,
                    type_name: RTsEntityName::Ident(i.clone()),
                    type_args: type_args.cloned().map(Box::new),
                    metadata: Default::default(),
                    tracker: Default::default(),
                }))
            }
            RExpr::Member(RMemberExpr {
                obj,
                prop: RMemberProp::Ident(right),
                ..
            }) => {
                let obj_ty = self.type_of_ts_entity_name(span, obj, None)?;
                obj_ty.assert_valid();

                self.access_property(
                    span,
                    &obj_ty,
                    &Key::Normal {
                        span: right.span,
                        sym: right.sym.clone(),
                    },
                    TypeOfMode::RValue,
                    IdCtx::Type,
                    Default::default(),
                )
                .context("tried to resolve type from a ts entity name")
            }
            RExpr::OptChain(ROptChainExpr {
                base:
                    ROptChainBase::Member(RMemberExpr {
                        obj,
                        prop: RMemberProp::Ident(right),
                        ..
                    }),
                ..
            }) => {
                let obj_ty = self.type_of_ts_entity_name(span, obj, None)?;
                obj_ty.assert_valid();

                let ty = self
                    .access_property(
                        span,
                        &obj_ty,
                        &Key::Normal {
                            span: right.span,
                            sym: right.sym.clone(),
                        },
                        TypeOfMode::RValue,
                        IdCtx::Type,
                        Default::default(),
                    )
                    .context("tried to resolve type from an optional ts entity name")?;

                Ok(Type::union(vec![
                    ty,
                    Type::Keyword(KeywordType {
                        span,
                        kind: TsKeywordTypeKind::TsUndefinedKeyword,
                        metadata: Default::default(),
                        tracker: Default::default(),
                    }),
                ])
                .freezed())
            }

            _ => {
                todo!("type_of_ts_entity_name: {:?}", n)
            }
        }
    }

    /// TODO(kdy1): Expand type arguments if provided.
    fn type_of_member_expr(
        &mut self,
        expr: &RMemberExpr,
        type_mode: TypeOfMode,
        include_optional_chaining_undefined: bool,
    ) -> VResult<Type> {
        let RMemberExpr {
            ref obj, ref prop, span, ..
        } = *expr;
        let computed = matches!(prop, RMemberProp::Computed(_));

        let name: Option<Name> = expr.try_into().ok();

        if let TypeOfMode::RValue = type_mode {
            if let Some(name) = &name {
                if let Some(ty) = self.scope.get_type_from_name(name) {
                    return Ok(ty);
                }
            }
        }

        let mut errors = Errors::default();

        let is_obj_opt_chain;
        let mut should_be_optional = false;
        let mut obj_ty = {
            is_obj_opt_chain = is_obj_opt_chaining(obj);

            let obj_ctx = Ctx {
                allow_module_var: true,
                in_opt_chain: is_obj_opt_chain,
                should_store_truthy_for_access: self.ctx.in_cond && !is_obj_opt_chain,
                ..self.ctx
            };

            let obj_ty = match obj.validate_with_default(&mut *self.with_ctx(obj_ctx)) {
                Ok(ty) => ty,
                Err(err) => {
                    // Recover error if possible.
                    if computed {
                        errors.push(err);
                        Type::any(span, Default::default())
                    } else {
                        return Err(err);
                    }
                }
            };

            obj_ty.assert_valid();

            if is_obj_opt_chain {
                should_be_optional = self.can_be_undefined(span, &obj_ty, true)?;
            }

            obj_ty
        };
        obj_ty.freeze();

        self.storage.report_all(errors);

        let mut prop = self
            .validate_key(
                &match prop {
                    RMemberProp::Ident(i) => RExpr::Ident(i.clone()),
                    RMemberProp::Computed(c) => *c.expr.clone(),
                    RMemberProp::PrivateName(p) => RExpr::PrivateName(p.clone()),
                },
                computed,
            )
            .report(&mut self.storage)
            .unwrap_or_else(|| {
                let span = prop.span().with_ctxt(SyntaxContext::empty());
                Key::Computed(ComputedKey {
                    span,
                    expr: box RExpr::Invalid(RInvalid { span }),
                    ty: box Type::any(span, Default::default()),
                })
            });
        prop.freeze();

        let prop_access_ctx = Ctx {
            in_opt_chain: self.ctx.in_opt_chain || is_obj_opt_chain,
            ..self.ctx
        };

        let ctx = self.ctx;
        let mut ty = self
            .with_ctx(prop_access_ctx)
            .access_property(
                span,
                &obj_ty,
                &prop,
                type_mode,
                IdCtx::Var,
                AccessPropertyOpts {
                    check_for_undefined_or_null: true,
                    ..Default::default()
                },
            )
            .context("tried to access property of an object to calculate type of a member expression")?;

        if !self.is_builtin {
            if let Some(name) = name {
                ty = self.apply_type_facts(&name, ty);

                self.exclude_types_using_fact(span, &name, &mut ty);
            }
        }

        let ty = if computed {
            ty
        } else {
            if self.ctx.in_cond && self.ctx.should_store_truthy_for_access {
                // Add type facts.
                if let Some(name) = extract_name_for_assignment(obj, false) {
                    let next_ty = self
                        .narrow_types_with_property(
                            span,
                            &obj_ty,
                            match &prop {
                                Key::Normal { sym, .. } => sym,
                                _ => unreachable!(),
                            },
                            Some(TypeFacts::Truthy),
                        )
                        .report(&mut self.storage)
                        .map(|ty| ty.freezed());
                    if let Some(next_ty) = next_ty {
                        self.cur_facts
                            .false_facts
                            .excludes
                            .entry(name.clone())
                            .or_default()
                            .push(next_ty.clone());

                        self.add_deep_type_fact(span, name, next_ty, true);
                    }
                }
            }

            ty
        };

        if should_be_optional && include_optional_chaining_undefined {
            Ok(Type::union(vec![Type::undefined(span, Default::default()), ty]))
        } else {
            Ok(ty)
        }
    }

    /// TODO(kdy1): Expand type arguments if provided.
    fn type_of_super_prop_expr(&mut self, expr: &RSuperPropExpr, type_mode: TypeOfMode) -> VResult<Type> {
        let RSuperPropExpr {
            ref obj, ref prop, span, ..
        } = *expr;
        let computed = matches!(prop, RSuperProp::Computed(_));

        let RSuper { span, .. } = *obj;
        let mut obj_ty = {
            if self.scope.cannot_use_this_because_super_not_called() {
                self.storage.report(ErrorKind::SuperUsedBeforeCallingSuper { span }.into())
            }

            self.report_error_for_super_reference_in_compute_keys(span, false);

            if let Some(v) = self.scope.get_super_class() {
                v.clone()
            } else {
                self.storage.report(ErrorKind::SuperInClassWithoutSuper { span }.into());
                Type::any(span, Default::default())
            }
        };
        obj_ty.freeze();

        let mut prop = self
            .validate_key(
                &match prop {
                    RSuperProp::Ident(i) => RExpr::Ident(i.clone()),
                    RSuperProp::Computed(c) => *c.expr.clone(),
                },
                computed,
            )
            .report(&mut self.storage)
            .unwrap_or_else(|| {
                let span = prop.span().with_ctxt(SyntaxContext::empty());
                Key::Computed(ComputedKey {
                    span,
                    expr: box RExpr::Invalid(RInvalid { span }),
                    ty: box Type::any(span, Default::default()),
                })
            });
        prop.freeze();

        let prop_access_ctx = Ctx {
            obj_is_super: true,
            ..self.ctx
        };

        let ty = self
            .with_ctx(prop_access_ctx)
            .access_property(span, &obj_ty, &prop, type_mode, IdCtx::Var, Default::default())
            .context("tried to access property of an object to calculate type of a super property expression")?;

        Ok(ty)
    }

    fn prefer_tuple(&mut self, type_ann: Option<&Type>) -> bool {
        let ty = match type_ann {
            Some(ty) => ty.normalize(),
            None => return false,
        };

        match ty {
            Type::Ref(Ref { span, .. }) => {
                let ctx = Ctx {
                    ignore_expand_prevention_for_top: true,
                    preserve_ref: false,
                    ..self.ctx
                };
                let ty = self.with_ctx(ctx).expand(
                    *span,
                    ty.clone(),
                    ExpandOpts {
                        full: true,
                        expand_union: true,
                        ..Default::default()
                    },
                );
                let ty = match ty {
                    Ok(v) => v,
                    Err(..) => return false,
                };
                self.prefer_tuple(Some(&ty))
            }
            Type::Tuple(..) => true,
            Type::TypeLit(ty) => self.prefer_tuple_type_elements(&ty.members),
            Type::Interface(ty) => {
                if !self.prefer_tuple_type_elements(&ty.body) {
                    return false;
                }

                for parent in &ty.extends {
                    let parent_ty = self.type_of_ts_entity_name(parent.span, &parent.expr, parent.type_args.as_deref());

                    let parent_ty = match parent_ty {
                        Ok(v) => v,
                        Err(..) => return false,
                    };
                    if !self.prefer_tuple(Some(&parent_ty)) {
                        return false;
                    }
                }

                true
                //
            }
            _ => false,
        }
    }

    pub(crate) fn report_error_for_super_refs_without_supers(&mut self, span: Span, is_super_call: bool) {
        let res: VResult<_> = try {
            if !self.ctx.in_class_with_super && self.ctx.super_references_super_class {
                Err(ErrorKind::SuperInClassWithoutSuper { span })?
            }
        };

        res.report(&mut self.storage);
    }

    pub(crate) fn report_error_for_super_reference_in_compute_keys(&mut self, span: Span, is_super_call: bool) {
        if !self.ctx.in_computed_prop_name {
            return;
        }

        match self
            .scope
            .first_kind(|kind| match kind {
                ScopeKind::TypeParams
                | ScopeKind::Flow
                | ScopeKind::Call
                | ScopeKind::Block
                | ScopeKind::LoopBody { .. }
                | ScopeKind::ObjectLit => false,
                ScopeKind::Fn
                | ScopeKind::Method { .. }
                | ScopeKind::Class
                | ScopeKind::ClassStaticBlock
                | ScopeKind::Module
                | ScopeKind::Constructor
                | ScopeKind::ArrowFn => true,
            })
            .map(|scope| scope.kind())
        {
            Some(ScopeKind::Class) => {
                // Using properties of super class in class property names are not allowed.
                self.storage
                    .report(ErrorKind::CannotReferenceSuperInComputedPropName { span }.into())
            }

            Some(ScopeKind::ArrowFn) => {
                if !is_super_call {
                    return;
                }

                self.storage
                    .report(ErrorKind::CannotReferenceSuperInComputedPropName { span }.into())
            }

            kind => {
                dbg!(kind);
            }
        }
    }

    fn prefer_tuple_type_elements(&mut self, elems: &[TypeElement]) -> bool {
        // If a type literal contains [number]: T, it should be treated as an array.
        if elems.iter().any(|el| match el {
            TypeElement::Index(el) => {
                if el.params.is_empty() {
                    return false;
                }
                matches!(
                    el.params[0].ty.normalize(),
                    Type::Keyword(KeywordType {
                        kind: TsKeywordTypeKind::TsNumberKeyword,
                        ..
                    })
                )
            }
            _ => false,
        }) {
            return false;
        }

        // Check for numeric keys like '0', '1', '2'.
        elems.is_empty()
            || elems
                .iter()
                .any(|el| matches!(el, TypeElement::Property(PropertySignature { key: Key::Num(..), .. })))
    }
}

#[validator]
impl Analyzer<'_, '_> {
    fn validate(&mut self, e: &RTpl, type_ann: Option<&Type>) -> VResult<Type> {
        let types = e
            .exprs
            .iter()
            .map(|e| e.validate_with_default(self).map(|v| v.freezed()))
            .collect::<VResult<Vec<_>>>()?;

        if types.iter().any(|ty| ty.is_str_lit()) && e.quasis.iter().all(|q| q.cooked.is_some()) {
            // We have to concat string literals
            //
            // https://github.com/dudykr/stc/issues/334

            let quasis = e.quasis.clone();

            let mut nq = Vec::with_capacity(quasis.len());
            let mut nt = Vec::with_capacity(types.len());
            let mut quasis = quasis.into_iter();

            let mut cur_str = String::new();

            for ty in types {
                if let Type::Lit(LitType { lit: RTsLit::Str(v), .. }) = ty.normalize() {
                    cur_str.push_str(quasis.next().unwrap().cooked.as_ref().unwrap());
                    cur_str.push_str(&v.value);
                    continue;
                }

                if !cur_str.is_empty() {
                    cur_str.push_str(quasis.next().unwrap().cooked.as_ref().unwrap());

                    nq.push(TplElem {
                        span: e.span,
                        value: cur_str.clone().into(),
                    });
                } else {
                    nq.push(quasis.next().unwrap().into());
                }
                nt.push(ty);
            }

            if !cur_str.is_empty() {
                cur_str.push_str(quasis.next().unwrap().cooked.as_ref().unwrap());

                nq.push(TplElem {
                    span: e.span,
                    value: cur_str.clone().into(),
                });
            } else {
                nq.push(quasis.next().unwrap().into());
            }

            debug_assert_eq!(nq.len(), nt.len() + 1);

            return Ok(Type::Tpl(TplType {
                span: e.span,
                quasis: nq,
                types: nt,
                metadata: TplTypeMetadata {
                    common: CommonTypeMetadata { ..Default::default() },
                },
                tracker: Default::default(),
            }));
        }

        Ok(Type::Tpl(TplType {
            span: e.span,
            quasis: e.quasis.iter().map(TplElem::from).collect(),
            types,
            metadata: TplTypeMetadata {
                common: CommonTypeMetadata { ..Default::default() },
            },
            tracker: Default::default(),
        }))
    }
}

fn is_valid_lhs(l: &RPatOrExpr) -> VResult<()> {
    fn is_valid_lhs_expr(e: &RExpr) -> VResult<()> {
        // obj?.a["b"] += 1;
        if is_obj_opt_chaining(e) {
            return Err(ErrorKind::InvalidLhsOfAssignOptionalProp { span: e.span() }.into());
        }
        match e {
            RExpr::Ident(..) | RExpr::Member(..) | RExpr::SuperProp(..) => Ok(()),
            RExpr::Paren(e) => is_valid_lhs_expr(&e.expr),
            _ => Err(ErrorKind::InvalidLhsOfAssign { span: e.span() }.into()),
        }
    }

    match l {
        RPatOrExpr::Pat(pat) => match &**pat {
            RPat::Expr(e) => is_valid_lhs_expr(e),
            _ => Ok(()),
        },
        RPatOrExpr::Expr(e) => is_valid_lhs_expr(e),
    }
}

#[validator]
impl Analyzer<'_, '_> {
    fn validate(
        &mut self,
        i: &RIdent,
        mode: TypeOfMode,
        type_args: Option<&TypeParamInstantiation>,
        type_ann: Option<&Type>,
    ) -> VResult<Type> {
        if i.sym == js_word!("undefined") {
            return Ok(Type::Keyword(KeywordType {
                span: i.span.with_ctxt(SyntaxContext::empty()),
                kind: TsKeywordTypeKind::TsUndefinedKeyword,
                metadata: Default::default(),
                tracker: Default::default(),
            }));
        }
        let ty = self.type_of_var(i, mode, type_args)?;
        if self.ctx.should_store_truthy_for_access && mode == TypeOfMode::RValue {
            // `i` is truthy
            self.cur_facts.true_facts.facts.insert(i.into(), TypeFacts::Truthy);
            self.cur_facts.false_facts.facts.insert(i.into(), TypeFacts::Falsy);
        }

        if ty.is_interface() || ty.is_class() || ty.is_class_def() || ty.is_alias() {
            if let Some(type_args) = type_args {
                if let Ok(new) = self.expand_generics_with_type_args(i.span, ty.clone(), type_args) {
                    return Ok(new);
                }
            }
        }

        Ok(ty)
    }
}

#[validator]
impl Analyzer<'_, '_> {
    fn validate(&mut self, e: &RLit) -> VResult<Type> {
        match e {
            RLit::Bool(v) => Ok(Type::Lit(LitType {
                span: v.span,
                lit: RTsLit::Bool(v.clone()),
                metadata: Default::default(),
                tracker: Default::default(),
            })),
            RLit::Str(ref v) => Ok(Type::Lit(LitType {
                span: v.span,
                lit: RTsLit::Str(v.clone()),
                metadata: Default::default(),
                tracker: Default::default(),
            })),
            RLit::Num(v) => Ok(Type::Lit(LitType {
                span: v.span,
                lit: RTsLit::Number(v.clone()),
                metadata: Default::default(),
                tracker: Default::default(),
            })),
            RLit::BigInt(v) => Ok(Type::Lit(LitType {
                span: v.span,
                lit: RTsLit::BigInt(v.clone()),
                metadata: Default::default(),
                tracker: Default::default(),
            })),
            RLit::Null(RNull { span }) => {
                if self.ctx.in_export_default_expr {
                    // TODO(kdy1): strict mode
                    return Ok(Type::Keyword(KeywordType {
                        span: *span,
                        kind: TsKeywordTypeKind::TsAnyKeyword,
                        metadata: Default::default(),
                        tracker: Default::default(),
                    }));
                }

                Ok(Type::Keyword(KeywordType {
                    span: *span,
                    kind: TsKeywordTypeKind::TsNullKeyword,
                    metadata: Default::default(),
                    tracker: Default::default(),
                }))
            }
            RLit::Regex(v) => Ok(Type::Ref(Ref {
                span: v.span,
                type_name: RTsEntityName::Ident(RIdent {
                    node_id: NodeId::invalid(),
                    span: v.span,
                    sym: js_word!("RegExp"),
                    optional: false,
                }),
                type_args: None,
                metadata: Default::default(),
                tracker: Default::default(),
            })),
            RLit::JSXText(v) => v.validate_with(self),
        }
    }
}<|MERGE_RESOLUTION|>--- conflicted
+++ resolved
@@ -21,15 +21,9 @@
 use stc_ts_type_ops::{generalization::prevent_generalize, is_str_lit_or_union, Fix};
 pub use stc_ts_types::IdCtx;
 use stc_ts_types::{
-<<<<<<< HEAD
     name::Name, Alias, Class, ClassDef, ClassMember, ClassProperty, CommonTypeMetadata, ComputedKey, ConstructorSignature, Id, Key,
-    KeywordType, KeywordTypeMetadata, LitType, LitTypeMetadata, Method, Operator, OptionalType, PropertySignature, QueryExpr, QueryType,
-    QueryTypeMetadata, StaticThis, ThisType, TplElem, TplType, TplTypeMetadata, TypeParamInstantiation,
-=======
-    name::Name, Alias, Class, ClassDef, ClassMember, ClassProperty, CommonTypeMetadata, ComputedKey, Id, Key, KeywordType,
-    KeywordTypeMetadata, LitType, LitTypeMetadata, Method, Module, ModuleTypeData, Operator, OptionalType, PropertySignature, QueryExpr,
-    QueryType, QueryTypeMetadata, StaticThis, ThisType, TplElem, TplType, TplTypeMetadata,
->>>>>>> e4f617e4
+    KeywordType, KeywordTypeMetadata, LitType, LitTypeMetadata, Method, ModuleTypeData, Operator, OptionalType, PropertySignature, QueryExpr,
+    QueryType, QueryTypeMetadata, StaticThis, ThisType, TplElem, TplType, TplTypeMetadata, TypeParamInstantiation,
 };
 use stc_utils::{cache::Freeze, debug_ctx, ext::TypeVecExt, stack};
 use swc_atoms::js_word;
