--- conflicted
+++ resolved
@@ -1229,11 +1229,7 @@
 
         let span = span.with_ctxt(SyntaxContext::empty());
 
-<<<<<<< HEAD
-        // let start = Instant::now();
-=======
         let timer = PerfTimer::noop();
->>>>>>> 804a0bee
         obj.assert_valid();
 
         // Try some easier assignments.
@@ -1357,21 +1353,6 @@
                 )
             })
         }
-<<<<<<< HEAD
-        // let end = Instant::now();
-        // let dur = end - start;
-
-        // if dur >= Duration::from_micros(100) {
-        //     let line_col = self.line_col(span);
-        //     debug!(
-        //         kind = "perf",
-        //         op = "access_property",
-        //         "({}) access_property: (time = {:?})",
-        //         line_col,
-        //         end - start
-        //     );
-        // }
-=======
 
         let elapsed = timer.elapsed();
         if elapsed >= Duration::from_micros(100) {
@@ -1384,7 +1365,6 @@
                 elapsed
             );
         }
->>>>>>> 804a0bee
 
         let mut ty = res?;
 
