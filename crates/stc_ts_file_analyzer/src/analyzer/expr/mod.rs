use std::{
    borrow::Cow,
    collections::HashMap,
    convert::{TryFrom, TryInto},
    time::{Duration, Instant},
};

use optional_chaining::is_obj_opt_chaining;
use rnode::{NodeId, VisitWith};
use stc_ts_ast_rnode::{
    RArrowExpr, RAssignExpr, RBindingIdent, RClassExpr, RExpr, RFnExpr, RIdent, RInvalid, RLit, RMemberExpr, RMemberProp, RNull, RNumber,
    ROptChainBase, ROptChainExpr, RParam, RParenExpr, RPat, RPatOrExpr, RSeqExpr, RStr, RSuper, RSuperProp, RSuperPropExpr, RThisExpr,
    RTpl, RTsEntityName, RTsEnumMemberId, RTsLit, RTsNonNullExpr, RUnaryExpr,
};
use stc_ts_base_type_ops::bindings::BindingKind;
use stc_ts_errors::{
    debug::{dump_type_as_string, force_dump_type_as_string},
    DebugExt, ErrorKind, Errors,
};
use stc_ts_generics::ExpandGenericOpts;
use stc_ts_type_ops::{generalization::prevent_generalize, is_str_lit_or_union, Fix};
pub use stc_ts_types::IdCtx;
use stc_ts_types::{
    name::Name, Alias, Class, ClassDef, ClassMember, ClassProperty, CommonTypeMetadata, ComputedKey, ConstructorSignature, FnParam,
    Function, Id, Instance, Key, KeywordType, KeywordTypeMetadata, LitType, LitTypeMetadata, Method, Module, ModuleTypeData, Operator,
    OptionalType, PropertySignature, QueryExpr, QueryType, QueryTypeMetadata, StaticThis, ThisType, TplElem, TplType, TplTypeMetadata,
    TypeParamInstantiation,
};
use stc_utils::{cache::Freeze, dev_span, ext::TypeVecExt, panic_ctx, stack};
use swc_atoms::js_word;
use swc_common::{SourceMapper, Span, Spanned, SyntaxContext, TypeEq, DUMMY_SP};
use swc_ecma_ast::{op, EsVersion, TruePlusMinus, TsKeywordTypeKind, TsTypeOperatorOp, VarDeclKind};
use tracing::{debug, info, warn};

use self::bin::extract_name_for_assignment;
pub(crate) use self::{array::GetIteratorOpts, call_new::CallOpts};
use crate::{
    analyzer::{
        assign::AssignOpts,
        pat::PatMode,
        scope::{ExpandOpts, ScopeKind, VarKind},
        types::NormalizeTypeOpts,
        util::ResultExt,
        Analyzer, Ctx,
    },
    ty,
    ty::{
        Array, EnumVariant, IndexSignature, IndexedAccessType, Interface, Intersection, Ref, Tuple, Type, TypeElement, TypeLit, TypeParam,
    },
    type_facts::TypeFacts,
    util::RemoveTypes,
    validator,
    validator::ValidateWith,
    VResult,
};

mod array;
mod await_expr;
mod bin;
mod call_new;
mod const_assertion;
mod constraint_reducer;
mod function;
mod jsx;
mod meta_prop;
mod misc;
mod object;
pub(crate) mod optional_chaining;
mod type_cast;
mod unary;
mod update;

#[derive(Debug, Clone, Copy, PartialEq, Eq)]
pub enum TypeOfMode {
    /// Used for l-values.
    ///
    /// This is used to allow
    ///
    /// ```ts
    /// type Num = { '0': string } | { [n: number]: number }
    /// declare var num: Num
    /// num[0] = 1
    /// num['0'] = 'ok'
    /// ```
    LValue,
    /// Use for r-values.
    RValue,
}

impl Default for TypeOfMode {
    fn default() -> Self {
        Self::RValue
    }
}

#[validator]
impl Analyzer<'_, '_> {
    fn validate(
        &mut self,
        e: &RExpr,
        mode: TypeOfMode,
        type_args: Option<&TypeParamInstantiation>,
        type_ann: Option<&Type>,
    ) -> VResult<Type> {
        let _stack = stack::start(64);
        let _ctx = panic_ctx!(format!(
            "validate {}\n{}\nExpr: {:?}",
            self.cm.span_to_string(e.span()),
            self.cm.span_to_snippet(e.span()).unwrap_or_else(|_| "no-source".into()),
            e
        ));

        let span = e.span();
        let need_type_param_handling = match e {
            RExpr::Member(..) => true,
            RExpr::Call(..) | RExpr::New(..) if self.ctx.in_argument => false,
            RExpr::Call(..) | RExpr::New(..) => true,
            _ => false,
        };
        // TODO(kdy1): I'm not sure why assignment is in this list.
        let preserve_unreachable_state = matches!(e, RExpr::Arrow(..) | RExpr::Fn(..) | RExpr::Assign(..));

        let previous_unreachable_state = self.ctx.in_unreachable;

        let mut ty = (|| -> VResult<Type> {
            match e {
                RExpr::TaggedTpl(e) => e.validate_with(self),

                RExpr::Bin(e) => e.validate_with_args(self, type_ann),
                RExpr::Cond(e) => e.validate_with_args(self, (mode, type_ann)),
                RExpr::Seq(e) => e.validate_with_args(self, (mode, type_ann)),
                RExpr::Update(e) => e.validate_with(self),
                RExpr::New(e) => e.validate_with_args(self, type_ann),
                RExpr::Call(e) => e.validate_with_args(self, type_ann),
                RExpr::TsAs(e) => e.validate_with_args(self, (mode, type_args, type_ann)),
                RExpr::TsTypeAssertion(e) => e.validate_with_args(self, (mode, type_args, type_ann)),
                RExpr::Assign(e) => e.validate_with_args(self, (mode, type_ann)),
                RExpr::Unary(e) => e.validate_with(self),

                RExpr::This(RThisExpr { span, .. }) => {
                    let span = *span;

                    if self.ctx.in_constructor_param {
                        self.storage.report(ErrorKind::ThisInConstructorParam { span }.into())
                    }

                    if self.scope.cannot_use_this_because_super_not_called() {
                        self.storage.report(ErrorKind::ThisUsedBeforeCallingSuper { span }.into())
                    }

                    let is_ref_to_module = matches!(self.scope.kind(), ScopeKind::Module)
                        || (self.ctx.in_computed_prop_name
                            && matches!(self.scope.scope_of_computed_props().map(|s| s.kind()), Some(ScopeKind::Module)));
                    if is_ref_to_module {
                        self.storage.report(ErrorKind::ThisRefToModuleOrNamespace { span }.into())
                    }

                    // Use globalThis
                    if !self.scope.is_this_defined() {
                        return Ok(Type::Query(QueryType {
                            span,
                            expr: box QueryExpr::TsEntityName(RTsEntityName::Ident(RIdent::new(
                                "globalThis".into(),
                                span.with_ctxt(SyntaxContext::empty()),
                            ))),
                            metadata: Default::default(),
                            tracker: Default::default(),
                        }));
                    }

                    let scope = if self.ctx.in_computed_prop_name {
                        self.scope.scope_of_computed_props()
                    } else {
                        Some(&self.scope)
                    };
                    if let Some(scope) = scope {
                        if let Some(ty) = scope.this() {
                            let mut ty = ty.into_owned();
                            let name = Name::from(Id::word(js_word!("this")));

                            if !self.config.is_builtin {
                                ty = self.apply_type_facts(&name, ty);

                                ty.assert_valid();

                                // TODO(kdy1): Skip this logic if the `this` is bound
                                ty = self.apply_type_facts_to_type(TypeFacts::NEUndefinedOrNull, ty);

                                ty.assert_valid();

                                self.exclude_types_using_fact(span, &name, &mut ty);
                            }

                            return Ok(ty);
                        }
                    }
                    if self.ctx.in_static_method || self.ctx.in_static_property_initializer || self.ctx.in_static_block {
                        Ok(Type::from(StaticThis {
                            span,
                            metadata: Default::default(),
                            tracker: Default::default(),
                        }))
                    } else {
                        Ok(Type::from(ThisType {
                            span,
                            metadata: Default::default(),
                            tracker: Default::default(),
                        }))
                    }
                }

                RExpr::Ident(ref i) => i.validate_with_args(self, (mode, type_args, type_ann)),

                RExpr::Array(arr) => arr.validate_with_args(self, (mode, type_args, type_ann)),

                RExpr::Lit(lit) => lit.validate_with(self),

                RExpr::Paren(RParenExpr { ref expr, .. }) => expr.validate_with_args(self, (mode, type_args, type_ann)),

                RExpr::Tpl(ref e) => e.validate_with_args(self, type_ann),

                RExpr::TsNonNull(RTsNonNullExpr { span, ref expr, .. }) => {
                    let mut ty = expr.validate_with_args(self, (mode, type_args, type_ann))?.remove_falsy();
                    ty.reposition(*span);
                    Ok(ty)
                }

                RExpr::Object(e) => e.validate_with_args(self, type_ann),

                // https://github.com/Microsoft/TypeScript/issues/26959
                RExpr::Yield(..) => {
                    e.visit_children_with(self);
                    Ok(Type::any(span, Default::default()))
                }

                RExpr::Await(e) => e.validate_with_args(self, type_ann),

                RExpr::Class(RClassExpr { ref ident, ref class, .. }) => {
                    self.scope.this_class_name = ident.as_ref().map(|i| i.into());
                    Ok(class.validate_with_args(self, type_ann)?.into())
                }

                RExpr::Arrow(ref e) => Ok(e.validate_with_args(self, type_ann)?.into()),

                RExpr::Fn(f) => Ok(f.validate_with_args(self, type_ann)?),

                RExpr::Member(ref expr) => {
                    // Foo.a
                    if self.ctx.should_store_truthy_for_access {
                        if let Ok(name) = Name::try_from(expr) {
                            self.cur_facts.true_facts.facts.insert(
                                name.clone(),
                                TypeFacts::Truthy | TypeFacts::NEUndefinedOrNull | TypeFacts::NEUndefined | TypeFacts::NENull,
                            );
                            self.cur_facts.false_facts.facts.insert(name, TypeFacts::Falsy);
                        }
                    }

                    self.type_of_member_expr(expr, mode, true)
                }

                RExpr::SuperProp(ref expr) => self.type_of_super_prop_expr(expr, mode),

                RExpr::MetaProp(e) => e.validate_with(self),

                RExpr::Invalid(ref i) => Ok(Type::any(i.span(), Default::default())),

                RExpr::OptChain(expr) => expr.validate_with_args(self, type_ann),

                RExpr::TsConstAssertion(expr) => expr.validate_with_args(self, (mode, None, type_ann)),

                RExpr::TsSatisfies(expr) => expr.validate_with_args(self, (mode, None, type_ann)),

                RExpr::TsInstantiation(expr) => expr.validate_with_args(self, (mode, type_args, type_ann)),

                RExpr::JSXElement(expr) => expr.validate_with_args(self, type_ann),

                RExpr::JSXFragment(expr) => expr.validate_with_args(self, type_ann),

                _ => Err(ErrorKind::Unimplemented {
                    span,
                    msg: format!("validation of ({:?})", e),
                }
                .into()),
            }
        })()?;

        if self.config.is_builtin {
            // `Symbol.iterator` is defined multiple times, and it results in union of
            // `symbol`s.
            if let Type::Union(u) = &mut ty {
                u.types.dedup_type();
            }
        }

        if !self.config.is_builtin {
            // TODO(kdy1): Normalize?
            if ty.is_never() {
                self.ctx.in_unreachable = true;
            }

            if preserve_unreachable_state {
                self.ctx.in_unreachable = previous_unreachable_state;
            }
        }

        ty.assert_valid();

        if type_ann.is_none() && need_type_param_handling {
            self.replace_invalid_type_params(&mut ty);
            ty.fix();
        }
        ty.freeze();
        self.cur_facts.assert_clone_cheap();

        if !self.config.is_builtin && !ty.is_any() {
            debug_assert_ne!(
                ty.span(),
                DUMMY_SP,
                "Found a type with dummy span generated by validating an expression:\n{:?}",
                ty
            )
        }

        // Exclude literals
        if !span.is_dummy() & !matches!(e, RExpr::Lit(..)) {
            self.dump_type(span, &ty);
        }

        Ok(ty)
    }
}

#[validator]
impl Analyzer<'_, '_> {
    fn validate(&mut self, e: &RParenExpr, mode: TypeOfMode, type_ann: Option<&Type>) -> VResult<Type> {
        e.expr.validate_with_args(self, (mode, None, type_ann))
    }
}

#[validator]
impl Analyzer<'_, '_> {
    fn validate(&mut self, e: &RAssignExpr, mode: TypeOfMode, type_ann: Option<&Type>) -> VResult<Type> {
        let ctx = Ctx {
            pat_mode: PatMode::Assign,
            ..self.ctx
        };
        self.with_ctx(ctx).with(|analyzer: &mut Analyzer| {
            let span = e.span();
            let mut mark_var_as_truthy = false;
            let mut skip_right = false;

            let mut left_i = None;
            let ty_of_left;
            let (any_span, type_ann) = match e.left {
                RPatOrExpr::Pat(box RPat::Ident(RBindingIdent { id: ref i, .. })) | RPatOrExpr::Expr(box RExpr::Ident(ref i)) => {
                    // Type is any if self.declaring contains ident
                    let any_span = if analyzer.scope.declaring.contains(&i.into()) {
                        Some(span)
                    } else {
                        None
                    };

                    left_i = Some(i.clone());

                    ty_of_left = analyzer
                        .type_of_var(i, TypeOfMode::LValue, None)
                        .context("tried to get type of lhs of an assignment")
                        .map(|ty| {
                            mark_var_as_truthy = true;
                            ty.freezed()
                        })
                        .convert_err(|err| {
                            skip_right = true;
                            match &err {
                                ErrorKind::CannotAssignToNonVariable { ty, .. } | ErrorKind::NotVariable { ty: Some(ty), .. } => {
                                    match ty.normalize() {
                                        Type::Module(Module {
                                            exports:
                                                box ModuleTypeData {
                                                    private_types,
                                                    types,
                                                    private_vars,
                                                    vars,
                                                },
                                            ..
                                        }) => {
                                            if private_types.is_empty() && private_vars.is_empty() && types.is_empty() && vars.is_empty() {
                                                ErrorKind::CannotAssignToModule { span }
                                            } else {
                                                ErrorKind::CannotAssignToNamespace { span }
                                            }
                                        }
                                        Type::Namespace(..) => ErrorKind::CannotAssignToNamespace { span },
                                        Type::ClassDef(..) => ErrorKind::CannotAssignToClass { span },
                                        Type::Enum(..) => ErrorKind::CannotAssignToEnum { span },
                                        Type::Function(..) => ErrorKind::CannotAssignToFunction { span },
                                        _ => err,
                                    }
                                }
                                ErrorKind::CannotAssignToNamespace { .. }
                                | ErrorKind::CannotAssignToModule { .. }
                                | ErrorKind::CannotAssignToClass { .. }
                                | ErrorKind::CannotAssignToEnum { .. }
                                | ErrorKind::CannotAssignToFunction { .. } => err,
                                _ => {
                                    skip_right = false;
                                    err
                                }
                            }
                        })
                        .report(&mut analyzer.storage);

                    (any_span, ty_of_left.as_ref())
                }

                RPatOrExpr::Pat(box RPat::Expr(ref e)) | RPatOrExpr::Expr(ref e) => {
                    ty_of_left = e
                        .validate_with_args(analyzer, (TypeOfMode::LValue, None, None))
                        .report(&mut analyzer.storage);

                    (None, ty_of_left.as_ref())
                }

                _ => {
                    // TODO(kdy1): This is wrong and commented out because of the evaluation order.
                    //
                    // e.left.visit_with(analyzer);
                    (None, type_ann)
                }
            };

            is_valid_lhs(&e.left).report(&mut analyzer.storage);

            let mut errors = Errors::default();
            // skip this flag for arrow function, static method etc.
            let mut left_function_declare_not_this_type = false;
            let right_funtion_declared_this = if let box RExpr::Fn(RFnExpr {
                function: box stc_ts_ast_rnode::RFunction { params, .. },
                ..
            }) = &e.right
            {
                if let [RParam {
                    pat: RPat::Ident(RBindingIdent { id, .. }),
                    ..
                }, ..] = &params[..]
                {
                    id.sym == js_word!("this")
                } else {
                    false
                }
            } else {
                false
            };

            let rhs_is_arrow = matches!(e.right, box RExpr::Arrow(RArrowExpr { .. }));
            let lhs_declared_this = if let Some(ty) = type_ann {
                if let Type::Function(Function { params, .. }) = ty.normalize() {
                    if let [FnParam {
                        pat: RPat::Ident(RBindingIdent { id, type_ann, .. }),
                        ty,
                        ..
                    }, ..] = &params[..]
                    {
<<<<<<< HEAD
                        if matches!(ty.normalize_instance(), Type::This(..)) {
                            left_function_declare_not_this_type = true;
                        }

                        id.sym == js_word!("this")
=======
                        let rhs_want_skip_this = matches!(e.right, box RExpr::Arrow(RArrowExpr { .. }))
                            || if let box RExpr::Fn(RFnExpr {
                                function: box stc_ts_ast_rnode::RFunction { params, .. },
                                ..
                            }) = &e.right
                            {
                                if let [RParam {
                                    pat: RPat::Ident(RBindingIdent { id, .. }),
                                    ..
                                }, ..] = &params[..]
                                {
                                    id.sym != js_word!("this")
                                } else {
                                    false
                                }
                            } else {
                                false
                            };
                        id.sym == js_word!("this") && rhs_want_skip_this
>>>>>>> 3625160b
                    } else {
                        false
                    }
                } else {
                    false
                }
            } else {
                false
            };

            let rhs_ty = match {
                if !skip_right {
                    let cannot_be_tuple = match &e.left {
                        RPatOrExpr::Pat(pat) => !analyzer.can_rhs_be_tuple(pat),
                        _ => false,
                    };

                    let ctx = Ctx {
                        in_assign_rhs: true,
                        array_lit_cannot_be_tuple: cannot_be_tuple,
                        ..analyzer.ctx
                    };
                    let mut analyzer = analyzer.with_ctx(ctx);

                    let result = match type_ann {
                        Some(ty) if rhs_is_arrow || !right_funtion_declared_this => {
                            let mut ty = ty.clone();
                            if lhs_declared_this {
                                if let Type::Function(stc_ts_types::Function { params, .. }) = ty.normalize_mut() {
                                    if !rhs_is_arrow {
                                        if !left_function_declare_not_this_type {
                                            analyzer.scope.this = Some(*params[0].ty.to_owned());
                                        } else {
                                            // bound this (lhs to rhs)
                                            if let RPatOrExpr::Pat(box RPat::Expr(box RExpr::Member(RMemberExpr {
                                                obj: box RExpr::Ident(obj),
                                                ..
                                            }))) = &e.left
                                            {
                                                if let Ok(value) = analyzer
                                                    .type_of_var(obj, TypeOfMode::LValue, None)
                                                    .context("tried to get type of lhs of an assignment")
                                                {
                                                    analyzer.scope.this = Some(value);
                                                }
                                            }
                                        }
                                    }
                                    *params = params[1..].to_vec();
                                }
                            }

                            e.right
                                .validate_with_args(&mut *analyzer, (mode, None, Some(&ty)))
                                .context("tried to validate rhs an assign expr")
                        }
                        Some(ty) if right_funtion_declared_this => {
                            let mut ty = ty.clone();
                            if let Type::Function(stc_ts_types::Function { params, .. }) = ty.normalize_mut() {
                                if let Some(this) = &analyzer.scope.this {
                                    params[0] = FnParam {
                                        ty: Box::new(
                                            Type::Instance(Instance {
                                                span: params[0].span,
                                                ty: Box::new(this.clone()),
                                                metadata: Default::default(),
                                                tracker: Default::default(),
                                            })
                                            .freezed(),
                                        ),
                                        ..params[0].clone()
                                    };
                                }
                            }

                            e.right
                                .validate_with_args(&mut *analyzer, (mode, None, Some(&ty)))
                                .context("tried to validate rhs an assign expr")
                        }
                        rest => e
                            .right
                            .validate_with_args(&mut *analyzer, (mode, None, rest))
                            .context("tried to validate rhs an assign expr"),
                    };

                    match result {
                        Ok(v) => Some(v),
                        Err(err) => {
                            errors.push(err);
                            None
                        }
                    }
                } else {
                    None
                }
            } {
                Some(rhs_ty) => {
                    let lhs;
                    analyzer.report_error_for_invalid_rvalue(
                        span,
                        match &e.left {
                            RPatOrExpr::Expr(_) => {
                                lhs = RPat::Invalid(RInvalid { span: DUMMY_SP });
                                &lhs
                            }
                            RPatOrExpr::Pat(p) => p,
                        },
                        &rhs_ty,
                    );

                    Ok(rhs_ty)
                }
                None => Err(()),
            };

            // TODO(kdy1): Deny changing type of const
            if mark_var_as_truthy {
                if let Some(i) = left_i {
                    analyzer.mark_var_as_truthy(Id::from(i))?;
                }
            }

            analyzer.storage.report_all(errors);

            let mut rhs_ty = match rhs_ty {
                Ok(v) => v,
                Err(()) => Type::any(span, Default::default()),
            };
            rhs_ty.respan(e.right.span());
            rhs_ty.freeze();

            let ret_ty = analyzer.try_assign(span, e.op, &e.left, &rhs_ty);

            if let Some(span) = any_span {
                return Ok(Type::any(span, Default::default()));
            }

            Ok(ret_ty)
        })
    }
}

/// All fields defaults to default value of the type. (`false` for [bool]).
#[derive(Debug, Clone, Copy, Default)]
pub(crate) struct AccessPropertyOpts {
    pub do_not_validate_type_of_computed_prop: bool,

    pub disallow_indexing_array_with_string: bool,

    /// If `true`, `access_property` will not produce types like `Array['b']`
    ///
    /// ```ts
    /// interface F {
    ///   foo: string;
    ///   bar: number;
    /// }
    ///
    ///  var obj11: F | string;
    ///
    ///  obj11.foo; // Error TS2339
    /// ```
    pub disallow_creating_indexed_type_from_ty_els: bool,

    pub disallow_indexing_class_with_computed: bool,

    /// If true, [Type::Rest] is returned as is.
    pub return_rest_tuple_element_as_is: bool,

    /// Note: If it's in l-value context, `access_property` will return
    /// undefined even if this field is `false`.
    pub use_undefined_for_tuple_index_error: bool,

    pub for_validation_of_indexed_access_type: bool,

    /// If `true`, `access_property` will not return undefined for object
    /// literal types created with a spread.
    ///
    /// This is true for destructuring variable declarations.
    pub disallow_inexact: bool,

    /// Check if `obj` is undefined or null
    pub check_for_undefined_or_null: bool,

    /// `true` means that the provided [Key] is crated from a computed key.
    pub is_key_computed: bool,

    /// `true` means parent type is union
    pub is_in_union: bool,

    pub do_not_use_any_for_object: bool,
}

#[validator]
impl Analyzer<'_, '_> {
    fn validate(&mut self, e: &RSeqExpr, mode: TypeOfMode, type_ann: Option<&Type>) -> VResult<Type> {
        let RSeqExpr { span, ref exprs, .. } = *e;

        assert!(!exprs.is_empty());

        let len = exprs.len();

        let mut is_any = false;
        for (i, e) in exprs.iter().enumerate() {
            let span = e.span();
            let is_last = i == len - 1;

            if !is_last {
                match **e {
                    RExpr::Arrow(..) if !self.rule().allow_unreachable_code => {
                        self.storage.report(ErrorKind::UselessSeqExpr { span }.into());
                    }
                    RExpr::Ident(..)
                    | RExpr::Cond(..)
                    | RExpr::Lit(..)
                    | RExpr::Unary(RUnaryExpr { op: op!(unary, "-"), .. })
                    | RExpr::Unary(RUnaryExpr { op: op!(unary, "+"), .. })
                    | RExpr::Unary(RUnaryExpr { op: op!("!"), .. })
                    | RExpr::Unary(RUnaryExpr { op: op!("typeof"), .. })
                        if !self.rule().allow_unreachable_code =>
                    {
                        self.storage.report(ErrorKind::UselessSeqExpr { span }.into());
                    }

                    _ => {}
                }
            }
            if let RExpr::Ident(ref i) = **e {
                if self.scope.declaring.contains(&i.into()) {
                    is_any = true;
                }
            }

            if !is_last {
                let ctx = Ctx {
                    in_useless_expr_for_seq: true,
                    ..self.ctx
                };
                let mut a = self.with_ctx(ctx);
                match e.validate_with_default(&mut *a) {
                    Ok(..) => {}
                    Err(err) => match *err {
                        ErrorKind::ReferencedInInit { .. } => {
                            is_any = true;
                        }
                        _ => a.storage.report(err),
                    },
                }
            }
        }
        if is_any {
            return Ok(Type::any(span, Default::default()));
        }

        return exprs.last().unwrap().validate_with_args(self, (mode, None, type_ann));
    }
}

impl Analyzer<'_, '_> {
    /// Returns `true` if a rhs expression of the assignment expression can be
    /// a tuple.
    fn can_rhs_be_tuple(&mut self, left: &RPat) -> bool {
        if let RPat::Array(l) = left {
            for elem in l.elems.iter().flatten() {
                if let RPat::Rest(rest) = elem {
                    if let RPat::Object(..) = &*rest.arg {
                        return false;
                    }
                }
            }
        }

        true
    }

    pub(crate) fn validate_key(&mut self, prop: &RExpr, computed: bool) -> VResult<Key> {
        let _tracing = dev_span!("validate_key");

        if computed {
            prop.validate_with_default(self)
                .and_then(|ty| {
                    self.expand_top_ref(ty.span(), Cow::Owned(ty), Default::default())
                        .map(Cow::into_owned)
                })
                .and_then(|ty| self.expand_enum(ty))
                .and_then(|ty| self.expand_enum_variant(ty))
                .map(|ty| ComputedKey {
                    span: prop.span(),
                    ty: box ty,
                    expr: box prop.clone(),
                })
                .map(Key::Computed)
        } else {
            match prop {
                RExpr::Ident(RIdent { span, sym, .. }) => Ok(Key::Normal {
                    span: *span,
                    sym: sym.clone(),
                }),

                // The code below is valid typescript.
                //
                // interface AbortSignalEventMap {
                //     "abort": Event;
                // }
                RExpr::Lit(RLit::Str(s)) => Ok(Key::Normal {
                    span: s.span,
                    sym: s.value.clone(),
                }),

                RExpr::Lit(RLit::Num(n)) => Ok(Key::Num(n.clone())),
                RExpr::Lit(RLit::BigInt(n)) => Ok(Key::BigInt(n.clone())),

                RExpr::PrivateName(p) => Ok(Key::Private(p.clone().into())),

                _ => unreachable!("non-computed-key: {:?}", prop),
            }
        }
    }

    /// Check if key matches.
    ///
    /// # Parameters
    ///
    /// - `declared`: Key of declared property.
    pub(crate) fn key_matches(&mut self, span: Span, declared: &Key, cur: &Key, allow_union: bool) -> bool {
        let _tracing = dev_span!("key_matches");

        match declared {
            Key::Computed(..) => {}
            _ => {
                if declared.type_eq(cur) {
                    return true;
                }
            }
        }

        match (declared, cur) {
            (Key::Private(d), Key::Private(cur)) => {
                return *d.id.sym() == *cur.id.sym();
            }
            (Key::Private(..), _) | (_, Key::Private(..)) => return false,
            _ => {}
        }

        match (declared, cur) {
            (Key::Num(RNumber { value: declared_value, .. }), Key::Num(RNumber { value, .. })) => {
                if declared_value == value {
                    return true;
                }
            }
            (Key::Num(RNumber { value, .. }), Key::Normal { sym, .. }) => {
                if value.is_infinite() {
                    if *sym == *"Infinity" {
                        return true;
                    }
                    let parsed = sym.parse::<f64>();
                    if let Ok(v) = parsed {
                        if v.is_infinite() {
                            return true;
                        }
                    }
                }
                if *sym == *value.to_string() {
                    return true;
                }
            }

            _ => {}
        }

        match declared {
            Key::Computed(declared) => {
                if self.check_if_type_matches_key(span, cur, &declared.ty, true) {
                    return true;
                }
            }
            _ => {
                if declared.type_eq(cur) {
                    return true;
                }
            }
        }

        match cur {
            Key::Computed(cur) => {
                if self.check_if_type_matches_key(span, declared, &cur.ty, true) {
                    return true;
                }
            }

            Key::Normal { .. } => return false,
            _ => {}
        }

        self.assign_with_opts(
            &mut Default::default(),
            &declared.ty(),
            &cur.ty(),
            AssignOpts {
                span,
                allow_assignment_of_param: false,
                allow_assignment_to_param: false,
                ..Default::default()
            },
        )
        .is_ok()
    }

    fn check_if_type_matches_key(&mut self, span: Span, declared: &Key, key_ty: &Type, allow_union: bool) -> bool {
        let key_ty = key_ty.normalize();

        if declared.ty().type_eq(key_ty) {
            return true;
        }

        match key_ty {
            Type::Ref(..) => {
                let cur = self.expand_top_ref(span, Cow::Borrowed(key_ty), Default::default());
                if let Ok(cur) = cur {
                    return self.check_if_type_matches_key(span, declared, &cur, allow_union);
                }
            }

            Type::EnumVariant(EnumVariant { enum_name, name: None, .. }) => {
                if let Ok(Some(types)) = self.find_type(enum_name) {
                    for ty in types {
                        if let Type::Enum(e) = ty.normalize() {
                            let e = e.clone();
                            return self.check_if_type_matches_key(span, declared, &Type::Enum(e), allow_union);
                        }
                    }
                }
            }

            Type::Enum(e) if allow_union => {
                //
                for m in &e.members {
                    if let RExpr::Lit(RLit::Str(s)) = &*m.val {
                        if self.key_matches(
                            span,
                            declared,
                            &Key::Normal {
                                span: s.span,
                                sym: s.value.clone(),
                            },
                            true,
                        ) {
                            return true;
                        }
                    }
                }
            }
            Type::Union(u) if allow_union => return u.types.iter().any(|ty| self.check_if_type_matches_key(span, declared, ty, true)),

            _ => {}
        }

        false
    }

    fn access_property_of_type_elements(
        &mut self,
        span: Span,
        obj: &Type,
        prop: &Key,
        type_mode: TypeOfMode,
        members: &[TypeElement],
        opts: AccessPropertyOpts,
    ) -> VResult<Option<Type>> {
        let _tracing = dev_span!("access_property_of_type_elements");

        let mut matching_elements = vec![];
        let mut read_only_flag = false;
        for el in members.iter() {
            if let Some(key) = el.key() {
                if self.key_matches(span, key, prop, true) {
                    match el {
                        TypeElement::Property(ref p) => {
                            if type_mode == TypeOfMode::LValue && p.readonly {
                                read_only_flag = true;
                            }

                            if let Some(ref type_ann) = p.type_ann {
                                if p.optional {
                                    let mut types = vec![Type::undefined(span, Default::default()), *type_ann.clone()];
                                    types.dedup_type();
                                    matching_elements.push(Type::new_union(span, types));
                                } else {
                                    matching_elements.push(*type_ann.clone());
                                }
                                continue;
                            }

                            // TODO(kdy1): no implicit any?
                            matching_elements.push(Type::any(span, Default::default()));
                            continue;
                        }

                        TypeElement::Method(ref m) => {
                            //
                            let prop_ty = Type::Function(ty::Function {
                                span,
                                type_params: m.type_params.clone(),
                                params: m.params.clone(),
                                ret_ty: m.ret_ty.clone().unwrap_or_else(|| box Type::any(span, Default::default())),
                                metadata: Default::default(),
                                tracker: Default::default(),
                            });

                            if m.optional {
                                let mut types = vec![Type::undefined(span, Default::default()), prop_ty.clone()];
                                types.dedup_type();
                                matching_elements.push(Type::new_union(span, types));
                            } else {
                                matching_elements.push(prop_ty.clone());
                            }

                            continue;
                        }

                        _ => unimplemented!("TypeElement {:?}", el),
                    }
                }

                if let (
                    Key::Num(key),
                    Key::Normal {
                        span: prop_span,
                        sym: prop_sym,
                    },
                ) = (key, prop)
                {
                    // If we are accessing an object which has 0b11010 (26,
                    // binary number) and the accessor is "26" (string), it
                    // should be any.
                    //
                    //
                    if *prop_sym == js_word!("Infinity") {
                        return Ok(Some(Type::any(span, Default::default())));
                    } else if prop_sym.starts_with("0b") || prop_sym.starts_with("0B") {
                        let prop_num = lexical::parse_radix::<f64, _>(prop_sym[2..].as_bytes(), 2);

                        if let Ok(prop_num) = prop_num {
                            if key.value == prop_num {
                                return Ok(Some(Type::any(span, Default::default())));
                            }
                        }
                    } else if prop_sym.starts_with("0o") || prop_sym.starts_with("0O") {
                        let prop_num = lexical::parse_radix::<f64, _>(prop_sym[2..].as_bytes(), 8);

                        if let Ok(prop_num) = prop_num {
                            if key.value == prop_num {
                                return Ok(Some(Type::any(span, Default::default())));
                            }
                        }
                    } else {
                        let prop_num = lexical::parse_radix::<f64, _>(prop_sym.as_bytes(), 10);

                        if let Ok(prop_num) = prop_num {
                            if key.value == prop_num {
                                return Ok(Some(Type::any(span, Default::default())));
                            }
                        }
                    }
                }
            }
        }

        if matching_elements.len() == 1 {
            if read_only_flag {
                return Err(ErrorKind::ReadOnly { span }.into());
            }
            return Ok(matching_elements.pop());
        }

        let is_callable = members.iter().any(|element| matches!(element, TypeElement::Call(_)));

        if is_callable {
            // Handle function-like interfaces
            // Example of code handled by this block is `Error.call`

            let obj = self.env.get_global_type(span, &js_word!("Function"))?;

            if let Ok(v) = self.access_property(span, &obj, prop, type_mode, IdCtx::Var, opts) {
                return Ok(Some(v));
            }
        }

        if !matches!(prop, Key::Normal { .. } | Key::Private(..)) {
            let prop_ty = prop.ty();
            let prop_is_num = prop_ty.is_num();
            let prop_is_str = prop_ty.is_str();

            for el in members.iter().rev() {
                if let TypeElement::Index(IndexSignature {
                    ref params,
                    ref type_ann,
                    readonly,
                    ..
                }) = el
                {
                    if params.len() != 1 {
                        unimplemented!("Index signature with multiple parameters")
                    }

                    let index_ty = &params[0].ty;

                    if (prop_is_num && index_ty.is_kwd(TsKeywordTypeKind::TsNumberKeyword))
                        || (prop_is_str && index_ty.is_kwd(TsKeywordTypeKind::TsStringKeyword))
                    {
                        if *readonly && type_mode == TypeOfMode::LValue {
                            return Err(ErrorKind::ReadOnly { span }.into());
                        }

                        if let Some(type_ann) = type_ann {
                            return Ok(Some(*type_ann.clone()));
                        }
                    }
                }
            }
        }

        let mut has_index_signature = false;
        for el in members.iter().rev() {
            if let TypeElement::Index(IndexSignature {
                ref params,
                ref type_ann,
                readonly,
                ..
            }) = el
            {
                has_index_signature = true;

                if params.len() != 1 {
                    unimplemented!("Index signature with multiple parameters")
                }

                let index_ty = &params[0].ty;

                let prop_ty = prop.ty();

                // Don't know exact reason, but you can index `{ [x: string]: boolean }`
                // with number type.
                //
                // Reverse also works, although it returns any
                //
                // I guess it's because javascript work in that way.

                if index_ty.is_kwd(TsKeywordTypeKind::TsNumberKeyword) && prop_ty.is_str() && prop.is_computed() {
                    return Ok(Some(Type::any(span, Default::default())));
                }

                let indexed = (index_ty.is_kwd(TsKeywordTypeKind::TsStringKeyword) && prop_ty.is_num())
                    || self.assign(span, &mut Default::default(), index_ty, &prop_ty).is_ok();

                if indexed {
                    if *readonly && type_mode == TypeOfMode::LValue {
                        return Err(ErrorKind::ReadOnly { span }.into());
                    }
                    if let Some(type_ann) = type_ann {
                        return Ok(Some(*type_ann.clone()));
                    }

                    return Ok(Some(Type::any(span, Default::default())));
                }

                if (**index_ty).type_eq(&*prop_ty) {
                    return Ok(Some(
                        type_ann.clone().map(|v| *v).unwrap_or_else(|| Type::any(span, Default::default())),
                    ));
                }

                if let Type::EnumVariant(..) = prop_ty.normalize() {
                    matching_elements.extend(type_ann.clone().map(|v| *v));
                    continue;
                }
            }
        }

        if has_index_signature && !opts.disallow_creating_indexed_type_from_ty_els {
            // This check exists to prefer a specific property over generic index signature.
            if prop.is_computed() || matching_elements.is_empty() {
                warn!("Creating a indexed access type from a type literal");
                let ty = Type::IndexedAccessType(IndexedAccessType {
                    span,
                    obj_type: box obj.clone(),
                    index_type: box prop.ty().into_owned(),
                    readonly: false,
                    metadata: Default::default(),
                    tracker: Default::default(),
                });

                return Ok(Some(ty));
            }
        }

        if matching_elements.is_empty() {
            return Ok(None);
        }

        matching_elements.dedup_type();

        let mut res_vec = vec![];

        for el in matching_elements.into_iter() {
            if let Ok(res) = self.normalize(Some(span), Cow::Owned(el), Default::default()) {
                res_vec.push(res.into_owned());
            }
        }
        res_vec.dedup_type();
        if res_vec.len() == 1 {
            return Ok(res_vec.pop());
        }
        let result = match type_mode {
            TypeOfMode::LValue => Type::new_intersection(span, res_vec),
            TypeOfMode::RValue => Type::new_union(span, res_vec),
        };
        Ok(Some(result))
    }

    pub(super) fn access_property(
        &mut self,
        span: Span,
        obj: &Type,
        prop: &Key,
        type_mode: TypeOfMode,
        id_ctx: IdCtx,
        opts: AccessPropertyOpts,
    ) -> VResult<Type> {
        if !self.config.is_builtin {
            debug_assert_ne!(span, DUMMY_SP, "access_property: called with a dummy span");
        }

        let _tracing = if cfg!(debug_assertions) {
            let obj = dump_type_as_string(obj);

            Some(dev_span!("access_property", obj = &*obj, prop = tracing::field::debug(&prop)))
        } else {
            None
        };

        let span = span.with_ctxt(SyntaxContext::empty());

        let start = Instant::now();
        obj.assert_valid();

        // Try some easier assignments.
        if prop.is_computed() {
            if matches!(obj.normalize(), Type::Tuple(..)) {
                // See if key is number.
                if let Type::Lit(LitType {
                    lit: RTsLit::Number(prop), ..
                }) = prop.ty().normalize()
                {
                    return self.access_property(span, obj, &Key::Num(prop.clone()), type_mode, id_ctx, opts);
                }
            }

            // See if key is string.
            match prop.ty().normalize() {
                Type::Lit(LitType {
                    lit: RTsLit::Str(prop), ..
                }) => {
                    if let Ok(value) = prop.value.parse::<f64>() {
                        if let Ok(ty) = self.access_property(
                            span,
                            obj,
                            &Key::Num(RNumber {
                                span: prop.span,
                                value,
                                raw: None,
                            }),
                            type_mode,
                            id_ctx,
                            opts,
                        ) {
                            return Ok(ty);
                        }
                    }

                    let res = self
                        .access_property(
                            span,
                            obj,
                            &Key::Normal {
                                span: prop.span,
                                sym: prop.value.clone(),
                            },
                            type_mode,
                            id_ctx,
                            AccessPropertyOpts {
                                disallow_indexing_array_with_string: true,
                                disallow_creating_indexed_type_from_ty_els: true,
                                is_key_computed: true,
                                ..opts
                            },
                        )
                        .context("tired to access property using string as a key");
                    // As some types has rules about computed properties, we use the result only if
                    // it successes.
                    if let Ok(ty) = res {
                        return Ok(ty);
                    }

                    match obj.normalize() {
                        Type::Enum(..) | Type::Symbol(..) => return res,
                        _ => {}
                    }
                }

                Type::Lit(LitType {
                    lit: RTsLit::Number(n), ..
                }) => {
                    // As some types has rules about computed properties, we use the result only if
                    // it successes.
                    if let Ok(ty) = self.access_property(
                        span,
                        obj,
                        &Key::Num(n.clone()),
                        type_mode,
                        id_ctx,
                        AccessPropertyOpts {
                            is_key_computed: true,
                            ..opts
                        },
                    ) {
                        return Ok(ty);
                    }
                }

                Type::Param(TypeParam {
                    constraint: Some(constraint),
                    ..
                }) if opts.for_validation_of_indexed_access_type => {
                    if let Type::Operator(Operator {
                        op: TsTypeOperatorOp::KeyOf,
                        ty: constraint_ty,
                        ..
                    }) = constraint.normalize()
                    {
                        //
                        if constraint_ty.as_ref().type_eq(obj) {
                            return Ok(Type::any(DUMMY_SP, Default::default()));
                        }
                    }
                }

                _ => {}
            }
        }

        let obj_str = dump_type_as_string(obj);

        // We use child scope to store type parameters.
        let mut res = self.with_scope_for_type_params(|analyzer: &mut Analyzer| -> VResult<_> {
            let mut ty = analyzer.access_property_inner(span, obj, prop, type_mode, id_ctx, opts)?.fixed();
            ty.assert_valid();
            ty = analyzer.expand_type_params_using_scope(ty)?;
            ty.assert_valid();
            Ok(ty)
        });

        if !self.config.is_builtin {
            res = res.with_context(|| {
                format!(
                    "tried to access property of an object ({}, id_ctx = {:?})\nProp={:?}",
                    force_dump_type_as_string(obj),
                    id_ctx,
                    prop
                )
            })
        }
        let end = Instant::now();
        let dur = end - start;

        if dur >= Duration::from_micros(100) {
            let line_col = self.line_col(span);
            debug!(
                kind = "perf",
                op = "access_property",
                "({}) access_property: (time = {:?})",
                line_col,
                end - start
            );
        }

        let mut ty = res?;

        ty.assert_valid();

        let ty_str = dump_type_as_string(&ty);

        debug!(
            "[expr] Accessed property:\nObject: {}\nResult: {}\n{:?}",
            obj_str, ty_str, type_mode
        );

        if !self.config.is_builtin && ty.span().is_dummy() && !span.is_dummy() {
            ty.reposition(span);
        }

        Ok(ty)
    }

    fn access_property_inner(
        &mut self,
        span: Span,
        obj: &Type,
        prop: &Key,
        type_mode: TypeOfMode,
        id_ctx: IdCtx,
        opts: AccessPropertyOpts,
    ) -> VResult<Type> {
        if !self.config.is_builtin {
            debug_assert!(!span.is_dummy());

            debug!("access_property: obj = {}", dump_type_as_string(obj));
        }

        let _stack = stack::track(span)?;

        let marks = self.marks();

        let computed = prop.is_computed();

        if computed && !opts.do_not_validate_type_of_computed_prop {
            let res: VResult<_> = try {
                let key_ty = prop.ty();
                let key_ty = self.normalize(Some(span), key_ty, Default::default())?;

                if key_ty.is_fn_type() || key_ty.is_constructor() {
                    Err(ErrorKind::CannotUseTypeAsIndexIndex { span })?
                }
            };

            res.report(&mut self.storage);
        }

        if self.ctx.in_opt_chain {
            if let Key::Private(p) = prop {
                return Err(ErrorKind::OptionalChainCannotContainPrivateIdentifier { span: p.span }.into());
            }
        }

        let opts = AccessPropertyOpts {
            do_not_validate_type_of_computed_prop: false,
            ..opts
        };

        if obj.is_global_this() {
            match prop {
                Key::Normal { span: key_span, sym }
                | Key::Computed(ComputedKey {
                    span: key_span,
                    expr: box RExpr::Lit(RLit::Str(RStr { value: sym, .. })),
                    ..
                }) => {
                    if &**sym == "globalThis" {
                        return Ok(obj.clone());
                    }

                    match id_ctx {
                        IdCtx::Var => {
                            // `globalThis.name` need to be treated as a special case.
                            // See https://github.com/dudykr/stc/issues/337
                            let res = if sym == "name" {
                                Err(ErrorKind::NoSuchProperty {
                                    span,
                                    obj: Some(box obj.clone()),
                                    prop: Some(box Key::Normal { span, sym: sym.clone() }),
                                }
                                .into())
                            } else {
                                self.env
                                    .get_global_var(span, sym)
                                    .context("tried to access a property of `globalThis`")
                            };

                            // TODO(kdy1): Apply correct rule
                            if res.is_err() {
                                return Ok(Type::any(span, Default::default()));
                            }

                            return res.convert_err(|err| match err {
                                ErrorKind::NoSuchVar { span, name } => ErrorKind::NoSuchProperty {
                                    span,
                                    obj: Some(box obj.clone()),
                                    prop: Some(box Key::Normal {
                                        span,
                                        sym: name.sym().clone(),
                                    }),
                                },
                                _ => err,
                            });
                        }
                        IdCtx::Type => {
                            return self
                                .env
                                .get_global_type(span, sym)
                                .context("tried to access a property of `globalThis`")
                                .convert_err(|err| match err {
                                    ErrorKind::NoSuchType { span, name } => ErrorKind::NoSuchProperty {
                                        span,
                                        obj: Some(box obj.clone()),
                                        prop: Some(box Key::Normal {
                                            span,
                                            sym: name.sym().clone(),
                                        }),
                                    },
                                    _ => err,
                                });
                        }
                    }
                }
                Key::Num(v) => {
                    return self.access_property_inner(
                        span,
                        obj,
                        &Key::Normal {
                            span: v.span,
                            sym: v.value.to_string().into(),
                        },
                        type_mode,
                        id_ctx,
                        opts,
                    )
                }
                Key::Computed(ComputedKey { ty, .. }) => match ty.normalize() {
                    Type::Lit(LitType {
                        lit:
                            RTsLit::Str(RStr {
                                span: str_span,
                                value: sym,
                                ..
                            }),
                        ..
                    }) => {
                        return self.access_property_inner(
                            span,
                            obj,
                            &Key::Normal {
                                span: *str_span,
                                sym: sym.clone(),
                            },
                            type_mode,
                            id_ctx,
                            opts,
                        )
                    }
                    Type::Lit(LitType {
                        lit: RTsLit::Number(v), ..
                    }) => {
                        return self.access_property_inner(
                            span,
                            obj,
                            &Key::Normal {
                                span: v.span,
                                sym: v.value.to_string().into(),
                            },
                            type_mode,
                            id_ctx,
                            opts,
                        )
                    }

                    _ => {}
                },
                _ => {}
            }

            return Err(ErrorKind::Unimplemented {
                span,
                msg: format!("access_property_inner: global_this: {:?}", prop),
            }
            .into());
        }

        if opts.check_for_undefined_or_null && self.rule().strict_null_checks {
            self.deny_null_or_undefined(span, obj)?
        }

        if id_ctx == IdCtx::Var {
            // TODO(kdy1): Use parent scope

            // Recursive method call
            match &obj {
                Type::This(..) | Type::StaticThis(..) => {
                    if !computed
                        && !self.ctx.in_computed_prop_name
                        && (self.scope.is_this_ref_to_object_lit() || self.scope.is_this_ref_to_class())
                    {
                        if let Some(declaring) = &self.scope.declaring_prop() {
                            if prop == declaring.sym() {
                                return Ok(Type::any(span, Default::default()));
                            }
                        }
                    }
                }
                _ => {}
            }

            match &obj {
                Type::This(..) | Type::StaticThis(..) if self.ctx.is_static() => {
                    // Handle static access to class itself while *declaring* the class.
                    for (_, member) in self.scope.class_members() {
                        match member {
                            ClassMember::Method(member @ Method { is_static: true, .. }) => {
                                if member.key.type_eq(prop) {
                                    return Ok(Type::Function(ty::Function {
                                        span: member.span,
                                        type_params: member.type_params.clone(),
                                        params: member.params.clone(),
                                        ret_ty: member.ret_ty.clone(),
                                        metadata: Default::default(),
                                        tracker: Default::default(),
                                    }));
                                }
                            }

                            ClassMember::Property(property) => {
                                if property.key.type_eq(prop) {
                                    return Ok(*property
                                        .value
                                        .clone()
                                        .unwrap_or_else(|| box Type::any(span, KeywordTypeMetadata { ..Default::default() })));
                                }
                            }

                            _ => {}
                        }
                    }

                    if let Some(super_class) = self.scope.get_super_class(true) {
                        if let Ok(v) = self.access_property(span, &super_class, prop, type_mode, IdCtx::Var, opts) {
                            return Ok(v);
                        }
                    }

                    return Err(ErrorKind::UsePropBeforeInit {
                        span,
                        obj: Some(box obj.clone()),
                        prop: Some(box prop.clone()),
                    }
                    .context("tried to access this in a static class member"));
                }

                Type::This(this) if !self.ctx.in_computed_prop_name && self.scope.is_this_ref_to_object_lit() => {
                    if let Key::Computed(prop) = prop {
                        //
                        return Ok(Type::any(span, Default::default()));
                    }

                    // TODO(kdy1): Remove clone
                    let members = self.scope.object_lit_members().to_vec();
                    if let Some(mut v) = self.access_property_of_type_elements(span, obj, prop, type_mode, &members, opts)? {
                        v.metadata_mut().infected_by_this_in_object_literal = true;
                        return Ok(v);
                    }

                    return Ok(Type::any(span, Default::default()));
                }

                Type::This(this) if !self.ctx.in_computed_prop_name && self.scope.is_this_ref_to_class() => {
                    if !computed {
                        // We are currently declaring a class.
                        for (_, member) in self.scope.class_members() {
                            match member {
                                // No-op, as constructor parameter properties are handled by
                                // Validate<Class>.
                                ClassMember::Constructor(_) => {}

                                ClassMember::Method(member @ Method { is_static, .. }) => {
                                    if !is_static && member.key.type_eq(prop) {
                                        return Ok(Type::Function(ty::Function {
                                            span: member.span,
                                            type_params: member.type_params.clone(),
                                            params: member.params.clone(),
                                            ret_ty: member.ret_ty.clone(),
                                            metadata: Default::default(),
                                            tracker: Default::default(),
                                        }));
                                    }
                                }

                                ClassMember::Property(member @ ClassProperty { is_static, .. }) => {
                                    if !is_static && member.key.type_eq(prop) {
                                        let ty = *member.value.clone().unwrap_or_else(|| box Type::any(span, Default::default()));

                                        return Ok(ty);
                                    }
                                }

                                ClassMember::IndexSignature(_) => {
                                    unimplemented!("class -> this.foo where an `IndexSignature` exists")
                                }
                            }
                        }

                        if let Some(super_class) = self.scope.get_super_class(false) {
                            if let Ok(v) = self.access_property(span, &super_class, prop, type_mode, IdCtx::Var, opts) {
                                return Ok(v);
                            }
                        }

                        return Err(ErrorKind::NoSuchPropertyInClass {
                            span,
                            class_name: self.scope.get_this_class_name(),
                            prop: prop.clone(),
                        }
                        .context("tried to access this in class"));
                    }

                    if let Some(super_class) = self.scope.get_super_class(false) {
                        if let Ok(v) = self.access_property(span, &super_class, prop, type_mode, IdCtx::Var, opts) {
                            return Ok(v);
                        }
                    }

                    let prop_ty = prop.clone().computed().unwrap().ty;

                    warn!("Creating an indexed access type with this as the object");

                    // TODO(kdy1): Handle string literals like
                    //
                    // `this['props']`
                    return Ok(Type::IndexedAccessType(IndexedAccessType {
                        span,
                        readonly: false,
                        obj_type: box Type::This(this.clone()),
                        index_type: prop_ty,
                        metadata: Default::default(),
                        tracker: Default::default(),
                    }));
                }

                Type::StaticThis(StaticThis { span, metadata, .. }) => {
                    // Handle static access to class itself while *declaring* the class.
                    for (_, member) in self.scope.class_members() {
                        match member {
                            ClassMember::Method(member @ Method { is_static: true, .. }) => {
                                if member.key.type_eq(prop) {
                                    return Ok(Type::Function(ty::Function {
                                        span: member.span,
                                        type_params: member.type_params.clone(),
                                        params: member.params.clone(),
                                        ret_ty: member.ret_ty.clone(),
                                        metadata: Default::default(),
                                        tracker: Default::default(),
                                    }));
                                }
                            }

                            ClassMember::Property(property) => {
                                if property.key.type_eq(prop) {
                                    return Ok(*property.value.clone().unwrap_or_else(|| {
                                        box Type::any(
                                            *span,
                                            KeywordTypeMetadata {
                                                common: metadata.common,
                                                ..Default::default()
                                            },
                                        )
                                    }));
                                }
                            }

                            _ => {}
                        }
                    }

                    if let Some(super_class) = self.scope.get_super_class(true) {
                        if let Ok(v) = self.access_property(*span, &super_class, prop, type_mode, IdCtx::Var, opts) {
                            return Ok(v);
                        }
                    }

                    dbg!();

                    return Err(ErrorKind::NoSuchProperty {
                        span: *span,
                        obj: Some(box obj.clone()),
                        prop: Some(box prop.clone()),
                    }
                    .into());
                }

                _ => {}
            }
        }

        if let Type::This(..) = obj.normalize() {
            let scope = if self.ctx.in_computed_prop_name {
                self.scope.scope_of_computed_props()
            } else {
                Some(&self.scope)
            };
            if let Some(this) = scope.and_then(|scope| scope.this().map(Cow::into_owned)) {
                if this.normalize_instance().is_this() {
                    return Err(ErrorKind::NoSuchProperty {
                        span,
                        obj: Some(box obj.clone()),
                        prop: Some(box prop.clone()),
                    }
                    .context("tried to access property of `this`"));
                }

                return self
                    .access_property(span, &this, prop, type_mode, id_ctx, opts)
                    .context("tried to access property of `this`");
            }
        }

        let mut obj = match obj.normalize() {
            Type::Conditional(..) | Type::Instance(..) | Type::Query(..) => self.normalize(
                Some(span),
                Cow::Borrowed(obj),
                NormalizeTypeOpts {
                    preserve_intersection: true,
                    preserve_global_this: true,
                    ..Default::default()
                },
            )?,
            _ => Cow::Borrowed(obj),
        };
        if !self.config.is_builtin {
            obj.freeze();
        }
        let mut obj = self.expand(
            span,
            obj.into_owned(),
            ExpandOpts {
                preserve_ref: false,
                ignore_expand_prevention_for_top: true,
                ignore_expand_prevention_for_all: false,
                ..Default::default()
            },
        )?;
        if !self.config.is_builtin {
            obj.freeze();
        }

        match obj.normalize() {
            Type::Lit(obj) => {
                // Even if literal generalization is prevented, it should be
                // expanded in this case.

                return self
                    .access_property(
                        span,
                        &Type::Keyword(KeywordType {
                            span: obj.span,
                            kind: match &obj.lit {
                                RTsLit::BigInt(_) => TsKeywordTypeKind::TsBigIntKeyword,
                                RTsLit::Number(_) => TsKeywordTypeKind::TsNumberKeyword,
                                RTsLit::Str(_) => TsKeywordTypeKind::TsStringKeyword,
                                RTsLit::Bool(_) => TsKeywordTypeKind::TsBooleanKeyword,
                                RTsLit::Tpl(_) => {
                                    unreachable!()
                                }
                            },
                            metadata: KeywordTypeMetadata {
                                common: obj.metadata.common,
                                ..Default::default()
                            },
                            tracker: Default::default(),
                        }),
                        prop,
                        type_mode,
                        id_ctx,
                        opts,
                    )
                    .context("tried to access property of a type generalized from a literal");
            }

            Type::Keyword(KeywordType {
                kind: TsKeywordTypeKind::TsStringKeyword,
                ..
            }) if prop.is_num_like() => {
                return Ok(Type::Keyword(KeywordType {
                    span,
                    kind: TsKeywordTypeKind::TsStringKeyword,
                    metadata: Default::default(),
                    tracker: Default::default(),
                }));
            }

            Type::Tpl(obj) => {
                // Even if literal generalization is prevented, it should be
                // expanded in this case.

                return self
                    .access_property(
                        span,
                        &Type::Keyword(KeywordType {
                            span: obj.span,
                            kind: TsKeywordTypeKind::TsStringKeyword,
                            metadata: KeywordTypeMetadata {
                                common: obj.metadata.common,
                                ..Default::default()
                            },
                            tracker: Default::default(),
                        }),
                        prop,
                        type_mode,
                        id_ctx,
                        opts,
                    )
                    .context("tried to access property of a type generalized from a literal");
            }

            Type::Symbol(..) => {
                return Err(ErrorKind::NoSuchProperty {
                    span,
                    obj: Some(box obj.clone()),
                    prop: Some(box prop.clone()),
                }
                .into())
            }

            Type::Enum(ref e) => {
                // TODO(kdy1): Check if variant exists.

                match prop {
                    Key::Normal { sym, .. } => {
                        let has_such_member = e.members.iter().any(|m| match &m.id {
                            RTsEnumMemberId::Ident(i) => i.sym == *sym,
                            RTsEnumMemberId::Str(s) => s.value == *sym,
                        });
                        if !has_such_member {
                            if !opts.is_key_computed {
                                return Ok(Type::EnumVariant(EnumVariant {
                                    span,
                                    enum_name: e.id.clone().into(),
                                    name: None,
                                    metadata: Default::default(),
                                    tracker: Default::default(),
                                }));
                            }

                            return Err(ErrorKind::NoSuchEnumVariant { span, name: sym.clone() }.into());
                        }

                        // Computed values are not permitted in an enum with string valued members.
                        if e.is_const && type_mode == TypeOfMode::RValue {
                            // for m in &e.members {
                            //     match m.id {
                            //         TsEnumMemberId::Ident(Ident { ref sym, ..
                            // })
                            //         | TsEnumMemberId::Str(Str { value: ref
                            // sym, .. }) => {
                            //             if sym == $sym {
                            //                 return Ok(Type::Lit(LitType {
                            //                     span: m.span(),
                            //                     lit: match m.val.clone() {
                            //                         RExpr::Lit(RLit::Str(s))
                            // => RTsLit::Str(s),
                            // RExpr::Lit(RLit::Num(v)) => RTsLit::Number(v),
                            // _ => unreachable!(),                     },
                            //                 }));
                            //             }
                            //         }
                            //     }
                            // }
                        }

                        if e.is_const && computed {
                            // return Err(Error::ConstEnumNonIndexAccess { span:
                            // prop.span() });
                        }

                        if type_mode == TypeOfMode::LValue {
                            return Err(ErrorKind::EnumCannotBeLValue { span: prop.span() }.into());
                        }

                        return Ok(Type::EnumVariant(EnumVariant {
                            span: match type_mode {
                                TypeOfMode::LValue => prop.span(),
                                TypeOfMode::RValue => span,
                            },
                            enum_name: e.id.clone().into(),
                            name: Some(sym.clone()),
                            metadata: Default::default(),
                            tracker: Default::default(),
                        }));
                    }
                    Key::Num(RNumber { value, .. }) => {
                        let idx = value.round() as usize;
                        if e.members.len() > idx {
                            let v = &e.members[idx];
                            if matches!(*v.val, RExpr::Lit(RLit::Str(..)) | RExpr::Lit(RLit::Num(..))) {
                                let new_obj_ty = Type::Lit(LitType {
                                    span,
                                    lit: match *v.val.clone() {
                                        RExpr::Lit(RLit::Str(s)) => RTsLit::Str(s),
                                        RExpr::Lit(RLit::Num(v)) => RTsLit::Number(v),
                                        _ => unreachable!(),
                                    },
                                    metadata: Default::default(),
                                    tracker: Default::default(),
                                });
                                return self.access_property(span, &new_obj_ty, prop, type_mode, id_ctx, opts);
                            }
                        }
                        return Ok(Type::Keyword(KeywordType {
                            span,
                            kind: TsKeywordTypeKind::TsStringKeyword,
                            metadata: Default::default(),
                            tracker: Default::default(),
                        }));
                    }

                    _ => {
                        if e.is_const {
                            return Err(ErrorKind::ConstEnumNonIndexAccess { span: prop.span() }.into());
                        }

                        // TODO(kdy1): Validate type of enum

                        // enumBasics.ts says
                        //
                        // Reverse mapping of enum returns string name of property
                        return Ok(Type::Keyword(KeywordType {
                            span: prop.span().with_ctxt(SyntaxContext::empty()),
                            kind: TsKeywordTypeKind::TsStringKeyword,
                            metadata: Default::default(),
                            tracker: Default::default(),
                        }));
                    }
                }
            }

            // enum Foo { A }
            //
            // Foo.A.toString()
            Type::EnumVariant(EnumVariant {
                ref enum_name,
                ref name,
                span,
                metadata,
                ..
            }) => match self.find_type(enum_name)? {
                Some(types) => {
                    //
                    for ty in types {
                        if let Type::Enum(ref e) = ty.normalize() {
                            for v in e.members.iter() {
                                if matches!(*v.val, RExpr::Lit(RLit::Str(..)) | RExpr::Lit(RLit::Num(..))) {
                                    let new_obj_ty = Type::Lit(LitType {
                                        span: *span,
                                        lit: match *v.val.clone() {
                                            RExpr::Lit(RLit::Str(s)) => RTsLit::Str(s),
                                            RExpr::Lit(RLit::Num(v)) => RTsLit::Number(v),
                                            _ => unreachable!(),
                                        },
                                        metadata: LitTypeMetadata {
                                            common: metadata.common,
                                            ..Default::default()
                                        },
                                        tracker: Default::default(),
                                    });
                                    return self.access_property(*span, &new_obj_ty, prop, type_mode, id_ctx, opts);
                                }
                            }
                        }
                    }
                }
                _ => unreachable!("Enum named {} does not exist", enum_name),
            },

            Type::Class(ref c) => {
                for v in c.def.body.iter() {
                    match v {
                        ClassMember::Property(ref class_prop) => {
                            if self.key_matches(span, &class_prop.key, prop, false) {
                                if self.env.target() <= EsVersion::Es5 && self.ctx.obj_is_super {
                                    if !class_prop.accessor.getter && !class_prop.accessor.setter {
                                        if class_prop.key.type_eq(prop) {
                                            self.storage
                                                .report(ErrorKind::SuperCanOnlyAccessPublicAndProtectedMethod { span: prop.span() }.into());
                                            return Ok(Type::any(prop.span(), Default::default()));
                                        };
                                    }
                                }
                                if class_prop.key.is_private() {
                                    self.storage
                                        .report(ErrorKind::CannotAccessPrivatePropertyFromOutside { span }.into());
                                    return Ok(Type::any(span, Default::default()));
                                }

                                if let Some(declaring) = self.scope.declaring_prop.as_ref() {
                                    if class_prop.key == *declaring.sym() {
                                        return Err(ErrorKind::ReferencedInInit { span }.into());
                                    }
                                }

                                return Ok(match class_prop.value {
                                    Some(ref ty) => *ty.clone(),
                                    None => Type::any(span, Default::default()),
                                });
                            }
                        }
                        ClassMember::Method(ref mtd) => {
                            if self.key_matches(span, &mtd.key, prop, false) {
                                if mtd.key.is_private() {
                                    self.storage
                                        .report(ErrorKind::CannotAccessPrivatePropertyFromOutside { span }.into());
                                    return Ok(Type::any(span, Default::default()));
                                }

                                if mtd.is_abstract {
                                    self.storage.report(ErrorKind::CannotAccessAbstractMember { span }.into());
                                    return Ok(Type::any(span, Default::default()));
                                }

                                return Ok(Type::Function(stc_ts_types::Function {
                                    span: mtd.span,
                                    type_params: mtd.type_params.clone(),
                                    params: mtd.params.clone(),
                                    ret_ty: mtd.ret_ty.clone(),
                                    metadata: Default::default(),
                                    tracker: Default::default(),
                                }));
                            }
                        }

                        ClassMember::Constructor(ref cons) => {
                            if prop == "constructor" {
                                return Ok(Type::Constructor(ty::Constructor {
                                    span,
                                    type_params: cons.type_params.clone(),
                                    params: cons.params.clone(),
                                    type_ann: cons.ret_ty.clone().unwrap_or_else(|| box obj.clone()),
                                    is_abstract: false,
                                    metadata: Default::default(),
                                    tracker: Default::default(),
                                }));
                            }
                        }

                        ClassMember::IndexSignature(index) => {
                            if index.params.len() == 1 {
                                // `[s: string]: boolean` can be indexed with a number.

                                let index_ty = &index.params[0].ty;

                                let prop_ty = prop.ty();

                                let indexed = (index_ty.is_kwd(TsKeywordTypeKind::TsStringKeyword) && prop_ty.is_num())
                                    || self.assign(span, &mut Default::default(), index_ty, &prop_ty).is_ok();

                                if indexed {
                                    return Ok(index
                                        .type_ann
                                        .clone()
                                        .map(|v| *v)
                                        .unwrap_or_else(|| Type::any(span, Default::default())));
                                }
                            }
                        }
                    }
                }

                // check for super class
                if let Some(super_ty) = &c.def.super_class {
                    let super_ty = self.instantiate_class(span, super_ty)?;

                    match self.access_property(span, &super_ty, prop, type_mode, id_ctx, opts) {
                        Ok(v) => return Ok(v),
                        Err(err) => {
                            if let ErrorKind::SuperCanOnlyAccessPublicAndProtectedMethod { .. } = &*err {
                                return Err(err);
                            }
                        }
                    }
                }

                let has_better_default = !opts.disallow_indexing_class_with_computed
                    && prop.is_computed()
                    && match prop.ty().normalize() {
                        // newWithSpreadES5.ts contains
                        //
                        //
                        // var i: C[][];
                        // new i["a-b"][1](1, 2, "string");
                        // new i["a-b"][1](1, 2, ...a);
                        // new i["a-b"][1](1, 2, ...a, "string");
                        //
                        //
                        // and it's not error.
                        Type::Keyword(KeywordType {
                            kind: TsKeywordTypeKind::TsStringKeyword,
                            ..
                        })
                        | Type::Lit(LitType { lit: RTsLit::Str(..), .. }) => true,
                        _ => false,
                    };

                if has_better_default {
                    return Ok(Type::any(span, Default::default()));
                }

                return Err(ErrorKind::NoSuchPropertyInClass {
                    span,
                    class_name: c.def.name.clone(),
                    prop: prop.clone(),
                }
                .context("tried to access property of a Type::Class"));
            }

            Type::Param(TypeParam {
                span: p_span,
                name,
                constraint,
                ..
            }) => {
                {
                    // Check for `T extends { a: { x: any } }`
                    if let Some(constraint) = constraint {
                        let ctx = Ctx {
                            ignore_errors: true,
                            ..self.ctx
                        };
                        if let Ok(ty) = self.with_ctx(ctx).access_property(span, constraint, prop, type_mode, id_ctx, opts) {
                            return Ok(ty);
                        }
                    }
                }

                let mut prop_ty = match prop {
                    Key::Computed(key) => key.ty.clone(),
                    Key::Normal { span, sym } => box Type::Lit(LitType {
                        span: span.with_ctxt(SyntaxContext::empty()),
                        lit: RTsLit::Str(RStr {
                            span: *span,
                            value: sym.clone(),
                            raw: None,
                        }),
                        metadata: Default::default(),
                        tracker: Default::default(),
                    }),
                    Key::Num(n) => box Type::Lit(LitType {
                        span: n.span.with_ctxt(SyntaxContext::empty()),
                        lit: RTsLit::Number(n.clone()),
                        metadata: Default::default(),
                        tracker: Default::default(),
                    }),
                    Key::BigInt(n) => box Type::Lit(LitType {
                        span: n.span.with_ctxt(SyntaxContext::empty()),
                        lit: RTsLit::BigInt(n.clone()),
                        metadata: Default::default(),
                        tracker: Default::default(),
                    }),
                    Key::Private(..) => {
                        unreachable!()
                    }
                };

                if is_str_lit_or_union(&prop_ty) {
                    prevent_generalize(&mut prop_ty);
                }

                warn!("Creating an indexed access type with type parameter as the object");

                return Ok(Type::IndexedAccessType(IndexedAccessType {
                    span,
                    readonly: false,
                    obj_type: box obj,
                    index_type: prop_ty,
                    metadata: Default::default(),
                    tracker: Default::default(),
                }));
            }

            Type::Infer(..) => {
                let mut prop_ty = match prop {
                    Key::Computed(key) => key.ty.clone(),
                    Key::Normal { span, sym } => box Type::Lit(LitType {
                        span: span.with_ctxt(SyntaxContext::empty()),
                        lit: RTsLit::Str(RStr {
                            span: *span,
                            value: sym.clone(),
                            raw: None,
                        }),
                        metadata: Default::default(),
                        tracker: Default::default(),
                    }),
                    Key::Num(n) => box Type::Lit(LitType {
                        span: n.span.with_ctxt(SyntaxContext::empty()),
                        lit: RTsLit::Number(n.clone()),
                        metadata: Default::default(),
                        tracker: Default::default(),
                    }),
                    Key::BigInt(n) => box Type::Lit(LitType {
                        span: n.span.with_ctxt(SyntaxContext::empty()),
                        lit: RTsLit::BigInt(n.clone()),
                        metadata: Default::default(),
                        tracker: Default::default(),
                    }),
                    Key::Private(..) => {
                        unreachable!()
                    }
                };

                if is_str_lit_or_union(&prop_ty) {
                    prevent_generalize(&mut prop_ty);
                }

                return Ok(Type::IndexedAccessType(IndexedAccessType {
                    span,
                    readonly: false,
                    obj_type: box obj,
                    index_type: prop_ty,
                    metadata: Default::default(),
                    tracker: Default::default(),
                }));
            }

            Type::Keyword(KeywordType {
                kind: TsKeywordTypeKind::TsAnyKeyword,
                ..
            }) => {
                return Ok(Type::Keyword(KeywordType {
                    span,
                    kind: TsKeywordTypeKind::TsAnyKeyword,
                    metadata: Default::default(),
                    tracker: Default::default(),
                }));
            }

            Type::Keyword(KeywordType {
                kind: TsKeywordTypeKind::TsUnknownKeyword,
                ..
            }) => {
                debug_assert!(!span.is_dummy());
                return Err(ErrorKind::IsTypeUnknown { span }.into());
            }

            Type::Keyword(KeywordType { kind, .. }) if !self.config.is_builtin => {
                if let Key::Computed(prop) = prop {
                    if let (
                        TsKeywordTypeKind::TsObjectKeyword,
                        Type::Keyword(KeywordType {
                            kind: TsKeywordTypeKind::TsStringKeyword,
                            ..
                        }),
                    ) = (*kind, prop.ty.normalize())
                    {
                        if self.rule().no_implicit_any && !self.rule().suppress_implicit_any_index_errors {
                            self.storage.report(ErrorKind::ImplicitAnyBecauseIndexTypeIsWrong { span }.into());
                        }

                        return Ok(Type::any(span, Default::default()));
                    }
                }

                let word = match kind {
                    TsKeywordTypeKind::TsStringKeyword => js_word!("String"),
                    TsKeywordTypeKind::TsNumberKeyword => js_word!("Number"),
                    TsKeywordTypeKind::TsBooleanKeyword => js_word!("Boolean"),
                    TsKeywordTypeKind::TsObjectKeyword => js_word!("Object"),
                    TsKeywordTypeKind::TsSymbolKeyword => js_word!("Symbol"),
                    TsKeywordTypeKind::TsBigIntKeyword => js_word!("BigInt"),
                    _ => {
                        return Err(ErrorKind::NoSuchProperty {
                            span: prop.span(),
                            obj: Some(box obj),
                            prop: Some(box prop.clone()),
                        }
                        .into());
                    }
                };

                let interface = self.env.get_global_type(span, &word)?;

                let err = match self.access_property(span, &interface, prop, type_mode, id_ctx, opts) {
                    Ok(v) => return Ok(v),
                    Err(err) => err,
                };
                if *kind == TsKeywordTypeKind::TsObjectKeyword && !self.ctx.disallow_unknown_object_property {
                    return Ok(Type::any(span.with_ctxt(SyntaxContext::empty()), Default::default()));
                }

                return Err(err);
            }

            Type::Array(Array { elem_type, .. }) => {
                let elem_type = elem_type.clone().freezed();
                if self.scope.should_store_type_params() {
                    self.scope.store_type_param(Id::word("T".into()), *elem_type.clone());
                }

                if let Key::Computed(prop) = prop {
                    match prop.ty.normalize() {
                        Type::Keyword(KeywordType {
                            kind: TsKeywordTypeKind::TsNumberKeyword,
                            ..
                        })
                        | Type::Lit(LitType {
                            lit: RTsLit::Number(..), ..
                        }) => return Ok(*elem_type),

                        _ => {}
                    }
                }
                if let Key::Num(n) = prop {
                    return Ok(*elem_type.clone());
                }

                let array_ty = self.env.get_global_type(span, &js_word!("Array"))?;

                let has_better_default = !opts.disallow_indexing_array_with_string
                    && match prop.ty().normalize() {
                        // newWithSpreadES5.ts contains
                        //
                        //
                        // var i: C[][];
                        // new i["a-b"][1](1, 2, "string");
                        // new i["a-b"][1](1, 2, ...a);
                        // new i["a-b"][1](1, 2, ...a, "string");
                        //
                        //
                        // and it's not error.
                        Type::Keyword(KeywordType {
                            kind: TsKeywordTypeKind::TsStringKeyword,
                            ..
                        })
                        | Type::Lit(LitType { lit: RTsLit::Str(..), .. }) => true,
                        _ => false,
                    };

                return self
                    .access_property(
                        span,
                        &array_ty,
                        prop,
                        type_mode,
                        id_ctx,
                        AccessPropertyOpts {
                            disallow_creating_indexed_type_from_ty_els: opts.disallow_creating_indexed_type_from_ty_els
                                || has_better_default,
                            ..opts
                        },
                    )
                    .or_else(|err| {
                        if !has_better_default {
                            return Err(err);
                        }
                        match prop.ty().normalize() {
                            // newWithSpreadES5.ts contains
                            //
                            //
                            // var i: C[][];
                            // new i["a-b"][1](1, 2, "string");
                            // new i["a-b"][1](1, 2, ...a);
                            // new i["a-b"][1](1, 2, ...a, "string");
                            //
                            //
                            // and it's not error.
                            Type::Keyword(KeywordType {
                                kind: TsKeywordTypeKind::TsStringKeyword,
                                ..
                            })
                            | Type::Lit(LitType { lit: RTsLit::Str(..), .. }) => Ok(Type::any(span, Default::default())),
                            _ => Err(err),
                        }
                    });
            }

            Type::Interface(Interface { ref body, extends, .. }) => {
                let result = self.access_property_of_type_elements(span, &obj, prop, type_mode, body, opts)?;
                if let Some(v) = result {
                    return Ok(v);
                }

                for super_ty in extends {
                    let obj = self.type_of_ts_entity_name(span, &super_ty.expr, super_ty.type_args.as_deref())?;

                    let obj = self
                        .instantiate_class(span, &obj)
                        .context("tried to instantiate parents of an interface to access property")?;

                    // TODO(kdy1): Check if multiple interface has same property.
                    if let Ok(ty) = self.access_property(span, &obj, prop, type_mode, id_ctx, opts) {
                        return Ok(ty);
                    }
                }

                // TODO(kdy1): Check parent interfaces

                if body.iter().any(|el| el.is_constructor()) {
                    // Constructor extends prototype of `Function` (global interface)
                    if let Ok(ty) = self.access_property(
                        span,
                        &Type::Ref(Ref {
                            span: span.with_ctxt(Default::default()),
                            type_name: RTsEntityName::Ident(RIdent::new(js_word!("Function"), DUMMY_SP)),
                            type_args: None,
                            metadata: Default::default(),
                            tracker: Default::default(),
                        }),
                        prop,
                        type_mode,
                        id_ctx,
                        opts,
                    ) {
                        return Ok(ty);
                    }
                }

                if prop.is_computed() && !opts.do_not_use_any_for_object {
                    return Ok(Type::any(span, Default::default()));
                }

                return Err(ErrorKind::NoSuchProperty {
                    span,
                    obj: Some(box obj),
                    prop: Some(box prop.clone()),
                }
                .into());
            }

            Type::TypeLit(TypeLit { ref members, metadata, .. }) => {
                if let Some(v) = self.access_property_of_type_elements(span, &obj, prop, type_mode, members, opts)? {
                    return Ok(v);
                }

                if members.iter().any(|el| el.is_constructor()) {
                    // Constructor extends prototype of `Function` (global interface)
                    if let Ok(ty) = self.access_property(
                        span,
                        &Type::Ref(Ref {
                            span: span.with_ctxt(Default::default()),
                            type_name: RTsEntityName::Ident(RIdent::new(js_word!("Function"), DUMMY_SP)),
                            type_args: None,
                            metadata: Default::default(),
                            tracker: Default::default(),
                        }),
                        prop,
                        type_mode,
                        id_ctx,
                        opts,
                    ) {
                        return Ok(ty);
                    }
                }

                if self.rule().no_implicit_any && opts.is_in_union {
                    if !matches!(prop, Key::Normal { .. }) {
                        self.storage.report(ErrorKind::ImplicitAnyBecauseIndexTypeIsWrong { span }.into());
                    }
                }

                if type_mode == TypeOfMode::LValue {
                    return Ok(Type::any(span, Default::default()));
                }

                if members.iter().any(|e| e.is_call()) {
                    let obj = self.env.get_global_type(span, &js_word!("Function"))?;
                    if let Ok(v) = self.access_property(span, &obj, prop, type_mode, IdCtx::Var, opts) {
                        return Ok(v);
                    }
                }

                {
                    let obj = self.env.get_global_type(span, &js_word!("Object"))?;
                    if let Ok(v) = self.access_property(span, &obj, prop, type_mode, IdCtx::Var, opts) {
                        return Ok(v);
                    }
                }

                if !opts.disallow_inexact && metadata.inexact {
                    return Ok(Type::Keyword(KeywordType {
                        span,
                        kind: TsKeywordTypeKind::TsUndefinedKeyword,
                        metadata: Default::default(),
                        tracker: Default::default(),
                    }));
                }

                return Err(ErrorKind::NoSuchProperty {
                    span,
                    obj: Some(box obj),
                    prop: Some(box prop.clone()),
                }
                .into());
            }

            Type::Union(ty::Union { types, .. }) => {
                debug_assert!(!types.is_empty());

                let mut tys = vec![];
                let mut errors = Vec::with_capacity(types.len());

                let has_null = types.iter().any(|ty| ty.is_kwd(TsKeywordTypeKind::TsNullKeyword));
                let has_undefined = types.iter().any(|ty| ty.is_kwd(TsKeywordTypeKind::TsUndefinedKeyword));

                // tsc is crazy. It uses different error code for these errors.
                if !self.ctx.in_opt_chain && self.rule().strict_null_checks {
                    if has_null && has_undefined {
                        return Err(ErrorKind::ObjectIsPossiblyNullOrUndefined { span }.into());
                    }

                    if has_null {
                        return Err(ErrorKind::ObjectIsPossiblyNull { span }.into());
                    }

                    if has_undefined {
                        return Err(ErrorKind::ObjectIsPossiblyUndefined { span }.into());
                    }
                }

                let is_all_tuple = types.iter().all(|ty| ty.is_tuple());
                let use_undefined_for_tuple_index_error =
                    opts.use_undefined_for_tuple_index_error || (type_mode == TypeOfMode::LValue && is_all_tuple);

                for ty in types {
                    if !self.rule().strict_null_checks || self.ctx.in_opt_chain {
                        if ty.is_kwd(TsKeywordTypeKind::TsNullKeyword) || ty.is_kwd(TsKeywordTypeKind::TsUndefinedKeyword) {
                            continue;
                        }
                    }

                    match self.access_property(
                        span,
                        ty,
                        prop,
                        type_mode,
                        id_ctx,
                        AccessPropertyOpts {
                            use_undefined_for_tuple_index_error,
                            disallow_creating_indexed_type_from_ty_els: true,
                            is_in_union: true,
                            ..opts
                        },
                    ) {
                        Ok(ty) => {
                            if ty.is_union_type() {
                                tys.extend(ty.expect_union_type().types);
                            } else {
                                tys.push(ty);
                            }
                        }
                        Err(err) => errors.push(err),
                    }
                }

                if type_mode == TypeOfMode::LValue {
                    if errors.iter().any(|err| err.is_property_not_found()) {
                        return Err(ErrorKind::NoSuchProperty {
                            span,
                            obj: Some(box obj.clone()),
                            prop: Some(box prop.clone()),
                        }
                        .into());
                    }
                    if errors.iter().any(|err| err.is_readonly_error()) {
                        return Err(ErrorKind::ReadOnly { span }.into());
                    }
                    if !errors.is_empty() {
                        assert_ne!(errors.len(), 0);
                        return Err(ErrorKind::UnionError { span, errors }.into());
                    }
                } else {
                    if !errors.is_empty() {
                        if is_all_tuple && errors.len() != types.len() {
                            tys.push(Type::Keyword(KeywordType {
                                span,
                                kind: TsKeywordTypeKind::TsUndefinedKeyword,
                                metadata: Default::default(),
                                tracker: Default::default(),
                            }));
                            tys.dedup_type();
                            let ty = Type::new_union(span, tys);
                            ty.assert_valid();
                            return Ok(ty);
                        }

                        return Err(ErrorKind::NoSuchProperty {
                            span,
                            obj: Some(box obj),
                            prop: Some(box prop.clone()),
                        }
                        .into());
                    }
                }

                tys.dedup_type();

                // TODO(kdy1): Validate that the ty has same type instead of returning union.
                let ty = Type::new_union(span, tys);
                ty.assert_valid();
                return Ok(ty);
            }

            Type::Tuple(Tuple { ref elems, .. }) => {
                match prop {
                    Key::Num(n) => {
                        let v = n.value.round() as i64;

                        if v < 0 {
                            return Err(ErrorKind::NegativeTupleIndex {
                                span: n.span(),
                                index: v,
                                len: elems.len() as u64,
                            }
                            .into());
                        }

                        let mut val = v as usize;
                        let mut sum = 0;
                        for elem in elems {
                            if let Some(count) = self.calculate_tuple_element_count(span, &elem.ty)? {
                                sum += count;
                                if val < count {
                                    return Ok(*elem.ty.clone());
                                }

                                val -= count;
                            } else {
                                if let Type::Rest(rest_ty) = elem.ty.normalize() {
                                    if opts.return_rest_tuple_element_as_is {
                                        return Ok(*elem.ty.clone());
                                    }

                                    let inner_result = self
                                        .access_property(
                                            span,
                                            &rest_ty.ty,
                                            &Key::Num(RNumber {
                                                span: n.span,
                                                value: (v as usize - sum) as _,
                                                raw: None,
                                            }),
                                            type_mode,
                                            id_ctx,
                                            AccessPropertyOpts {
                                                use_undefined_for_tuple_index_error: false,
                                                ..opts
                                            },
                                        )
                                        .or_else(|err| match &*err {
                                            ErrorKind::TupleIndexError { .. } => self.access_property(
                                                span,
                                                &rest_ty.ty,
                                                &Key::Num(RNumber {
                                                    span: n.span,
                                                    value: sum as _,
                                                    raw: None,
                                                }),
                                                type_mode,
                                                id_ctx,
                                                AccessPropertyOpts {
                                                    use_undefined_for_tuple_index_error: false,
                                                    ..opts
                                                },
                                            ),
                                            _ => Err(err),
                                        });
                                    // dbg!(&inner_result);
                                    if let Ok(ty) = inner_result {
                                        return Ok(ty);
                                    }

                                    // debug_assert!(rest_ty.ty.is_clone_cheap());
                                    return Ok(*rest_ty.ty.clone());
                                } else {
                                    unreachable!()
                                }
                            }
                        }

                        if v as usize >= elems.len() {
                            if opts.use_undefined_for_tuple_index_error {
                                return Ok(Type::Keyword(KeywordType {
                                    span,
                                    kind: TsKeywordTypeKind::TsUndefinedKeyword,
                                    metadata: Default::default(),
                                    tracker: Default::default(),
                                }));
                            }

                            if let TypeOfMode::LValue = type_mode {
                                self.storage.report(
                                    ErrorKind::TupleIndexError {
                                        span: n.span(),
                                        index: v,
                                        len: elems.len() as u64,
                                    }
                                    .context("returning undefined because it's l-value context"),
                                );
                                return Ok(Type::Keyword(KeywordType {
                                    span,
                                    kind: TsKeywordTypeKind::TsUndefinedKeyword,
                                    metadata: Default::default(),
                                    tracker: Default::default(),
                                }));
                            }

                            return Err(ErrorKind::TupleIndexError {
                                span: n.span(),
                                index: v,
                                len: elems.len() as u64,
                            }
                            .context("r-value context"));
                        }

                        return Ok(*elems[v as usize].ty.clone());
                    }

                    Key::Normal {
                        sym: js_word!("length"), ..
                    } => {
                        if elems.iter().any(|el| el.ty.is_rest()) {
                            return Ok(Type::Keyword(KeywordType {
                                span,
                                kind: TsKeywordTypeKind::TsNumberKeyword,
                                metadata: Default::default(),
                                tracker: Default::default(),
                            }));
                        }

                        return Ok(Type::Lit(LitType {
                            span,
                            lit: RTsLit::Number(RNumber {
                                span,
                                value: elems.len() as _,
                                raw: None,
                            }),
                            metadata: Default::default(),
                            tracker: Default::default(),
                        }));
                    }

                    _ => {}
                }

                let mut types = elems.iter().map(|e| *e.ty.clone()).collect::<Vec<_>>();
                types.dedup_type();
                let obj = Type::Array(Array {
                    span,
                    elem_type: box Type::new_union(span, types),
                    metadata: Default::default(),
                    tracker: Default::default(),
                });

                return self.access_property(span, &obj, prop, type_mode, id_ctx, opts);
            }

            Type::ClassDef(cls) => {
                match prop {
                    Key::Normal { sym, .. } if *sym == *"prototype" => return self.create_prototype_of_class_def(cls).map(Type::TypeLit),
                    _ => {}
                }

                // This is used to handle case like `class A { static [s: string]: number,
                // static [s: number]: 42 }` For MemberExpr `A[42] = 2`, even
                // though `[s: string]: number` is fit with `A[42] = 2`,
                // But `[s: number]: 42` has higher priority.
                let mut index_signature_fallback = None;

                //
                for m in &cls.body {
                    //
                    match *m {
                        ClassMember::Property(ref p) => {
                            if !p.is_static {
                                continue;
                            }
                            // TODO(kdy1): normalized string / ident
                            if self.key_matches(span, &p.key, prop, false) {
                                if p.key.is_private() {
                                    self.storage
                                        .report(ErrorKind::CannotAccessPrivatePropertyFromOutside { span }.into());
                                    return Ok(Type::any(span, Default::default()));
                                }

                                if self.env.target() <= EsVersion::Es5 && self.ctx.obj_is_super {
                                    if !p.accessor.getter && !p.accessor.setter {
                                        if p.key.type_eq(prop) {
                                            self.storage
                                                .report(ErrorKind::SuperCanOnlyAccessPublicAndProtectedMethod { span: prop.span() }.into());
                                            return Ok(Type::any(prop.span(), Default::default()));
                                        };
                                    }
                                }

                                if let Some(ref ty) = p.value {
                                    return Ok(*ty.clone());
                                }

                                return Ok(Type::any(p.key.span().with_ctxt(SyntaxContext::empty()), Default::default()));
                            }
                        }

                        ClassMember::Method(ref m) => {
                            if !m.is_static {
                                continue;
                            }

                            if self.key_matches(span, &m.key, prop, false) {
                                if m.key.is_private() {
                                    self.storage
                                        .report(ErrorKind::CannotAccessPrivatePropertyFromOutside { span }.into());
                                    return Ok(Type::any(span, Default::default()));
                                }

                                return Ok(Type::Function(ty::Function {
                                    span,
                                    type_params: m.type_params.clone(),
                                    params: m.params.clone(),
                                    ret_ty: m.ret_ty.clone(),
                                    metadata: Default::default(),
                                    tracker: Default::default(),
                                }));
                            }
                        }

                        ClassMember::IndexSignature(ref index) => {
                            if !index.is_static {
                                continue;
                            }

                            if index.params.len() == 1 {
                                // `[s: string]: boolean` can be indexed with a number.

                                let index_ty = &index.params[0].ty;

                                let prop_ty = prop.ty();

                                let string_indexed_by_number = index_ty.is_kwd(TsKeywordTypeKind::TsStringKeyword) && prop_ty.is_num();
                                if string_indexed_by_number {
                                    index_signature_fallback = Some(Ok(index
                                        .type_ann
                                        .clone()
                                        .map(|v| *v)
                                        .unwrap_or_else(|| Type::any(span, Default::default()))));
                                    continue;
                                }

                                let indexed = self.assign(span, &mut Default::default(), index_ty, &prop_ty).is_ok();
                                if indexed {
                                    return Ok(index
                                        .type_ann
                                        .clone()
                                        .map(|v| *v)
                                        .unwrap_or_else(|| Type::any(span, Default::default())));
                                }
                            }
                        }
                        _ => {}
                    }
                }

                if let Some(fallback) = index_signature_fallback {
                    return fallback;
                }

                if let Some(super_ty) = &cls.super_class {
                    match self.access_property(span, super_ty, prop, type_mode, id_ctx, opts) {
                        Ok(v) => return Ok(v),
                        Err(err) => {
                            if let ErrorKind::SuperCanOnlyAccessPublicAndProtectedMethod { .. } = &*err {
                                return Err(err);
                            }
                        }
                    }
                }

                // Classes extends prototype of `Function` (global interface)
                if let Ok(ty) = self.access_property(
                    span,
                    &Type::Ref(Ref {
                        span: span.with_ctxt(Default::default()),
                        type_name: RTsEntityName::Ident(RIdent::new(js_word!("Function"), DUMMY_SP)),
                        type_args: None,
                        metadata: Default::default(),
                        tracker: Default::default(),
                    }),
                    prop,
                    type_mode,
                    id_ctx,
                    opts,
                ) {
                    return Ok(ty);
                }

                return Err(ErrorKind::NoSuchPropertyInClass {
                    span,
                    class_name: cls.name.clone(),
                    prop: prop.clone(),
                }
                .context("tried to access property of a Type::ClassDef"));
            }

            Type::Module(ty::Module { name, ref exports, .. }) => {
                match id_ctx {
                    IdCtx::Type => {
                        if let Key::Normal { sym, .. } = prop {
                            if let Some(types) = exports.types.get(sym).cloned() {
                                if types.len() == 1 {
                                    return Ok(types.into_iter().next().unwrap());
                                }
                                return Ok(Type::Intersection(Intersection {
                                    span,
                                    types,
                                    metadata: Default::default(),
                                    tracker: Default::default(),
                                }));
                            }
                        }
                    }
                    IdCtx::Var => {
                        if let Key::Normal { sym, .. } = prop {
                            if let Some(item) = exports.vars.get(sym) {
                                return Ok(item.clone());
                            }
                        }

                        if let Key::Normal { sym, .. } = prop {
                            if let Some(types) = exports.types.get(sym) {
                                for ty in types.iter() {
                                    if ty.is_module() || ty.is_interface() {
                                        return Ok(ty.clone());
                                    }
                                }
                            }
                        }
                    }
                }

                // No property found
                return Err(ErrorKind::NoSuchPropertyInModule {
                    span,
                    name: box prop.clone(),
                }
                .into());
            }

            Type::This(..) => {
                // TODO(kdy1): Use parent scope in computed property names.
                if let Some(this) = self.scope.this().map(|this| this.into_owned()) {
                    if self.ctx.in_computed_prop_name {
                        if !self.ctx.in_class_member {
                            self.storage
                                .report(ErrorKind::CannotReferenceThisInComputedPropName { span }.into());
                        }
                        // Return any to prevent other errors
                        return Ok(Type::any(span, Default::default()));
                    }

                    if this.normalize_instance().is_this() {
                        unreachable!("this() should not be `this`")
                    }

                    return self.access_property(span, &this, prop, type_mode, id_ctx, opts);
                } else if self.ctx.in_argument {
                    // We will adjust `this` using information from callee.
                    return Ok(Type::any(span, Default::default()));
                }

                let scope = if self.ctx.in_computed_prop_name {
                    self.scope.scope_of_computed_props()
                } else {
                    self.scope
                        .first(|scope| !matches!(scope.kind(), ScopeKind::TypeParams | ScopeKind::Flow))
                };

                match scope.map(|scope| scope.kind()) {
                    Some(ScopeKind::Fn) => {
                        // TODO
                        return Ok(Type::any(span, Default::default()));
                    }
                    None => {
                        // Global this
                        return Ok(Type::any(span, Default::default()));
                    }
                    kind => {
                        return Err(ErrorKind::Unimplemented {
                            span,
                            msg: format!("access property of this to {:?}", kind),
                        }
                        .into())
                    }
                }
            }

            Type::Intersection(Intersection { ref types, .. }) => {
                // TODO(kdy1): Verify if multiple type has field
                let mut new = vec![];
                for ty in types {
                    if let Ok(v) = self.access_property(span, ty, prop, type_mode, id_ctx, opts) {
                        new.push(v);
                    }
                }
                // Exclude accesses to type params.
                if new.len() >= 2 {
                    new.retain(|prop_ty| match prop_ty.normalize() {
                        Type::IndexedAccessType(iat) => !matches!(iat.obj_type.normalize(), Type::Param(..)),
                        _ => true,
                    });
                }

                // print_backtrace();
                if new.len() == 1 {
                    let mut ty = new.into_iter().next().unwrap();
                    ty.respan(span);
                    return Ok(ty);
                }

                new.dedup_type();

                let ty = Type::Intersection(Intersection {
                    span,
                    types: new,
                    metadata: Default::default(),
                    tracker: Default::default(),
                })
                .fixed();
                // ty.respan(span);
                return Ok(ty);
            }

            Type::Mapped(m) => {
                //
                let mut constraint = self::constraint_reducer::reduce(m);
                constraint.freeze();
                // If type of prop is equal to the type of index signature, it's
                // index access.

                match constraint.as_ref().map(Type::normalize) {
                    Some(Type::Operator(Operator {
                        op: TsTypeOperatorOp::KeyOf,
                        ty: box Type::Array(..),
                        ..
                    })) => {
                        if let Ok(obj) = self.env.get_global_type(span, &js_word!("Array")) {
                            return self.access_property(span, &obj, prop, type_mode, id_ctx, opts);
                        }
                    }

                    Some(index @ Type::Keyword(..)) | Some(index @ Type::Param(..)) => {
                        // {
                        //     [P in string]: number;
                        // };
                        if let Ok(()) = self.assign(span, &mut Default::default(), index, &prop.ty()) {
                            // We handle `Partial<string>` at here.
                            let ty = m.ty.clone().map(|v| *v).unwrap_or_else(|| Type::any(span, Default::default()));

                            let ty = match m.optional {
                                Some(TruePlusMinus::Plus) | Some(TruePlusMinus::True) => {
                                    let undefined = Type::Keyword(KeywordType {
                                        span,
                                        kind: TsKeywordTypeKind::TsUndefinedKeyword,
                                        metadata: Default::default(),
                                        tracker: Default::default(),
                                    });
                                    let mut types = vec![undefined, ty];
                                    types.dedup_type();

                                    Type::new_union(span, types)
                                }
                                Some(TruePlusMinus::Minus) => self.apply_type_facts_to_type(TypeFacts::NEUndefined | TypeFacts::NENull, ty),
                                _ => ty,
                            };
                            return Ok(ty);
                        }
                    }

                    _ => {}
                }

                let expanded = self
                    .expand_mapped(span, m)
                    .context("tried to expand a mapped type to access property")?;

                if let Some(obj) = &expanded {
                    return self.access_property(span, obj, prop, type_mode, id_ctx, opts);
                }

                if let Some(Type::Operator(Operator {
                    op: TsTypeOperatorOp::KeyOf,
                    ty,
                    ..
                })) = constraint.as_ref().map(Type::normalize)
                {
                    // Check if we can index the object with given key.
                    if let Ok(index_type) = self.keyof(span, ty) {
                        if let Ok(()) = self.assign_with_opts(
                            &mut Default::default(),
                            &index_type,
                            &prop.ty(),
                            AssignOpts {
                                span,
                                ..Default::default()
                            },
                        ) {
                            return Ok(m.ty.clone().map(|v| *v).unwrap_or_else(|| Type::any(span, Default::default())));
                        }
                    }
                }

                warn!("Creating an indexed access type with mapped type as the object");

                return Ok(Type::IndexedAccessType(IndexedAccessType {
                    span,
                    readonly: false,
                    obj_type: box obj,
                    index_type: box prop.ty().into_owned(),
                    metadata: Default::default(),
                    tracker: Default::default(),
                }));
            }

            Type::Ref(r) => {
                if let Key::Computed(computed) = prop {
                    if let Type::Param(..) = obj.normalize() {
                        let index_type = computed.ty.clone();

                        warn!("Creating an indexed access type with a type parameter as the object");

                        // Return something like SimpleDBRecord<Flag>[Flag];
                        return Ok(Type::IndexedAccessType(IndexedAccessType {
                            span,
                            readonly: false,
                            obj_type: box obj,
                            index_type,
                            metadata: Default::default(),
                            tracker: Default::default(),
                        }));
                    }
                } else {
                    match &r.type_name {
                        RTsEntityName::TsQualifiedName(_) => {}
                        RTsEntityName::Ident(i) => {
                            if let Some(class) = self.scope.get_this_class_name() {
                                if class == *i {
                                    return self.access_property(
                                        span,
                                        &Type::StaticThis(StaticThis {
                                            span,
                                            metadata: Default::default(),
                                            tracker: Default::default(),
                                        }),
                                        prop,
                                        type_mode,
                                        id_ctx,
                                        opts,
                                    );
                                }
                            }
                        }
                    }
                }

                let expand_opts = ExpandOpts {
                    generic: ExpandGenericOpts { ..Default::default() },
                    ..Default::default()
                };

                let obj = self
                    .expand_top_ref(span, Cow::Borrowed(&obj), expand_opts)
                    .context("tried to expand reference to access property")?;

                return self.access_property(span, &obj, prop, type_mode, id_ctx, opts);
            }

            Type::IndexedAccessType(..) => {
                let index_type = match prop {
                    Key::Computed(c) => c.ty.clone(),
                    _ => {
                        let mut prop_ty = box prop.ty().into_owned();
                        prevent_generalize(&mut prop_ty);

                        prop_ty
                    }
                };

                let ty = Type::IndexedAccessType(IndexedAccessType {
                    span,
                    obj_type: box obj,
                    readonly: false,
                    index_type,
                    metadata: Default::default(),
                    tracker: Default::default(),
                });
                return Ok(ty);
            }

            Type::Function(f) if type_mode == TypeOfMode::RValue => {
                // Use builtin type `Function`
                let interface = self.env.get_global_type(f.span, &js_word!("Function"))?;
                return self.access_property(span, &interface, prop, type_mode, id_ctx, opts);
            }

            Type::Constructor(c) => match prop {
                Key::Num(_) | Key::BigInt(_) => return Ok(Type::any(span, Default::default())),
                _ => {
                    return self
                        .access_property(span, &c.type_ann, prop, type_mode, id_ctx, opts)
                        .context("tried to access property of the return type of a constructor")
                }
            },

            Type::Conditional(..) => {
                if let Key::Num(..) = prop {
                    return Ok(Type::TypeLit(TypeLit {
                        span,
                        members: Default::default(),
                        metadata: Default::default(),
                        tracker: Default::default(),
                    }));
                }

                if let Key::Computed(key) = prop {
                    return Ok(*key.ty.clone());
                }
            }

            Type::Rest(rest) => {
                // I'm not sure if this impl is correct, so let's print a log for debugging.
                warn!("[expr] accessing property of rest type({})", dump_type_as_string(&rest.ty));
                return self
                    .access_property(span, &rest.ty, prop, type_mode, id_ctx, opts)
                    .context("tried to access property of a rest type");
            }

            Type::Function(..) => {
                // Classes extends prototype of `Function` (global interface)
                if let Ok(ty) = self.access_property(
                    span,
                    &Type::Ref(Ref {
                        span: span.with_ctxt(Default::default()),
                        type_name: RTsEntityName::Ident(RIdent::new(js_word!("Function"), DUMMY_SP)),
                        type_args: None,
                        metadata: Default::default(),
                        tracker: Default::default(),
                    }),
                    prop,
                    type_mode,
                    id_ctx,
                    opts,
                ) {
                    return Ok(ty);
                }

                // Function does not have information about types of properties.
                match type_mode {
                    TypeOfMode::LValue => return Ok(Type::any(span, Default::default())),
                    TypeOfMode::RValue => {}
                }
            }

            Type::Operator(Operator {
                op: TsTypeOperatorOp::ReadOnly,
                ty,
                ..
            }) => {
                if let TypeOfMode::RValue = type_mode {
                    return self.access_property(span, ty, prop, type_mode, id_ctx, opts);
                }
            }

            Type::Optional(OptionalType { ty, .. }) => {
                if self.rule().strict_null_checks {
                    return Err(ErrorKind::ObjectIsPossiblyUndefined { span }.into());
                }

                return self.access_property(span, ty, prop, type_mode, id_ctx, opts);
            }

            _ => {}
        }

        Err(ErrorKind::Unimplemented {
            span,
            msg: format!(
                "access_property(MemberExpr):\nObject: {:?}\nProp: {:?}\nPath: {}",
                obj,
                prop,
                self.storage.path(self.ctx.module_id)
            ),
        }
        .into())
    }

    /// TODO(kdy1): Clarify this.
    fn type_to_query_if_required(&mut self, span: Span, i: &RIdent, ty: Type) -> Type {
        if self.scope.is_in_call() {
            return ty;
        }

        let span = span.with_ctxt(SyntaxContext::empty());

        match ty.normalize() {
            Type::Union(ref union_ty) => {
                let is_all_fn = union_ty.types.iter().all(|v| matches!(v.normalize(), Type::Function(f)));
                if is_all_fn {
                    // We should return typeof function name
                    return Type::Query(QueryType {
                        span,
                        expr: box QueryExpr::TsEntityName(RTsEntityName::Ident(i.clone())),
                        metadata: Default::default(),
                        tracker: Default::default(),
                    });
                }
                ty
            }
            _ => ty,
        }
    }

    /// Expand type parameters using `type_args`.
    pub(crate) fn expand_generics_with_type_args(&mut self, span: Span, ty: Type, type_args: &TypeParamInstantiation) -> VResult<Type> {
        let _tracing = dev_span!("expand_generics_with_type_args");

        match ty.normalize() {
            Type::Interface(Interface { type_params, body, .. }) => {
                let mut params = HashMap::default();

                if let Some(type_params) = type_params {
                    for (param, arg) in type_params.params.iter().zip(type_args.params.iter()) {
                        params.insert(param.name.clone(), arg.clone());
                    }
                }

                if params.is_empty() {
                    for type_elem in body {
                        if let TypeElement::Constructor(ConstructorSignature {
                            type_params: Some(type_params),
                            ..
                        }) = type_elem
                        {
                            for (param, arg) in type_params.params.iter().zip(type_args.params.iter()) {
                                params.insert(param.name.clone(), arg.clone());
                            }
                        }
                    }
                }

                if !params.is_empty() {
                    return self.expand_type_params(&params, ty.clone(), Default::default());
                }
            }
            Type::Alias(Alias { type_params, .. })
            | Type::Class(Class {
                def: box ClassDef { type_params, .. },
                ..
            })
            | Type::ClassDef(ClassDef { type_params, .. }) => {
                if let Some(type_params) = type_params {
                    let mut params = HashMap::default();

                    for (param, arg) in type_params.params.iter().zip(type_args.params.iter()) {
                        params.insert(param.name.clone(), arg.clone());
                    }

                    return self.expand_type_params(&params, ty.clone(), Default::default());
                }
            }
            _ => {
                // TODO(kdy1): Report an error.
            }
        }

        Ok(ty)
    }

    pub(super) fn type_of_name(
        &mut self,
        span: Span,
        name: &Name,
        type_mode: TypeOfMode,
        type_args: Option<&TypeParamInstantiation>,
    ) -> VResult<Type> {
        let _tracing = dev_span!("type_of_name");

        assert!(!name.is_empty(), "Cannot determine type of empty name");

        let (top, symbols) = name.inner();
        let mut id: RIdent = top.clone().into();
        id.span.lo = span.lo;
        id.span.hi = span.hi;

        match name.len() {
            1 => self
                .type_of_var(&id, TypeOfMode::RValue, None)
                .context("tried to get type of a name with len == 1"),

            _ => {
                let ctx = Ctx {
                    in_opt_chain: true,
                    ..self.ctx
                };

                let last_sym = name.last().clone();

                let obj = self
                    .type_of_name(span, &name.slice_to(name.len() - 1), type_mode, type_args)
                    .context("tried to get type of &names[..-1]")?;

                let ty = self
                    .with_ctx(ctx)
                    .access_property(
                        span,
                        &obj,
                        &Key::Normal {
                            span: id.span,
                            sym: last_sym,
                        },
                        type_mode,
                        IdCtx::Var,
                        AccessPropertyOpts { ..Default::default() },
                    )
                    .context("tried to access property to calculate type of name")?;

                Ok(ty)
            }
        }
    }

    /// Returned type reflects conditional type facts.
    pub(super) fn type_of_var(&mut self, i: &RIdent, type_mode: TypeOfMode, type_args: Option<&TypeParamInstantiation>) -> VResult<Type> {
        let _tracing = dev_span!("type_of_var");

        let span = i.span();
        let id: Id = i.into();
        let name: Name = i.into();

        if self.scope.is_declaring_fn(&id) {
            // We will expand this type query to proper type while calculating returns types
            // of a function.
            return Ok(Type::Query(QueryType {
                // TODO(kdy1): This is a regression.
                span: span.with_ctxt(SyntaxContext::empty()),
                expr: box QueryExpr::TsEntityName(RTsEntityName::Ident(id.into())),
                metadata: Default::default(),
                tracker: Default::default(),
            }));
        }

        let mut modules = vec![];
        let mut ty = self.type_of_raw_var(i, type_mode)?;
        if type_mode == TypeOfMode::LValue && (ty.is_class_def() || ty.is_enum_type()) && !ty.metadata().resolved_from_var {
            if ty.is_enum_type() {
                return Err(ErrorKind::CannotAssignToEnum { span }.into());
            }
            if ty.is_class_def() {
                return Err(ErrorKind::CannotAssignToClass { span }.into());
            }

            return Err(ErrorKind::NotVariable {
                span,
                left: span,
                ty: Some(box ty.clone()),
            }
            .into());
        }
        ty.assert_valid();
        if let Some(type_args) = type_args {
            ty = self.expand_generics_with_type_args(span, ty, type_args)?;
            ty.fix();
        }
        let mut need_intersection = true;

        // TODO(kdy1): Change return type of type_of_raw_var to Option and inject module
        // from here.
        match ty.normalize() {
            Type::Module(..) => {
                need_intersection = false;
            }
            Type::Intersection(i) => {
                for ty in &i.types {
                    if let Type::Module(..) = ty.normalize() {
                        need_intersection = false;
                        break;
                    }
                }
            }
            _ => {}
        }

        if let TypeOfMode::LValue = type_mode {
            if let Some(types) = self.find_type(&id)? {
                for ty in types {
                    if let Type::Module(..) = ty.normalize() {
                        return Err(ErrorKind::NotVariable {
                            span,
                            left: span,
                            ty: Some(box ty.normalize().clone()),
                        }
                        .into());
                    }
                }
            }
        }

        if self.ctx.allow_module_var && need_intersection {
            if let Some(types) = self.find_type(&id)? {
                for ty in types {
                    debug_assert!(ty.is_clone_cheap(), "{:?}", ty);

                    match ty.normalize() {
                        Type::Module(..) => modules.push(ty.clone().into_owned()),
                        Type::Intersection(intersection) => {
                            for ty in &intersection.types {
                                debug_assert!(ty.is_clone_cheap());

                                if let Type::Module(..) = ty.normalize() {
                                    modules.push(ty.clone())
                                }
                            }
                        }
                        _ => {}
                    }
                }
            }
        }
        if !self.config.is_builtin {
            ty = self.apply_type_facts(&name, ty);
        }

        ty.assert_valid();

        ty = self.type_to_query_if_required(span, i, ty);

        ty.assert_valid();

        if !self.config.is_builtin {
            self.exclude_types_using_fact(span, &name, &mut ty);
        }

        ty.assert_valid();

        if !modules.is_empty() {
            modules.push(ty);
            ty = Type::Intersection(Intersection {
                span: i.span.with_ctxt(SyntaxContext::empty()),
                types: modules,
                metadata: Default::default(),
                tracker: Default::default(),
            });
            ty.fix();
            ty.freeze();
        }

        debug!("type_of_var({:?}): {:?}", id, ty);

        ty.reposition(i.span);

        {
            ty.metadata_mut().resolved_from_var = true;
        }

        Ok(ty)
    }

    /// Returned type does not reflects conditional type facts. (like Truthy /
    /// exclusion)
    fn type_of_raw_var(&mut self, i: &RIdent, type_mode: TypeOfMode) -> VResult<Type> {
        info!("({}) type_of_raw_var({})", self.scope.depth(), Id::from(i));

        // See documentation on Analyzer.cur_module_name to understand what we are doing
        // here.
        if let Some(cur_module) = self.scope.current_module_name() {
            let ty = self.find_type(&cur_module)?;
            if let Some(ty) = ty {
                for ty in ty {
                    if let Type::Module(module) = ty.normalize() {
                        //
                        if let Some(var_ty) = module.exports.vars.get(&i.sym).cloned() {
                            return Ok(var_ty);
                        }
                    }
                }
            }
        }

        let span = i.span().with_ctxt(SyntaxContext::empty());

        if let Some(ref cls_name) = self.scope.this_class_name {
            if *cls_name == i {
                warn!("Creating ref because we are currently defining a class: {}", i.sym);
                return Ok(Type::StaticThis(StaticThis {
                    span,
                    metadata: Default::default(),
                    tracker: Default::default(),
                }));
            }
        }

        // At here, it cannot be a declared variable.
        if self.env.target() <= EsVersion::Es5 {
            if let js_word!("arguments") = i.sym {
                // `arguments` cannot be used as implicit variable if target <= ES5
                let arguments_point_to_arrow = Some(true)
                    == self.scope.matches(|scope| {
                        if scope.is_root() {
                            return Some(false);
                        }

                        match scope.kind() {
                            ScopeKind::ArrowFn => Some(true),
                            ScopeKind::Fn | ScopeKind::Constructor | ScopeKind::Method { .. } => Some(false),
                            _ => None,
                        }
                    });
                let arguments_points_async_fn = Some(true) == {
                    let ctx = self.ctx;

                    self.scope.matches(|scope| {
                        if scope.is_root() {
                            return Some(false);
                        }

                        match scope.kind() {
                            ScopeKind::Fn => Some(ctx.in_async),
                            ScopeKind::ArrowFn | ScopeKind::Constructor | ScopeKind::Method { .. } => Some(false),
                            _ => None,
                        }
                    })
                };

                let is_argument_defined_in_current_scope = self.scope.vars.contains_key(&i.clone().into());

                if !self.scope.is_arguments_implicitly_defined() {
                    self.storage.report(ErrorKind::InvalidUseOfArgumentsInEs3OrEs5 { span }.into())
                } else if arguments_point_to_arrow && !is_argument_defined_in_current_scope {
                    self.storage.report(ErrorKind::InvalidUseOfArgumentsInEs3OrEs5 { span }.into());
                    return Ok(Type::any(span, Default::default()));
                } else if arguments_points_async_fn && !is_argument_defined_in_current_scope {
                    self.storage
                        .report(ErrorKind::ArgumentsCannotBeUsedInAsyncFnInEs3OrEs5 { span }.into());
                    return Ok(Type::any(span, Default::default()));
                }
            }
        }

        match i.sym {
            js_word!("undefined") => {
                match type_mode {
                    TypeOfMode::LValue => self.storage.report(
                        ErrorKind::NotVariable {
                            span,
                            left: span,
                            ty: None,
                        }
                        .into(),
                    ),
                    TypeOfMode::RValue => {}
                }
                return Ok(Type::undefined(span, Default::default()));
            }
            js_word!("void") => return Ok(Type::any(span, Default::default())),
            js_word!("eval") => {
                if let TypeOfMode::LValue = type_mode {
                    return Err(ErrorKind::CannotAssignToFunction { span }.into());
                }
            }
            _ => {}
        }

        if i.sym == js_word!("require") {
            unreachable!("typeof(require('...'))");
        }

        if let Some(ty) = self.find_imported_var(&i.into())? {
            debug!("({}) type_of({}): resolved import", self.scope.depth(), Id::from(i));
            return Ok(ty);
        }

        if let Some(v) = self.scope.vars.get(&i.into()) {
            if let VarKind::Fn = v.kind {
                if let TypeOfMode::LValue = type_mode {
                    return Err(ErrorKind::CannotAssignToFunction { span }.into());
                }
            }

            debug!("found var with name");
            match type_mode {
                TypeOfMode::LValue => {
                    if let Some(ty) = &v.ty {
                        ty.assert_valid();

                        debug!("Type of var: {:?}", ty);
                        return Ok(ty.clone());
                    }
                }

                TypeOfMode::RValue => {
                    if let Some(ty) = &v.actual_ty {
                        ty.assert_valid();

                        debug!("Type of var: {:?}", ty);
                        return Ok(ty.clone());
                    }
                }
            }
        }

        if let Some(ty) = self.find_var_type(&i.into(), type_mode) {
            ty.assert_valid();

            let ty_str = dump_type_as_string(&ty);
            debug!("find_var_type returned a type: {}", ty_str);
            let mut ty = ty.into_owned();
            if self.scope.kind().allows_respanning() {
                if self.is_implicitly_typed(&ty) {
                    ty.metadata_mut().implicit = true;
                }
                if !self.may_generalize(&ty) {
                    ty.metadata_mut().prevent_generalization = true;
                }
                ty.respan(span);
            }
            debug!("{:?}", ty);
            return Ok(ty);
        }

        if let Some(_var) = self.find_var(&i.into()) {
            // TODO(kdy1): Infer type or use type hint to handle
            //
            // let id: (x: Foo) => Foo = x => x;
            //
            return Ok(Type::any(span, Default::default()));
        }

        if !self.config.is_builtin {
            if let Ok(ty) = self.env.get_global_var(span, &i.sym) {
                if self.ctx.report_error_for_non_local_vars {
                    self.storage.report(ErrorKind::CannotExportNonLocalVar { span: i.span }.into());
                }

                return Ok(ty);
            }
        }

        // Check `declaring` before checking variables.
        if self.scope.is_declaring(&i.into()) {
            debug!("({}) reference in initialization: {}", self.scope.depth(), i.sym);

            // Report an error if a variable is used before initialization.
            (|| {
                match self.ctx.var_kind {
                    VarDeclKind::Let | VarDeclKind::Const => {}
                    _ => return,
                }

                // If a method or a function scope exists before the scope declaring the
                // variable, it means current statement will be evaluated after the variable is
                // initialized.
                if let Some(scope) = self.scope.first(|scope| {
                    if scope.declaring.contains(&i.into()) {
                        return true;
                    }

                    matches!(
                        scope.kind(),
                        ScopeKind::Method { .. } | ScopeKind::Fn | ScopeKind::ArrowFn | ScopeKind::Constructor
                    )
                }) {
                    if !scope.is_root() {
                        match scope.kind() {
                            ScopeKind::Method { .. } | ScopeKind::Fn | ScopeKind::ArrowFn | ScopeKind::Constructor => return,
                            _ => {}
                        }
                    }
                }

                self.storage.report(ErrorKind::BlockScopedVarUsedBeforeInit { span }.into())
            })();

            if self.scope.can_access_declaring_regardless_of_context(&i.into()) {
                return Ok(Type::any(span, Default::default()));
            }

            if self.ctx.allow_ref_declaring {
                if self.rule().no_implicit_any {
                    self.storage.report(ErrorKind::ImplicitAnyBecauseOfSelfRef { span }.into());
                }

                return Ok(Type::any(span, Default::default()));
            } else {
                return Err(ErrorKind::ReferencedInInit { span }.into());
            }
        }

        // At here, it cannot be a declared variable.
        if let js_word!("arguments") = i.sym {
            if self.env.target() <= EsVersion::Es5 {
                // `arguments` cannot be used as implicit variable if target <= ES5
                let arguments_point_to_arrow = Some(true)
                    == self.scope.matches(|scope| {
                        if scope.is_root() {
                            return Some(false);
                        }

                        match scope.kind() {
                            ScopeKind::ArrowFn => Some(true),
                            ScopeKind::Fn | ScopeKind::Constructor | ScopeKind::Method { .. } => Some(false),
                            _ => None,
                        }
                    });

                if !self.scope.is_arguments_implicitly_defined() || arguments_point_to_arrow {
                    self.storage.report(ErrorKind::InvalidUseOfArgumentsInEs3OrEs5 { span }.into())
                }
            } else {
                if !self.scope.is_arguments_implicitly_defined() {
                    self.storage.report(ErrorKind::NoSuchVar { span, name: i.into() }.into())
                }
            }

            return Ok(Type::any(span, Default::default()));
        }

        if self.ctx.use_properties_of_this_implicitly {
            if let Some(ty) = self.get_property_type_from_this(span, &i.clone().into()) {
                return Ok(ty);
            }
        }

        if let Ok(Some(types)) = self.find_type(&i.into()) {
            for ty in types {
                debug_assert!(ty.is_clone_cheap());
                ty.assert_valid();

                if let Type::Module(..) = ty.normalize() {
                    return Ok(ty.clone().into_owned());
                }
            }
            Err(ErrorKind::TypeUsedAsVar {
                span,
                name: i.clone().into(),
            }
            .into())
        } else {
            if let Some(scope) = self
                .scope
                .first_kind(|kind| matches!(kind, ScopeKind::Class | ScopeKind::ObjectLit))
            {
                if let ScopeKind::ObjectLit = scope.kind() {
                    if let Some(declaring_prop) = self.scope.declaring_prop() {
                        if *declaring_prop.sym() == i.sym {
                            return Err(ErrorKind::NoSuchVar {
                                span,
                                name: i.clone().into(),
                            }
                            .into());
                        }
                    }
                }
            }

            if let Some(kinds) = self.data.bindings.all.get(&i.into()) {
                if kinds
                    .iter()
                    .any(|kind| matches!(kind, BindingKind::Namespace | BindingKind::TsModule))
                {
                    return Ok(Type::Query(QueryType {
                        span,
                        expr: box QueryExpr::TsEntityName(RTsEntityName::Ident(i.clone())),
                        metadata: QueryTypeMetadata {
                            common: CommonTypeMetadata {
                                resolved_from_var: true,
                                ..Default::default()
                            },
                        },
                        tracker: Default::default(),
                    }));
                }
            }

            if &*i.sym == "globalThis" {
                return Ok(Type::Query(QueryType {
                    span,
                    expr: box QueryExpr::TsEntityName(RTsEntityName::Ident(RIdent::new(
                        "globalThis".into(),
                        span.with_ctxt(SyntaxContext::empty()),
                    ))),
                    metadata: Default::default(),
                    tracker: Default::default(),
                }));
            }

            if self.config.is_builtin {
                // TODO: Remove this code after fixing a resolution bug
                if i.sym == js_word!("Symbol") {
                    return Ok(Type::Query(QueryType {
                        span: DUMMY_SP,
                        expr: box QueryExpr::TsEntityName(RTsEntityName::Ident(RIdent::new(
                            js_word!("Symbol"),
                            span.with_ctxt(SyntaxContext::empty()),
                        ))),
                        metadata: Default::default(),
                        tracker: Default::default(),
                    }));
                }
                unreachable!("no such variable for builtin")
            }

            if !self.ctx.disallow_suggesting_property_on_no_var && self.get_property_type_from_this(span, &i.clone().into()).is_some() {
                Err(ErrorKind::NoSuchVarButThisHasSuchProperty {
                    span,
                    name: i.clone().into(),
                }
                .into())
            } else {
                if self.ctx.in_shorthand {
                    Err(ErrorKind::NoSuchVarForShorthand {
                        span,
                        name: i.clone().into(),
                    }
                    .into())
                } else {
                    Err(ErrorKind::NoSuchVar {
                        span,
                        name: i.clone().into(),
                    }
                    .into())
                }
            }
        }
    }

    pub(crate) fn type_of_ts_entity_name(&mut self, span: Span, n: &RExpr, type_args: Option<&TypeParamInstantiation>) -> VResult<Type> {
        let _tracing = dev_span!("type_of_ts_entity_name");

        self.type_of_ts_entity_name_inner(span, n, type_args)
    }

    fn type_of_ts_entity_name_inner(&mut self, span: Span, n: &RExpr, type_args: Option<&TypeParamInstantiation>) -> VResult<Type> {
        let _tracing = dev_span!("type_of_ts_entity_name_inner");

        let span = span.with_ctxt(SyntaxContext::empty());
        {
            let res = self.report_error_for_unresolved_type(span, n, type_args);
            match res {
                Ok(()) => {}
                Err(err) => {
                    return Err(err);
                }
            }
        }

        match n {
            RExpr::Ident(ref i) => {
                if i.sym == js_word!("Array") {
                    if let Some(type_args) = type_args {
                        // TODO(kdy1): Validate number of args.
                        return Ok(Type::Array(Array {
                            span,
                            // TODO(kdy1): Check length (After implementing error recovery for the
                            // parser)
                            elem_type: box type_args.clone().params.into_iter().next().unwrap(),
                            metadata: Default::default(),
                            tracker: Default::default(),
                        }));
                    }
                }

                if let Some(types) = self.find_type(&i.into())? {
                    for ty in types {
                        match ty.normalize() {
                            Type::Namespace(_)
                            | Type::Module(_)
                            | Type::Instance(..)
                            | Type::Enum(_)
                            | Type::EnumVariant(_)
                            | Type::This(_)
                            | Type::StaticThis(_)
                            | Type::Param(_)
                            | Type::Constructor(_)
                            | Type::Rest(_)
                            | Type::Lit(_)
                            | Type::Optional(_)
                            | Type::Keyword(_)
                            | Type::Function(_)
                            | Type::TypeLit(_)
                            | Type::Tpl(_) => {
                                let mut ty = ty.into_owned();
                                ty.respan(span);
                                return Ok(ty);
                            }

                            Type::Interface(_) | Type::Class(_) | Type::ClassDef(_) | Type::Alias(_) => {
                                let mut ty = ty.into_owned();
                                let mut params = None;
                                if let Some(type_args) = type_args {
                                    match ty.normalize() {
                                        Type::Interface(Interface {
                                            type_params: Some(type_params),
                                            ..
                                        })
                                        | Type::Alias(Alias {
                                            type_params: Some(type_params),
                                            ..
                                        })
                                        | Type::Class(Class {
                                            def:
                                                box ClassDef {
                                                    type_params: Some(type_params),
                                                    ..
                                                },
                                            ..
                                        })
                                        | Type::ClassDef(ClassDef {
                                            type_params: Some(type_params),
                                            ..
                                        }) => {
                                            params = self.instantiate_type_params_using_args(span, type_params, type_args).map(Some)?;
                                        }
                                        _ => self
                                            .storage
                                            .report(ErrorKind::TypeParamsProvidedButCalleeIsNotGeneric { span }.into()),
                                    }
                                }
                                if let Some(params) = params {
                                    ty = self.expand_type_params(&params, ty, Default::default())?;
                                }
                                ty.respan(span);
                                return Ok(ty);
                            }

                            Type::Symbol(_) => {}
                            Type::Query(_) => {}
                            Type::Infer(_) => {}
                            Type::Import(_) => {}
                            Type::Predicate(_) => {}
                            Type::IndexedAccessType(_) => {}
                            Type::Ref(_) => {}
                            Type::StringMapping(_) => {}

                            Type::Conditional(_) => {}
                            Type::Tuple(_) => {}
                            Type::Array(_) => {}
                            Type::Union(ty) => {}
                            Type::Intersection(ty) => {}
                            Type::Operator(_) => {}
                            Type::Mapped(_) => {}
                            Type::Arc(_) => {}
                        }
                    }
                }

                if cfg!(debug_assertions) {
                    warn!("Creating Type::Ref: {:?}", i);
                }

                Ok(Type::Ref(Ref {
                    span,
                    type_name: RTsEntityName::Ident(i.clone()),
                    type_args: type_args.cloned().map(Box::new),
                    metadata: Default::default(),
                    tracker: Default::default(),
                }))
            }
            RExpr::Member(RMemberExpr {
                obj,
                prop: RMemberProp::Ident(right),
                ..
            }) => {
                let obj_ty = self.type_of_ts_entity_name(span, obj, None)?;
                obj_ty.assert_valid();

                self.access_property(
                    span,
                    &obj_ty,
                    &Key::Normal {
                        span: right.span,
                        sym: right.sym.clone(),
                    },
                    TypeOfMode::RValue,
                    IdCtx::Type,
                    Default::default(),
                )
                .context("tried to resolve type from a ts entity name")
            }
            RExpr::OptChain(ROptChainExpr {
                base:
                    ROptChainBase::Member(RMemberExpr {
                        obj,
                        prop: RMemberProp::Ident(right),
                        ..
                    }),
                ..
            }) => {
                let obj_ty = self.type_of_ts_entity_name(span, obj, None)?;
                obj_ty.assert_valid();

                let ty = self
                    .access_property(
                        span,
                        &obj_ty,
                        &Key::Normal {
                            span: right.span,
                            sym: right.sym.clone(),
                        },
                        TypeOfMode::RValue,
                        IdCtx::Type,
                        Default::default(),
                    )
                    .context("tried to resolve type from an optional ts entity name")?;

                Ok(Type::new_union(
                    span,
                    vec![
                        ty,
                        Type::Keyword(KeywordType {
                            span,
                            kind: TsKeywordTypeKind::TsUndefinedKeyword,
                            metadata: Default::default(),
                            tracker: Default::default(),
                        }),
                    ],
                )
                .freezed())
            }

            _ => {
                todo!("type_of_ts_entity_name: {:?}", n)
            }
        }
    }

    /// TODO(kdy1): Expand type arguments if provided.
    fn type_of_member_expr(
        &mut self,
        expr: &RMemberExpr,
        type_mode: TypeOfMode,
        include_optional_chaining_undefined: bool,
    ) -> VResult<Type> {
        let RMemberExpr {
            ref obj, ref prop, span, ..
        } = *expr;
        let computed = matches!(prop, RMemberProp::Computed(_));

        let name: Option<Name> = expr.try_into().ok();

        if let TypeOfMode::RValue = type_mode {
            if let Some(name) = &name {
                if let Some(mut ty) = self.scope.get_type_from_name(name) {
                    ty.respan(span);
                    return Ok(ty);
                }
            }
        }

        let mut errors = Errors::default();

        let is_obj_opt_chain;
        let mut should_be_optional = false;
        let mut obj_ty = {
            is_obj_opt_chain = is_obj_opt_chaining(obj);

            let obj_ctx = Ctx {
                allow_module_var: true,
                in_opt_chain: is_obj_opt_chain,
                should_store_truthy_for_access: self.ctx.in_cond && !is_obj_opt_chain,
                ..self.ctx
            };

            let obj_ty = match obj.validate_with_default(&mut *self.with_ctx(obj_ctx)) {
                Ok(ty) => ty,
                Err(err) => {
                    // Recover error if possible.
                    if computed {
                        errors.push(err);
                        Type::any(span, Default::default())
                    } else {
                        return Err(err);
                    }
                }
            };

            obj_ty.assert_valid();

            if is_obj_opt_chain {
                should_be_optional = self.can_be_undefined(span, &obj_ty, true)?;
            }

            obj_ty
        };
        obj_ty.freeze();

        self.storage.report_all(errors);

        let mut prop = self
            .validate_key(
                &match prop {
                    RMemberProp::Ident(i) => RExpr::Ident(i.clone()),
                    RMemberProp::Computed(c) => *c.expr.clone(),
                    RMemberProp::PrivateName(p) => RExpr::PrivateName(p.clone()),
                },
                computed,
            )
            .report(&mut self.storage)
            .unwrap_or_else(|| {
                let span = prop.span().with_ctxt(SyntaxContext::empty());
                Key::Computed(ComputedKey {
                    span,
                    expr: box RExpr::Invalid(RInvalid { span }),
                    ty: box Type::any(span, Default::default()),
                })
            });
        prop.freeze();

        let prop_access_ctx = Ctx {
            in_opt_chain: self.ctx.in_opt_chain || is_obj_opt_chain,
            ..self.ctx
        };

        let ctx = self.ctx;
        let mut ty = self
            .with_ctx(prop_access_ctx)
            .access_property(
                span,
                &obj_ty,
                &prop,
                type_mode,
                IdCtx::Var,
                AccessPropertyOpts {
                    check_for_undefined_or_null: true,
                    ..Default::default()
                },
            )
            .context("tried to access property of an object to calculate type of a member expression")?;

        if !self.config.is_builtin {
            if let Some(name) = name {
                debug_assert_ne!(ty.span(), DUMMY_SP);

                ty = self.apply_type_facts(&name, ty);

                if ty.span().is_dummy() {
                    ty.respan(span);
                }

                debug_assert_ne!(ty.span(), DUMMY_SP);

                self.exclude_types_using_fact(span, &name, &mut ty);

                if ty.span().is_dummy() {
                    ty.respan(span);
                }

                debug_assert_ne!(ty.span(), DUMMY_SP);
            }
        }

        let ty = if computed {
            ty
        } else {
            if self.ctx.in_cond && self.ctx.should_store_truthy_for_access {
                // Add type facts.
                if let Some(name) = extract_name_for_assignment(obj, false) {
                    let next_ty = self
                        .narrow_types_with_property(
                            span,
                            &obj_ty,
                            match &prop {
                                Key::Normal { sym, .. } => sym,
                                _ => unreachable!(),
                            },
                            Some(TypeFacts::Truthy | TypeFacts::NEUndefinedOrNull | TypeFacts::NEUndefined | TypeFacts::NENull),
                        )
                        .report(&mut self.storage)
                        .map(|ty| ty.freezed());
                    if let Some(next_ty) = next_ty {
                        self.cur_facts
                            .false_facts
                            .excludes
                            .entry(name.clone())
                            .or_default()
                            .push(next_ty.clone());

                        self.add_deep_type_fact(span, name, next_ty, true);
                    }
                }
            }

            ty
        };

        if should_be_optional && include_optional_chaining_undefined {
            Ok(Type::new_union(span, vec![Type::undefined(span, Default::default()), ty]))
        } else {
            if !self.config.is_builtin {
                debug_assert_ne!(ty.span(), DUMMY_SP);
            }
            Ok(ty)
        }
    }

    /// TODO(kdy1): Expand type arguments if provided.
    fn type_of_super_prop_expr(&mut self, expr: &RSuperPropExpr, type_mode: TypeOfMode) -> VResult<Type> {
        let RSuperPropExpr {
            ref obj, ref prop, span, ..
        } = *expr;
        let computed = matches!(prop, RSuperProp::Computed(_));

        let RSuper { span, .. } = *obj;
        let mut obj_ty = {
            if self.scope.cannot_use_this_because_super_not_called() {
                self.storage.report(ErrorKind::SuperUsedBeforeCallingSuper { span }.into())
            }

            self.report_error_for_super_reference_in_compute_keys(span, false);

            if self.ctx.super_references_super_class {
                if let Some(v) = self.scope.get_super_class(self.ctx.is_static()) {
                    v
                } else {
                    self.storage.report(ErrorKind::SuperInClassWithoutSuper { span }.into());
                    Type::any(span, Default::default())
                }
            } else {
                self.storage
                    .report(ErrorKind::SuperCanBeOnlyReferencedInDerivedClass { span }.into());
                Type::any(span, Default::default())
            }
        };
        obj_ty.freeze();

        let mut prop = self
            .validate_key(
                &match prop {
                    RSuperProp::Ident(i) => RExpr::Ident(i.clone()),
                    RSuperProp::Computed(c) => *c.expr.clone(),
                },
                computed,
            )
            .report(&mut self.storage)
            .unwrap_or_else(|| {
                let span = prop.span().with_ctxt(SyntaxContext::empty());
                Key::Computed(ComputedKey {
                    span,
                    expr: box RExpr::Invalid(RInvalid { span }),
                    ty: box Type::any(span, Default::default()),
                })
            });
        prop.freeze();

        let prop_access_ctx = Ctx {
            obj_is_super: true,
            ..self.ctx
        };

        let ty = self
            .with_ctx(prop_access_ctx)
            .access_property(span, &obj_ty, &prop, type_mode, IdCtx::Var, Default::default())
            .context("tried to access property of an object to calculate type of a super property expression")?;

        Ok(ty)
    }

    fn prefer_tuple(&mut self, type_ann: Option<&Type>) -> bool {
        let ty = match type_ann {
            Some(ty) => ty.normalize(),
            None => return false,
        };

        match ty {
            Type::Ref(Ref { span, .. }) => {
                let ty = self.expand(
                    *span,
                    ty.clone(),
                    ExpandOpts {
                        full: true,
                        ignore_expand_prevention_for_top: true,
                        preserve_ref: false,
                        expand_union: true,
                        ..Default::default()
                    },
                );
                let ty = match ty {
                    Ok(v) => v,
                    Err(..) => return false,
                };
                self.prefer_tuple(Some(&ty))
            }
            Type::Tuple(..) => true,
            Type::TypeLit(ty) => self.prefer_tuple_type_elements(&ty.members),
            Type::Interface(ty) => {
                if !self.prefer_tuple_type_elements(&ty.body) {
                    return false;
                }

                for parent in &ty.extends {
                    let parent_ty = self.type_of_ts_entity_name(parent.span, &parent.expr, parent.type_args.as_deref());

                    let parent_ty = match parent_ty {
                        Ok(v) => v,
                        Err(..) => return false,
                    };
                    if !self.prefer_tuple(Some(&parent_ty)) {
                        return false;
                    }
                }

                true
                //
            }
            _ => false,
        }
    }

    pub(crate) fn report_error_for_super_refs_without_supers(&mut self, span: Span, is_super_call: bool) {
        let res: VResult<_> = try {
            if !self.ctx.in_class_with_super && self.ctx.super_references_super_class {
                Err(ErrorKind::SuperInClassWithoutSuper { span })?
            }
        };

        res.report(&mut self.storage);
    }

    pub(crate) fn report_error_for_super_reference_in_compute_keys(&mut self, span: Span, is_super_call: bool) {
        if !self.ctx.in_computed_prop_name {
            return;
        }

        match self
            .scope
            .first_kind(|kind| match kind {
                ScopeKind::TypeParams
                | ScopeKind::Flow
                | ScopeKind::Call
                | ScopeKind::Block
                | ScopeKind::LoopBody { .. }
                | ScopeKind::ObjectLit => false,
                ScopeKind::Fn
                | ScopeKind::Method { .. }
                | ScopeKind::Class
                | ScopeKind::ClassStaticBlock
                | ScopeKind::Module
                | ScopeKind::Constructor
                | ScopeKind::ArrowFn => true,
            })
            .map(|scope| scope.kind())
        {
            Some(ScopeKind::Class) => {
                // Using properties of super class in class property names are not allowed.
                self.storage
                    .report(ErrorKind::CannotReferenceSuperInComputedPropName { span }.into())
            }

            Some(ScopeKind::ArrowFn) => {
                if !is_super_call {
                    return;
                }

                self.storage
                    .report(ErrorKind::CannotReferenceSuperInComputedPropName { span }.into())
            }

            kind => {
                dbg!(kind);
            }
        }
    }

    fn prefer_tuple_type_elements(&mut self, elems: &[TypeElement]) -> bool {
        // If a type literal contains [number]: T, it should be treated as an array.
        if elems.iter().any(|el| match el {
            TypeElement::Index(el) => {
                if el.params.is_empty() {
                    return false;
                }
                matches!(
                    el.params[0].ty.normalize(),
                    Type::Keyword(KeywordType {
                        kind: TsKeywordTypeKind::TsNumberKeyword,
                        ..
                    })
                )
            }
            _ => false,
        }) {
            return false;
        }

        // Check for numeric keys like '0', '1', '2'.
        elems.is_empty()
            || elems
                .iter()
                .any(|el| matches!(el, TypeElement::Property(PropertySignature { key: Key::Num(..), .. })))
    }
}

#[validator]
impl Analyzer<'_, '_> {
    fn validate(&mut self, e: &RTpl, type_ann: Option<&Type>) -> VResult<Type> {
        let types = e
            .exprs
            .iter()
            .map(|e| e.validate_with_default(self).map(|v| v.freezed()))
            .collect::<VResult<Vec<_>>>()?;

        if types.iter().any(|ty| ty.is_str_lit()) && e.quasis.iter().all(|q| q.cooked.is_some()) {
            // We have to concat string literals
            //
            // https://github.com/dudykr/stc/issues/334

            let quasis = e.quasis.clone();

            let mut nq = Vec::with_capacity(quasis.len());
            let mut nt = Vec::with_capacity(types.len());
            let mut quasis = quasis.into_iter();

            let mut cur_str = String::new();

            for ty in types {
                if let Type::Lit(LitType { lit: RTsLit::Str(v), .. }) = ty.normalize() {
                    cur_str.push_str(quasis.next().unwrap().cooked.as_ref().unwrap());
                    cur_str.push_str(&v.value);
                    continue;
                }

                if !cur_str.is_empty() {
                    cur_str.push_str(quasis.next().unwrap().cooked.as_ref().unwrap());

                    nq.push(TplElem {
                        span: e.span,
                        value: cur_str.clone().into(),
                    });
                } else {
                    nq.push(quasis.next().unwrap().into());
                }
                nt.push(ty);
            }

            if !cur_str.is_empty() {
                cur_str.push_str(quasis.next().unwrap().cooked.as_ref().unwrap());

                nq.push(TplElem {
                    span: e.span,
                    value: cur_str.clone().into(),
                });
            } else {
                nq.push(quasis.next().unwrap().into());
            }

            debug_assert_eq!(nq.len(), nt.len() + 1);

            return Ok(Type::Tpl(TplType {
                span: e.span,
                quasis: nq,
                types: nt,
                metadata: TplTypeMetadata {
                    common: CommonTypeMetadata { ..Default::default() },
                },
                tracker: Default::default(),
            }));
        }

        Ok(Type::Tpl(TplType {
            span: e.span,
            quasis: e.quasis.iter().map(TplElem::from).collect(),
            types,
            metadata: TplTypeMetadata {
                common: CommonTypeMetadata { ..Default::default() },
            },
            tracker: Default::default(),
        }))
    }
}

fn is_valid_lhs(l: &RPatOrExpr) -> VResult<()> {
    fn is_valid_lhs_expr(e: &RExpr) -> VResult<()> {
        // obj?.a["b"] += 1;
        if is_obj_opt_chaining(e) {
            return Err(ErrorKind::InvalidLhsOfAssignOptionalProp { span: e.span() }.into());
        }
        match e {
            RExpr::Ident(..) | RExpr::Member(..) | RExpr::SuperProp(..) => Ok(()),
            RExpr::Paren(e) => is_valid_lhs_expr(&e.expr),
            _ => Err(ErrorKind::InvalidLhsOfAssign { span: e.span() }.into()),
        }
    }

    match l {
        RPatOrExpr::Pat(pat) => match &**pat {
            RPat::Expr(e) => is_valid_lhs_expr(e),
            _ => Ok(()),
        },
        RPatOrExpr::Expr(e) => is_valid_lhs_expr(e),
    }
}

#[validator]
impl Analyzer<'_, '_> {
    fn validate(
        &mut self,
        i: &RIdent,
        mode: TypeOfMode,
        type_args: Option<&TypeParamInstantiation>,
        type_ann: Option<&Type>,
    ) -> VResult<Type> {
        if i.sym == js_word!("undefined") {
            return Ok(Type::Keyword(KeywordType {
                span: i.span.with_ctxt(SyntaxContext::empty()),
                kind: TsKeywordTypeKind::TsUndefinedKeyword,
                metadata: Default::default(),
                tracker: Default::default(),
            }));
        }
        let ty = self.type_of_var(i, mode, type_args)?;
        if self.ctx.should_store_truthy_for_access && mode == TypeOfMode::RValue {
            // `i` is truthy
            *self.cur_facts.true_facts.facts.entry(i.into()).or_default() |=
                TypeFacts::Truthy | TypeFacts::NEUndefinedOrNull | TypeFacts::NEUndefined | TypeFacts::NENull;
            *self.cur_facts.false_facts.facts.entry(i.into()).or_default() |= TypeFacts::Falsy;
        }

        if ty.is_interface() || ty.is_class() || ty.is_class_def() || ty.is_alias() {
            if let Some(type_args) = type_args {
                if let Ok(new) = self.expand_generics_with_type_args(i.span, ty.clone(), type_args) {
                    return Ok(new);
                }
            }
        }
        Ok(ty.freezed())
    }
}

#[validator]
impl Analyzer<'_, '_> {
    fn validate(&mut self, e: &RLit) -> VResult<Type> {
        match e {
            RLit::Bool(v) => Ok(Type::Lit(LitType {
                span: v.span,
                lit: RTsLit::Bool(v.clone()),
                metadata: Default::default(),
                tracker: Default::default(),
            })),
            RLit::Str(ref v) => Ok(Type::Lit(LitType {
                span: v.span,
                lit: RTsLit::Str(v.clone()),
                metadata: Default::default(),
                tracker: Default::default(),
            })),
            RLit::Num(v) => Ok(Type::Lit(LitType {
                span: v.span,
                lit: RTsLit::Number(v.clone()),
                metadata: Default::default(),
                tracker: Default::default(),
            })),
            RLit::BigInt(v) => Ok(Type::Lit(LitType {
                span: v.span,
                lit: RTsLit::BigInt(v.clone()),
                metadata: Default::default(),
                tracker: Default::default(),
            })),
            RLit::Null(RNull { span }) => {
                if self.ctx.in_export_default_expr {
                    // TODO(kdy1): strict mode
                    return Ok(Type::Keyword(KeywordType {
                        span: *span,
                        kind: TsKeywordTypeKind::TsAnyKeyword,
                        metadata: Default::default(),
                        tracker: Default::default(),
                    }));
                }

                Ok(Type::Keyword(KeywordType {
                    span: *span,
                    kind: TsKeywordTypeKind::TsNullKeyword,
                    metadata: Default::default(),
                    tracker: Default::default(),
                }))
            }
            RLit::Regex(v) => Ok(Type::Ref(Ref {
                span: v.span,
                type_name: RTsEntityName::Ident(RIdent {
                    node_id: NodeId::invalid(),
                    span: v.span,
                    sym: js_word!("RegExp"),
                    optional: false,
                }),
                type_args: None,
                metadata: Default::default(),
                tracker: Default::default(),
            })),
            RLit::JSXText(v) => v.validate_with(self),
        }
    }
}<|MERGE_RESOLUTION|>--- conflicted
+++ resolved
@@ -462,33 +462,11 @@
                         ..
                     }, ..] = &params[..]
                     {
-<<<<<<< HEAD
                         if matches!(ty.normalize_instance(), Type::This(..)) {
                             left_function_declare_not_this_type = true;
                         }
 
                         id.sym == js_word!("this")
-=======
-                        let rhs_want_skip_this = matches!(e.right, box RExpr::Arrow(RArrowExpr { .. }))
-                            || if let box RExpr::Fn(RFnExpr {
-                                function: box stc_ts_ast_rnode::RFunction { params, .. },
-                                ..
-                            }) = &e.right
-                            {
-                                if let [RParam {
-                                    pat: RPat::Ident(RBindingIdent { id, .. }),
-                                    ..
-                                }, ..] = &params[..]
-                                {
-                                    id.sym != js_word!("this")
-                                } else {
-                                    false
-                                }
-                            } else {
-                                false
-                            };
-                        id.sym == js_word!("this") && rhs_want_skip_this
->>>>>>> 3625160b
                     } else {
                         false
                     }
