--- conflicted
+++ resolved
@@ -3076,7 +3076,6 @@
                     match self.access_property(span, ty, prop, type_mode, id_ctx, opts) {
                         Ok(ty) => new.push(ty),
                         Err(err) => errors.push(err),
-<<<<<<< HEAD
                     }
                 }
 
@@ -3086,17 +3085,6 @@
                     }
                 }
 
-=======
-                    }
-                }
-
-                if !errors.is_empty() && new.is_empty() && errors.iter().any(|e| e.is_readonly_error()) {
-                    if let Some(e) = errors.first() {
-                        return Err(e.clone());
-                    }
-                }
-
->>>>>>> 693cf5a8
                 // Exclude accesses to type params.
                 if new.len() >= 2 {
                     new.retain(|prop_ty| match prop_ty.normalize() {
