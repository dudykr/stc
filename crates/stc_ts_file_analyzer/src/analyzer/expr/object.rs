--- conflicted
+++ resolved
@@ -60,19 +60,10 @@
     pub(super) fn normalize_union(&mut self, ty: &mut Type, preserve_specified: bool) {
         let _tracing = dev_span!("normalize_union");
 
-<<<<<<< HEAD
-        // let start = Instant::now();
-        ty.visit_mut_with(&mut ObjectUnionNormalizer { preserve_specified });
-
-        // let end = Instant::now();
-
-        // debug!("Normalized unions (time = {:?})", end - start);
-=======
         let timer = PerfTimer::noop();
         ty.visit_mut_with(&mut ObjectUnionNormalizer { preserve_specified });
 
         debug!("Normalized unions (time = {:?})", timer.elapsed());
->>>>>>> 804a0bee
     }
 
     pub(crate) fn validate_type_literals(&mut self, ty: &Type, is_type_ann: bool) {
