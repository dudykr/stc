use std::borrow::Cow;

use stc_ts_ast_rnode::{RArrowExpr, RBlockStmtOrExpr, RNumber, RPat};
use stc_ts_types::{Class, ClassMetadata, Function, Key, KeywordType, RestType, Tuple, TupleElement, Type};
use stc_ts_utils::PatExt;
use stc_utils::cache::Freeze;
use swc_common::Spanned;
use swc_ecma_ast::TsKeywordTypeKind;

use crate::{
    analyzer::{assign::AssignOpts, expr::TypeOfMode, pat::PatMode, Analyzer, Ctx, ScopeKind},
    ty::TypeExt,
    validator,
    validator::ValidateWith,
    VResult,
};

#[validator]
impl Analyzer<'_, '_> {
    fn validate(&mut self, f: &RArrowExpr, type_ann: Option<&Type>) -> VResult<Function> {
        self.record(f);

        let marks = self.marks();

        let type_ann = self.expand_type_ann(f.span, type_ann)?;

        self.with_child(ScopeKind::ArrowFn, Default::default(), |child: &mut Analyzer| {
            let type_params = try_opt!(f.type_params.validate_with(child));

            let params = {
                let ctx = Ctx {
                    pat_mode: PatMode::Decl,
                    allow_ref_declaring: false,
                    ..child.ctx
                };

                if let Some(ty) = &type_ann {
                    // See functionExpressionContextualTyping1.ts
                    //
                    // If a type annotation of function is union and there are two or more
                    // function types, the type becomes any implicitly.
                    if ty.iter_union().filter(|ty| ty.is_fn_type()).count() == 1 {
                        for ty in ty.iter_union() {
                            match ty.normalize() {
                                Type::Function(ty) => {
<<<<<<< HEAD
                                    for p in f.params.iter().zip_longest(ty.params.iter()) {
                                        match p {
                                            EitherOrBoth::Both(param, ty) => {
                                                // Store type information, so the pattern
                                                // validator can use a correct
                                                // type.
                                                if let Some(pat_node_id) = param.node_id() {
                                                    if let Some(m) = &mut child.mutations {
                                                        m.for_pats.entry(pat_node_id).or_default().ty.get_or_insert_with(|| *ty.ty.clone());
                                                    }
                                                }
=======
                                    // Handle rest in `ty.params`.
                                    // If a rest parameter is present, we should adjust offset

                                    // We do it by creating a tuple and calling access_property
                                    // TODO(kdy1): This is not efficient.
                                    let mut params_tuple_els = vec![];

                                    for param in ty.params.iter() {
                                        match param.pat {
                                            RPat::Rest(..) => {
                                                params_tuple_els.push(TupleElement {
                                                    span: param.span,
                                                    label: None,
                                                    ty: box Type::Rest(RestType {
                                                        span: param.span,
                                                        ty: param.ty.clone(),
                                                        metadata: Default::default(),
                                                    }),
                                                });
                                            }
                                            _ => {
                                                params_tuple_els.push(TupleElement {
                                                    span: param.span,
                                                    label: None,
                                                    ty: param.ty.clone(),
                                                });
                                            }
                                        }
                                    }

                                    let params_tuple = Type::Tuple(Tuple {
                                        span: ty.span,
                                        elems: params_tuple_els,
                                        metadata: Default::default(),
                                    });

                                    for (idx, param) in f.params.iter().enumerate() {
                                        if let RPat::Rest(..) = param {
                                            if let Ok(mut ty) =
                                                child.get_rest_elements(Some(param.span()), Cow::Borrowed(&params_tuple), idx)
                                            {
                                                ty.make_clone_cheap();

                                                if let Some(pat_node_id) = param.node_id() {
                                                    if let Some(m) = &mut child.mutations {
                                                        m.for_pats
                                                            .entry(pat_node_id)
                                                            .or_default()
                                                            .ty
                                                            .get_or_insert_with(|| ty.into_owned());
                                                    }
                                                }
                                            }
                                            continue;
                                        }

                                        if let Ok(ty) = child.access_property(
                                            param.span(),
                                            &params_tuple,
                                            &Key::Num(RNumber {
                                                span: param.span(),
                                                value: idx as f64,
                                            }),
                                            TypeOfMode::RValue,
                                            stc_ts_types::IdCtx::Var,
                                            Default::default(),
                                        ) {
                                            // Store type information, so the pattern
                                            // validator can use a correct
                                            // type.
                                            if let Some(pat_node_id) = param.node_id() {
                                                if let Some(m) = &mut child.mutations {
                                                    m.for_pats.entry(pat_node_id).or_default().ty.get_or_insert_with(|| ty.clone());
                                                }
>>>>>>> d121f20f
                                            }
                                            _ => {}
                                        }
                                    }
                                }
                                _ => {}
                            }
                        }
                    }
                }

                for p in &f.params {
                    child.default_any_pat(p);
                }

                f.params.validate_with(&mut *child.with_ctx(ctx))?
            };

            let declared_ret_ty = match f.return_type.validate_with(child) {
                Some(Ok(ty)) => Some(ty),
                Some(Err(err)) => {
                    child.storage.report(err);
                    Some(Type::any(f.span, Default::default()))
                }
                None => None,
            };
            let declared_ret_ty = match declared_ret_ty {
                Some(ty) => {
                    let span = ty.span();
                    Some(match ty {
                        Type::ClassDef(def) => Type::Class(Class {
                            span,
                            metadata: ClassMetadata {
                                common: def.metadata.common,
                                ..Default::default()
                            },
                            def: box def,
                        }),
                        _ => ty,
                    })
                }
                None => None,
            }
            .freezed();

            let inferred_return_type = {
                match f.body {
                    RBlockStmtOrExpr::Expr(ref e) => Some({
<<<<<<< HEAD
                        let ty = e.validate_with_default(child)?;
=======
                        let ty = e.validate_with_args(child, (TypeOfMode::RValue, None, declared_ret_ty.as_ref()))?;
>>>>>>> d121f20f
                        if !child.ctx.in_argument && f.return_type.is_none() && type_ann.is_none() && child.may_generalize(&ty) {
                            ty.generalize_lit()
                        } else {
                            ty
                        }
                    }),
                    RBlockStmtOrExpr::BlockStmt(ref s) => child.visit_stmts_for_return(f.span, f.is_async, f.is_generator, &s.stmts)?,
                }
            }
            .freezed();

            // Remove void from inferred return type.
            let inferred_return_type = inferred_return_type.map(|mut ty| {
                match &mut ty {
                    Type::Union(ty) => {
                        ty.types.retain(|ty| match ty.normalize() {
                            Type::Keyword(KeywordType {
                                kind: TsKeywordTypeKind::TsVoidKeyword,
                                ..
                            }) => false,
                            _ => true,
                        });
                    }
                    _ => {}
                }

                ty
            });

            if let Some(ref declared) = declared_ret_ty {
                let span = inferred_return_type.span();
                if let Some(ref inferred) = inferred_return_type {
<<<<<<< HEAD
                    child.assign(span, &mut Default::default(), declared, inferred)?;
=======
                    child.assign_with_opts(
                        &mut Default::default(),
                        AssignOpts {
                            span,
                            allow_assignment_of_void: Some(true),
                            ..Default::default()
                        },
                        declared,
                        inferred,
                    )?;
>>>>>>> d121f20f
                }
            }

            Ok(Function {
                span: f.span,
                params,
                type_params,
                ret_ty: box declared_ret_ty
                    .unwrap_or_else(|| inferred_return_type.unwrap_or_else(|| Type::void(f.span, Default::default()))),
                metadata: Default::default(),
            })
        })
    }
}<|MERGE_RESOLUTION|>--- conflicted
+++ resolved
@@ -43,19 +43,6 @@
                         for ty in ty.iter_union() {
                             match ty.normalize() {
                                 Type::Function(ty) => {
-<<<<<<< HEAD
-                                    for p in f.params.iter().zip_longest(ty.params.iter()) {
-                                        match p {
-                                            EitherOrBoth::Both(param, ty) => {
-                                                // Store type information, so the pattern
-                                                // validator can use a correct
-                                                // type.
-                                                if let Some(pat_node_id) = param.node_id() {
-                                                    if let Some(m) = &mut child.mutations {
-                                                        m.for_pats.entry(pat_node_id).or_default().ty.get_or_insert_with(|| *ty.ty.clone());
-                                                    }
-                                                }
-=======
                                     // Handle rest in `ty.params`.
                                     // If a rest parameter is present, we should adjust offset
 
@@ -130,9 +117,7 @@
                                                 if let Some(m) = &mut child.mutations {
                                                     m.for_pats.entry(pat_node_id).or_default().ty.get_or_insert_with(|| ty.clone());
                                                 }
->>>>>>> d121f20f
-                                            }
-                                            _ => {}
+                                            }
                                         }
                                     }
                                 }
@@ -179,11 +164,7 @@
             let inferred_return_type = {
                 match f.body {
                     RBlockStmtOrExpr::Expr(ref e) => Some({
-<<<<<<< HEAD
-                        let ty = e.validate_with_default(child)?;
-=======
                         let ty = e.validate_with_args(child, (TypeOfMode::RValue, None, declared_ret_ty.as_ref()))?;
->>>>>>> d121f20f
                         if !child.ctx.in_argument && f.return_type.is_none() && type_ann.is_none() && child.may_generalize(&ty) {
                             ty.generalize_lit()
                         } else {
@@ -216,9 +197,6 @@
             if let Some(ref declared) = declared_ret_ty {
                 let span = inferred_return_type.span();
                 if let Some(ref inferred) = inferred_return_type {
-<<<<<<< HEAD
-                    child.assign(span, &mut Default::default(), declared, inferred)?;
-=======
                     child.assign_with_opts(
                         &mut Default::default(),
                         AssignOpts {
@@ -229,7 +207,6 @@
                         declared,
                         inferred,
                     )?;
->>>>>>> d121f20f
                 }
             }
 
