--- conflicted
+++ resolved
@@ -6,13 +6,8 @@
 use rnode::{Fold, FoldWith, NodeId, VisitMut, VisitMutWith, VisitWith};
 use stc_ts_ast_rnode::{
     RArrayPat, RBindingIdent, RCallExpr, RCallee, RComputedPropName, RExpr, RExprOrSpread, RIdent, RInvalid, RLit, RMemberExpr,
-<<<<<<< HEAD
-    RMemberProp, RNewExpr, RObjectPat, RPat, RStr, RTaggedTpl, RTsAsExpr, RTsEntityName, RTsKeywordType, RTsLit, RTsThisTypeOrIdent,
+    RMemberProp, RNewExpr, RObjectPat, RPat, RRestPat, RStr, RTaggedTpl, RTsAsExpr, RTsEntityName, RTsKeywordType, RTsLit, RTsThisTypeOrIdent,
     RTsType, RTsTypeAnn, RTsTypeParamInstantiation, RTsTypeRef, RTsUnionOrIntersectionType, RTsUnionType,
-=======
-    RMemberProp, RNewExpr, RObjectPat, RPat, RRestPat, RStr, RTaggedTpl, RTsAsExpr, RTsEntityName, RTsLit, RTsThisTypeOrIdent, RTsType,
-    RTsTypeParamInstantiation, RTsTypeRef,
->>>>>>> 85361dff
 };
 use stc_ts_env::MarkExt;
 use stc_ts_errors::{
