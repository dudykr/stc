use std::{
    borrow::Cow,
    collections::hash_map::Entry,
    convert::{TryFrom, TryInto},
};

use stc_ts_ast_rnode::{
    RBinExpr, RComputedPropName, RExpr, RIdent, RLit, RMemberExpr, RMemberProp, ROptChainBase, ROptChainExpr, RPat, RPatOrExpr, RStr, RTpl,
    RTsEntityName, RTsInstantiation, RTsLit, RTsTypeParamInstantiation, RUnaryExpr,
};
use stc_ts_errors::{DebugExt, ErrorKind, Errors};
use stc_ts_file_analyzer_macros::extra_validator;
use stc_ts_type_ops::{generalization::prevent_generalize, is_str_lit_or_union, Fix};
use stc_ts_types::{
    name::Name, Class, IdCtx, Intersection, Key, KeywordType, KeywordTypeMetadata, LitType, Ref, TypeElement, TypeParam,
    TypeParamInstantiation, Union, UnionMetadata,
};
use stc_utils::{cache::Freeze, stack};
use swc_atoms::js_word;
use swc_common::{Span, Spanned, SyntaxContext, TypeEq};
use swc_ecma_ast::{op, BinaryOp, TsKeywordTypeKind, TsTypeOperatorOp};
use swc_ecma_utils::Value::Known;
use tracing::info;

use crate::{
    analyzer::{
        assign::AssignOpts,
        expr::{dump_type_as_string, type_cast::CastableOpts, RExpr::TsInstantiation, TypeOfMode},
        generic::ExtendsOpts,
        scope::ExpandOpts,
        types::NormalizeTypeOpts,
        util::{Comparator, ResultExt},
        Analyzer, Ctx, ScopeKind,
    },
    ty::{Operator, Type, TypeExt},
    type_facts::TypeFacts,
    util::RemoveTypes,
    validator,
    validator::ValidateWith,
    VResult,
};

#[validator]
impl Analyzer<'_, '_> {
    fn validate(&mut self, e: &RBinExpr, type_ann: Option<&Type>) -> VResult<Type> {
        let RBinExpr {
            span,
            op,
            ref left,
            ref right,
            ..
        } = *e;

        let marks = self.marks();
        let add_type_facts = self.ctx.in_cond;

        let prev_facts = self.cur_facts.clone();

        self.report_errors_for_mixed_nullish_coalescing(e);

        let mut errors = vec![];

        let ctx = Ctx {
            should_store_truthy_for_access: self.ctx.should_store_truthy_for_access && matches!(op, op!("&&")),
            in_cond: self.ctx.in_cond || matches!(op, op!("&&") | op!("||")),
            check_for_implicit_any: true,
            ..self.ctx
        };

        let child_ctxt = (
            TypeOfMode::RValue,
            None,
            match op {
                op!("??") | op!("||") => type_ann,
                _ => None,
            },
        );

        let mut lt = {
            let mut a = self.with_ctx(ctx);
            left.validate_with_args(&mut *a, child_ctxt)
        }
        .and_then(|mut ty| {
            if ty.is_ref_type() {
                let ctx = Ctx {
                    preserve_ref: false,
                    ignore_expand_prevention_for_top: true,
                    ..self.ctx
                };
                ty = self.with_ctx(ctx).expand(
                    span,
                    ty,
                    ExpandOpts {
                        full: true,
                        expand_union: true,
                        ..Default::default()
                    },
                )?;
            }
            let span = ty.span();
            ty.reposition(left.span());

            Ok(ty)
        })
        .store(&mut errors);
        lt.freeze();

        let true_facts_for_rhs = if op == op!("&&") {
            // We need a new virtual scope.
            self.cur_facts.true_facts.take()
        } else if op == op!("||") {
            self.cur_facts.false_facts.clone()
        } else {
            Default::default()
        };

        let mut additional_false_facts = if op == op!("&&") {
            self.cur_facts.false_facts.take()
        } else {
            Default::default()
        };

        let mut lhs_facts = if op == op!("||") {
            self.cur_facts.take()
        } else {
            Default::default()
        };

        self.cur_facts = prev_facts.clone();

        let rhs = self
            .with_child(ScopeKind::Flow, true_facts_for_rhs.clone(), |child: &mut Analyzer| -> VResult<_> {
                child.ctx.should_store_truthy_for_access = false;

                let mut type_param = vec![];
                if let TsInstantiation(RTsInstantiation {
                    type_args: box RTsTypeParamInstantiation { params, .. },
                    ..
                }) = &**right
                {
                    for param in params {
                        let ty = child.validate(&**param, ());
                        if let Ok(ty) = ty {
                            type_param.push(ty);
                        }
                    }
                };
                if type_param.is_empty() {
                    type_param.push(Type::Keyword(KeywordType {
                        span,
                        kind: TsKeywordTypeKind::TsAnyKeyword,
                        metadata: Default::default(),
                        tracker: Default::default(),
                    }))
                }
                let type_args = TypeParamInstantiation { span, params: type_param };

                let truthy_lt;
                let child_ctxt = (
                    TypeOfMode::RValue,
                    Some(&type_args),
                    match op {
                        op!("??") | op!("&&") | op!("||") => match type_ann {
                            Some(ty) => Some(ty),
                            _ => match op {
                                op!("||") | op!("??") => {
                                    truthy_lt = lt.clone().map(|ty| child.apply_type_facts_to_type(TypeFacts::Truthy, ty));
                                    truthy_lt.as_ref()
                                }
                                _ => lt.as_ref(),
                            },
                        },
                        _ => None,
                    },
                );

                let ty = right.validate_with_args(child, child_ctxt).and_then(|mut ty| {
                    if ty.is_ref_type() {
                        let ctx = Ctx {
                            preserve_ref: false,
                            ignore_expand_prevention_for_top: true,
                            ..child.ctx
                        };
                        ty = child.with_ctx(ctx).expand(
                            span,
                            ty,
                            ExpandOpts {
                                full: true,
                                expand_union: true,
                                ..Default::default()
                            },
                        )?;
                    }

                    let span = ty.span();
                    ty.reposition(right.span());

                    Ok(ty)
                })?;

                Ok(ty)
            })
            .store(&mut errors);

        let rt = rhs;

        self.report_errors_for_bin_expr(
            span,
            op,
            &lt.as_ref()
                .map(Cow::Borrowed)
                .unwrap_or_else(|| Cow::Owned(Type::any(left.span().with_ctxt(SyntaxContext::empty()), Default::default()))),
            &rt.as_ref()
                .map(Cow::Borrowed)
                .unwrap_or_else(|| Cow::Owned(Type::any(left.span().with_ctxt(SyntaxContext::empty()), Default::default()))),
        );

        if add_type_facts {
            if op == op!("||") {
                for (k, type_fact) in lhs_facts.true_facts.facts.drain() {
                    match self.cur_facts.true_facts.facts.entry(k) {
                        // (typeof a === 'string' || typeof a === 'number')
                        Entry::Occupied(mut e) => {
                            *e.get_mut() &= type_fact;
                        }
                        // (typeof a === 'string' || a !== foo)
                        Entry::Vacant(..) => {}
                    }
                }

                self.cur_facts += lhs_facts;
            } else if op == op!("&&") {
                self.cur_facts.true_facts += true_facts_for_rhs;

                for (k, v) in additional_false_facts.facts.drain() {
                    *self.cur_facts.false_facts.facts.entry(k.clone()).or_insert(TypeFacts::None) &= v;
                }
            }

            self.cur_facts.false_facts += additional_false_facts;
        } else {
            self.cur_facts = prev_facts;
        }

        let (mut lt, mut rt): (Type, Type) = match (lt, rt) {
            (Some(l), Some(r)) => (l, r),
            _ => return Err(ErrorKind::Errors { span, errors }.into()),
        };
        if self.ctx.in_switch_case_test {
            if lt.is_tpl() {
                lt = lt.generalize_lit();
            }
        }

        lt.freeze();
        rt.freeze();

        if !self.is_builtin {
            debug_assert!(!lt.span().is_dummy());

            debug_assert!(!rt.span().is_dummy());
        }

        let mut reported_null_or_undefined = false;

        match op {
            op!("**")
            | op!("<=")
            | op!("<")
            | op!(">=")
            | op!(">")
            | op!("*")
            | op!("/")
            | op!("%")
            | op!(bin, "-")
            | op!("<<")
            | op!(">>")
            | op!(">>>")
            | op!("&")
            | op!("^")
            | op!("|") => {
                if matches!(
                    &*e.left,
                    RExpr::Lit(RLit::Null(..))
                        | RExpr::Ident(RIdent {
                            sym: js_word!("undefined"),
                            ..
                        })
                ) {
                    self.storage
                        .report(ErrorKind::UndefinedOrNullIsNotValidOperand { span: e.left.span() }.into());
                    reported_null_or_undefined = true;
                }

                if matches!(
                    &*e.right,
                    RExpr::Lit(RLit::Null(..))
                        | RExpr::Ident(RIdent {
                            sym: js_word!("undefined"),
                            ..
                        })
                ) {
                    self.storage
                        .report(ErrorKind::UndefinedOrNullIsNotValidOperand { span: e.right.span() }.into());
                    reported_null_or_undefined = true;
                }
            }
            _ => {}
        }

        // Handle control-flow based typing
        match op {
            op!("===") | op!("!==") | op!("==") | op!("!=") => {
                let is_eq = op == op!("===") || op == op!("==");

                let c = Comparator {
                    left: &**left,
                    right: &**right,
                };

                self.add_type_facts_for_typeof(span, left, right, is_eq, &lt, &rt)
                    .report(&mut self.storage);

                // Try narrowing type
                let c = Comparator {
                    left: (&**left, lt.normalize()),
                    right: (&**right, rt.normalize()),
                };

                let mut has_switch_case_test_not_compatible = false;
                if !self.can_compare_with_eq(span, &lt, &rt)? {
                    if self.ctx.in_switch_case_test {
                        has_switch_case_test_not_compatible = true;
                        self.storage.report(
                            ErrorKind::SwitchCaseTestNotCompatible {
                                span,
                                disc: box lt.clone(),
                                test: box rt.clone(),
                            }
                            .into(),
                        )
                    } else {
                        self.storage.report(
                            ErrorKind::NoOverlap {
                                span,
                                value: true,
                                left: box lt.clone(),
                                right: box rt.clone(),
                            }
                            .into(),
                        )
                    }
                }

                if let Some((Ok(name), ty)) = c.take_if_any_matches(|(l, l_ty), (_, r_ty)| match *l_ty {
                    Type::Keyword(KeywordType {
                        kind: TsKeywordTypeKind::TsUnknownKeyword,
                        ..
                    }) => {
                        //
                        Some((Name::try_from(l), r_ty))
                    }
                    _ => None,
                }) {
                    let ty = ty.clone().freezed();
                    if is_eq {
                        self.add_deep_type_fact(span, name, ty, true);
                    } else {
                        self.add_deep_type_fact(span, name, ty, false);
                    }
                }

                self.add_type_facts_for_opt_chains(span, left, right, &lt, &rt)
                    .report(&mut self.storage);

                if let Some((l, r_ty)) = c.take_if_any_matches(|(l, _), (_, r_ty)| match (l, r_ty) {
                    (
                        RExpr::Ident(RIdent {
                            sym: js_word!("undefined"),
                            ..
                        }),
                        _,
                    )
                    | (RExpr::Lit(RLit::Null(..)), _) => None,

                    (l, r) => Some((extract_name_for_assignment(l, op == op!("==="))?, r_ty)),
                }) {
                    if self.ctx.in_cond {
                        let (name, mut r) = self.calc_type_facts_for_equality(l, r_ty)?;
                        r = if has_switch_case_test_not_compatible {
                            Type::Keyword(KeywordType {
                                span,
                                kind: TsKeywordTypeKind::TsNeverKeyword,
                                metadata: Default::default(),
                                tracker: Default::default(),
                            })
                        } else {
                            prevent_generalize(&mut r);
                            r.freeze();
                            r
                        };

                        let mut is_loose_comparison = false;
                        if let op!("==") | op!("!=") = op {
                            if r.is_null() | r.is_undefined() {
                                is_loose_comparison = true;
                                let eq = TypeFacts::EQUndefinedOrNull | TypeFacts::EQNull | TypeFacts::EQUndefined;
                                let neq = TypeFacts::NEUndefinedOrNull | TypeFacts::NENull | TypeFacts::NEUndefined;

                                if op == op!("==") {
                                    self.cur_facts.true_facts.facts.insert(name.clone(), eq);
                                    self.cur_facts.false_facts.facts.insert(name.clone(), neq);
                                } else {
                                    self.cur_facts.true_facts.facts.insert(name.clone(), neq);
                                    self.cur_facts.false_facts.facts.insert(name.clone(), eq);
                                }
                            }
                        }

                        let exclude_types = if is_loose_comparison {
                            vec![
                                Type::Keyword(KeywordType {
                                    span,
                                    kind: TsKeywordTypeKind::TsNullKeyword,
                                    metadata: Default::default(),
                                    tracker: Default::default(),
                                }),
                                Type::Keyword(KeywordType {
                                    span,
                                    kind: TsKeywordTypeKind::TsUndefinedKeyword,
                                    metadata: Default::default(),
                                    tracker: Default::default(),
                                }),
                            ]
                        } else {
                            vec![r.clone()]
                        };

                        if is_eq {
                            self.cur_facts
                                .false_facts
                                .excludes
                                .entry(name.clone())
                                .or_default()
                                .extend(exclude_types);
                        } else {
                            self.cur_facts
                                .true_facts
                                .excludes
                                .entry(name.clone())
                                .or_default()
                                .extend(exclude_types);
                        }

                        r = if let Type::Param(TypeParam {
                            span: param_span,
                            constraint: Some(param),
                            name: param_name,
                            metadata,
                            default,
                            ..
                        }) = c.left.1.normalize()
                        {
                            if param.is_unknown() || param.is_any() {
                                Type::Param(TypeParam {
                                    span: *param_span,
                                    constraint: Some(box Type::Keyword(KeywordType {
                                        span: *param_span,
                                        kind: TsKeywordTypeKind::TsUnknownKeyword,
                                        metadata: Default::default(),
                                        tracker: Default::default(),
                                    })),
                                    name: param_name.clone(),
                                    default: default.clone(),
                                    metadata: *metadata,
                                    tracker: Default::default(),
                                })
                            } else {
                                r
                            }
                        } else {
                            r
                        };
                        self.add_deep_type_fact(span, name, r, is_eq);
                    }
                }
            }

            op!("instanceof") => {
                if !self.is_builtin {
                    if let Ok(name) = Name::try_from(&**left) {
                        // typeGuardsTypeParameters.ts says
                        //
                        // Type guards involving type parameters produce intersection types
                        let mut orig_ty = self.type_of_name(span, name.as_ids(), TypeOfMode::RValue, None)?;
                        if !self.is_valid_lhs_of_instanceof(span, &orig_ty) {
                            self.storage.report(
                                ErrorKind::InvalidLhsInInstanceOf {
                                    ty: box lt.clone(),
                                    span: left.span(),
                                }
                                .into(),
                            )
                        }
<<<<<<< HEAD
                        orig_ty.make_clone_cheap();
                        dbg!(&rt);
                        dbg!(dump_type_as_string(&rt));
=======
                        orig_ty.freeze();

>>>>>>> 7aecf1a2
                        //
                        let ty = self.validate_rhs_of_instanceof(span, &rt, rt.clone());

                        // typeGuardsWithInstanceOfByConstructorSignature.ts
                        //
                        // says
                        //
                        // `can't narrow type from 'any' to 'Object'`
                        // `can't narrow type from 'any' to 'Function'
                        let cannot_narrow = orig_ty.is_any()
                            && matches!(
                                &**right,
                                RExpr::Ident(RIdent {
                                    sym: js_word!("Object"),
                                    ..
                                }) | RExpr::Ident(RIdent {
                                    sym: js_word!("Function"),
                                    ..
                                })
                            );

                        if self.ctx.in_cond && !cannot_narrow {
                            let narrowed_ty = self
                                .narrow_with_instanceof(span, Cow::Borrowed(&ty), &orig_ty)
                                .context("tried to narrow type with instanceof")?
                                .freezed();

                            narrowed_ty.assert_valid();

                            // TODO(kdy1): Maybe we need to check for intersection or union
                            if orig_ty.is_type_param() {
                                self.cur_facts.true_facts.vars.insert(
                                    name,
                                    Type::Intersection(Intersection {
                                        span,
                                        types: vec![orig_ty, narrowed_ty],
                                        metadata: Default::default(),
                                        tracker: Default::default(),
                                    })
                                    .fixed()
                                    .freezed(),
                                );
                            } else {
                                self.cur_facts.true_facts.vars.insert(name.clone(), narrowed_ty.clone());

                                self.cur_facts.false_facts.excludes.entry(name).or_default().push(narrowed_ty);
                            }
                        }
                    }
                }
            }

            _ => {}
        }

        macro_rules! no_unknown {
            () => {{
                no_unknown!(lt);
                no_unknown!(rt);
            }};
            ($ty:expr) => {{
                match &$ty {
                    Type::Keyword(KeywordType {
                        kind: TsKeywordTypeKind::TsUnknownKeyword,
                        ..
                    }) => {
                        debug_assert!(!span.is_dummy());
                        return Err(ErrorKind::Unknown { span }.into());
                    }
                    _ => {}
                }
            }};
        }

        match op {
            op!(bin, "+") => {
                no_unknown!();

                let c = Comparator {
                    left: (&**left, &lt),
                    right: (&**right, &rt),
                };

                if let Some(()) = c.take_if_any_matches(|(_, lt), (_, _)| match lt {
                    Type::Keyword(KeywordType {
                        kind: TsKeywordTypeKind::TsUnknownKeyword,
                        ..
                    }) => Some(()),

                    _ => None,
                }) {
                    debug_assert!(!span.is_dummy());
                    return Err(ErrorKind::Unknown { span }.into());
                }

                if lt.is_num() && rt.is_num() {
                    return Ok(Type::Keyword(KeywordType {
                        span,
                        kind: TsKeywordTypeKind::TsNumberKeyword,
                        metadata: Default::default(),
                        tracker: Default::default(),
                    }));
                }

                if let Some(()) = c.take_if_any_matches(|(_, lt), (_, _)| match *lt {
                    Type::Keyword(KeywordType {
                        kind: TsKeywordTypeKind::TsStringKeyword,
                        ..
                    })
                    | Type::Lit(LitType { lit: RTsLit::Str(..), .. }) => Some(()),

                    _ => None,
                }) {
                    return Ok(Type::Keyword(KeywordType {
                        span,
                        kind: TsKeywordTypeKind::TsStringKeyword,
                        metadata: Default::default(),
                        tracker: Default::default(),
                    }));
                }

                // Rule:
                //  - any + string is string
                //  - any + other is any
                if let Some(kind) = c.take_if_any_matches(|(_, lt), (_, rt)| {
                    if lt.is_any() {
                        if rt.is_str() || rt.is_tpl() {
                            return Some(TsKeywordTypeKind::TsStringKeyword);
                        }
                        return Some(TsKeywordTypeKind::TsAnyKeyword);
                    }

                    None
                }) {
                    return Ok(Type::Keyword(KeywordType {
                        span,
                        kind,
                        metadata: Default::default(),
                        tracker: Default::default(),
                    }));
                }

                if c.any(|(_, ty)| ty.is_kwd(TsKeywordTypeKind::TsUndefinedKeyword) || ty.is_kwd(TsKeywordTypeKind::TsNullKeyword)) {
                    return Err(ErrorKind::TS2365 { span }.into());
                }

                // Rule:
                //  - null is invalid operand
                //  - undefined is invalid operand
                if c.both(|(_, ty)| {
                    matches!(
                        *ty,
                        Type::Keyword(KeywordType {
                            kind: TsKeywordTypeKind::TsUndefinedKeyword,
                            ..
                        }) | Type::Keyword(KeywordType {
                            kind: TsKeywordTypeKind::TsNullKeyword,
                            ..
                        })
                    )
                }) {
                    return Err(ErrorKind::TS2365 { span }.into());
                }

                if is_str_like_for_addition(&lt) || is_str_like_for_addition(&rt) {
                    return Ok(Type::Keyword(KeywordType {
                        span,
                        kind: TsKeywordTypeKind::TsStringKeyword,
                        metadata: Default::default(),
                        tracker: Default::default(),
                    }));
                }
                // At this point rhs cannot be string.
                //
                // Known numeric operations are all handled above

                if self.can_be_casted_to_number_in_rhs(lt.span(), &lt) && self.can_be_casted_to_number_in_rhs(rt.span(), &rt) {
                    return Ok(Type::Keyword(KeywordType {
                        span,
                        kind: TsKeywordTypeKind::TsNumberKeyword,
                        metadata: Default::default(),
                        tracker: Default::default(),
                    }));
                }

                Err(ErrorKind::InvalidBinaryOp {
                    span,
                    op,
                    left: box lt,
                    right: box rt,
                }
                .into())
            }
            op!("*") | op!("/") => {
                no_unknown!();

                Ok(Type::Keyword(KeywordType {
                    span,
                    kind: TsKeywordTypeKind::TsNumberKeyword,
                    metadata: Default::default(),
                    tracker: Default::default(),
                }))
            }

            op!(bin, "-") | op!("<<") | op!(">>") | op!(">>>") | op!("%") | op!("|") | op!("&") | op!("^") | op!("**") => {
                no_unknown!();

                if op == op!("**") {
                    let lt = lt.normalize();
                    let rt = rt.normalize();

                    if !reported_null_or_undefined {
                        self.report_possibly_null_or_undefined(lt.span(), lt).report(&mut self.storage);
                    }

                    if lt.is_kwd(TsKeywordTypeKind::TsVoidKeyword)
                        || lt.is_str()
                        || lt.is_bool()
                        || lt.is_type_lit()
                        || lt.is_type_param()
                        || lt.is_interface()
                        || lt.is_tpl()
                    {
                        self.storage.report(ErrorKind::WrongTypeForLhsOfNumericOperation { span }.into());
                    }

                    if !reported_null_or_undefined {
                        self.report_possibly_null_or_undefined(rt.span(), rt).report(&mut self.storage);
                    }

                    if rt.is_kwd(TsKeywordTypeKind::TsVoidKeyword)
                        || rt.is_str()
                        || rt.is_bool()
                        || rt.is_type_lit()
                        || rt.is_type_param()
                        || rt.is_interface()
                        || rt.is_tpl()
                    {
                        self.storage
                            .report(ErrorKind::WrongTypeForRhsOfNumericOperation { span, ty: box rt.clone() }.into());
                    }
                }

                Ok(Type::Keyword(KeywordType {
                    kind: TsKeywordTypeKind::TsNumberKeyword,
                    span,
                    metadata: Default::default(),
                    tracker: Default::default(),
                }))
            }

            op!("===") | op!("!==") | op!("!=") | op!("==") => Ok(Type::Keyword(KeywordType {
                span,
                kind: TsKeywordTypeKind::TsBooleanKeyword,
                metadata: Default::default(),
                tracker: Default::default(),
            })),

            op!("instanceof") => {
                if !self.is_valid_lhs_of_instanceof(span, &lt) {
                    self.storage.report(
                        ErrorKind::InvalidLhsInInstanceOf {
                            ty: box lt.clone(),
                            span: left.span(),
                        }
                        .into(),
                    )
                }

                Ok(Type::Keyword(KeywordType {
                    span,
                    kind: TsKeywordTypeKind::TsBooleanKeyword,
                    metadata: Default::default(),
                    tracker: Default::default(),
                }))
            }

            op!("<=") | op!("<") | op!(">=") | op!(">") => {
                no_unknown!();

                if !reported_null_or_undefined {
                    let mut check_for_invalid_operand = |ty: &Type| {
                        let res: VResult<_> = try {
                            self.deny_null_or_undefined(ty.span(), ty)?;
                        };
                        res.report(&mut self.storage);
                    };

                    check_for_invalid_operand(&lt);
                    check_for_invalid_operand(&rt);

                    self.validate_relative_comparison_operands(span, op, &lt, &rt)
                        .report(&mut self.storage);
                }

                Ok(Type::Keyword(KeywordType {
                    span,
                    kind: TsKeywordTypeKind::TsBooleanKeyword,
                    metadata: Default::default(),
                    tracker: Default::default(),
                }))
            }

            op!("in") => {
                if self.ctx.in_cond {
                    let left = match &**left {
                        RExpr::Lit(RLit::Str(s)) => Some(s.value.clone()),
                        RExpr::Tpl(t) if t.quasis.len() == 1 => t.quasis[0].cooked.clone().map(|v| (&*v).into()),
                        _ => match lt.normalize() {
                            Type::Lit(LitType { lit: RTsLit::Str(s), .. }) => Some(s.value.clone()),
                            _ => None,
                        },
                    };
                    let name = Name::try_from(&**right).ok();

                    if let Some(name) = name {
                        if let Some(property) = left {
                            let new_ty = self.narrow_types_with_property(span, &rt, &property, None)?.fixed().freezed();

                            self.add_deep_type_fact(span, name.clone(), new_ty.clone(), true);

                            self.cur_facts.false_facts.excludes.entry(name).or_default().push(new_ty);
                        }
                    }
                }

                Ok(Type::Keyword(KeywordType {
                    span,
                    kind: TsKeywordTypeKind::TsBooleanKeyword,
                    metadata: Default::default(),
                    tracker: Default::default(),
                }))
            }

            op!("||") | op!("&&") => {
                no_unknown!();
                let mut lt = lt;
                let mut rt = rt;

                if lt.type_eq(&rt) {
                    return Ok(lt);
                }

                let can_generalize = type_ann.is_none() && !matches!((&**left, &**right), (_, RExpr::Ident(..)));

                if self.ctx.can_generalize_literals() && (can_generalize || self.may_generalize(&lt)) {
                    lt = lt.generalize_lit();
                    lt = lt.force_generalize_top_level_literals();
                }
                if self.ctx.can_generalize_literals() && (can_generalize || self.may_generalize(&rt)) {
                    rt = rt.generalize_lit();
                    rt = rt.force_generalize_top_level_literals();
                }

                if lt.type_eq(&rt) {
                    return Ok(lt);
                }

                if let Type::Keyword(KeywordType {
                    kind: TsKeywordTypeKind::TsAnyKeyword,
                    ..
                }) = lt.normalize()
                {
                    return Ok(Type::any(span, Default::default()));
                }

                match op {
                    op!("||") => {
                        if lt.is_never() {
                            return Ok(lt);
                        }

                        if is_str_lit_or_union(&lt) && is_str_lit_or_union(&rt) {
                            return Ok(Type::union(vec![lt, rt]));
                        }

                        if let Known(v) = lt.as_bool() {
                            return Ok(if v { lt } else { rt });
                        }

                        // if let (_, Known(v)) = left.as_bool() {
                        //     return Ok(if v { lt } else { rt });
                        // }

                        // Remove falsy types from lhs
                        let lt = lt.remove_falsy();

                        return Ok(Type::union(vec![lt, rt]));
                    }

                    op!("&&") => {
                        if lt.is_never() {
                            return Ok(lt);
                        }

                        if let Known(v) = lt.as_bool() {
                            return Ok(if v { rt } else { lt });
                        }

                        // if let (_, Known(v)) = left.as_bool() {
                        //     return Ok(if v { rt } else { lt });
                        // }
                    }

                    _ => unreachable!(),
                }
                Ok(rt)
            }

            op!("??") => {
                let may_generalize_lt = self.may_generalize(&lt);

                let mut lt = lt.remove_falsy();
                let mut rt = rt;
                if may_generalize_lt {
                    lt = lt.generalize_lit();
                }
                if self.may_generalize(&rt) {
                    rt = rt.generalize_lit();
                }
                //
                if lt.type_eq(&rt) {
                    return Ok(lt);
                }

                let mut ty = Type::union(vec![lt, rt]);
                if !may_generalize_lt {
                    prevent_generalize(&mut ty);
                }

                Ok(ty)
            }
        }
    }
}

impl Analyzer<'_, '_> {
    fn add_type_facts_for_typeof(&mut self, span: Span, l: &RExpr, r: &RExpr, is_eq: bool, l_ty: &Type, r_ty: &Type) -> VResult<()> {
        if !self.ctx.in_cond {
            return Ok(());
        }

        let c = Comparator { left: l, right: r };

        // Check typeof a === 'string'
        if let Some((Ok(name), (Some(t), Some(f)))) = c.take_if_any_matches(|l, r| {
            if let RExpr::Unary(RUnaryExpr {
                op: op!("typeof"),
                ref arg,
                ..
            }) = l
            {
                //
                let name = Name::try_from(&**arg);
                info!("cond_facts: typeof {:?}", name);
                match r {
                    RExpr::Tpl(RTpl { quasis, .. }) if quasis.len() == 1 => {
                        let value = &quasis[0].cooked.as_ref()?;
                        Some((
                            name,
                            if is_eq {
                                (TypeFacts::typeof_eq(value), TypeFacts::typeof_neq(value))
                            } else {
                                (TypeFacts::typeof_neq(value), TypeFacts::typeof_eq(value))
                            },
                        ))
                    }
                    RExpr::Lit(RLit::Str(RStr { ref value, .. })) => match (TypeFacts::typeof_eq(value), TypeFacts::typeof_neq(value)) {
                        (Some(t), Some(f)) => Some((name, if is_eq { (Some(t), Some(f)) } else { (Some(f), Some(t)) })),
                        (None, None) => {
                            self.storage.report(
                                ErrorKind::NoOverlap {
                                    span,
                                    value: true,
                                    left: box l_ty.clone(),
                                    right: box r_ty.clone(),
                                }
                                .into(),
                            );
                            // A type guard of the form typeof x === s and typeof x !== s,
                            // where s is a string literal with any value but 'string', 'number' or
                            // 'boolean'
                            let name = Name::try_from(&**arg).unwrap();

                            if is_eq {
                                //  - typeof x === s
                                //  removes the primitive types string, number, and boolean from
                                //  the type of x in true facts.
                                self.cur_facts.true_facts.excludes.entry(name).or_default().extend(vec![
                                    Type::Keyword(KeywordType {
                                        span,
                                        kind: TsKeywordTypeKind::TsStringKeyword,
                                        metadata: Default::default(),
                                        tracker: Default::default(),
                                    }),
                                    Type::Keyword(KeywordType {
                                        span,
                                        kind: TsKeywordTypeKind::TsBooleanKeyword,
                                        metadata: Default::default(),
                                        tracker: Default::default(),
                                    }),
                                    Type::Keyword(KeywordType {
                                        span,
                                        kind: TsKeywordTypeKind::TsNumberKeyword,
                                        metadata: Default::default(),
                                        tracker: Default::default(),
                                    }),
                                ]);
                            } else {
                                //  - typeof x !== s
                                //  removes the primitive types string, number, and boolean from
                                //  the type of x in false facts.
                                self.cur_facts.false_facts.excludes.entry(name).or_default().extend(vec![
                                    Type::Keyword(KeywordType {
                                        span,
                                        kind: TsKeywordTypeKind::TsStringKeyword,
                                        metadata: Default::default(),
                                        tracker: Default::default(),
                                    }),
                                    Type::Keyword(KeywordType {
                                        span,
                                        kind: TsKeywordTypeKind::TsBooleanKeyword,
                                        metadata: Default::default(),
                                        tracker: Default::default(),
                                    }),
                                    Type::Keyword(KeywordType {
                                        span,
                                        kind: TsKeywordTypeKind::TsNumberKeyword,
                                        metadata: Default::default(),
                                        tracker: Default::default(),
                                    }),
                                ]);
                            }
                            None
                        }
                        _ => None,
                    },
                    _ => None,
                }
            } else {
                None
            }
        }) {
            // If typeof foo.bar is `string`, `foo` cannot be undefined nor null
            if t != TypeFacts::EQUndefined {
                for idx in 1..name.as_ids().len() {
                    let sub = Name::from(&name.as_ids()[..idx]);

                    self.cur_facts.true_facts.facts.insert(sub.clone(), TypeFacts::NEUndefinedOrNull);
                }
            }

            // Add type facts
            self.cur_facts.true_facts.facts.insert(name.clone(), t);
            self.cur_facts.false_facts.facts.insert(name, f);
        }

        Ok(())
    }

    ///
    /// # Example
    ///
    ///
    ///
    /// ```ts
    /// // Note: feature.geometry can be undefined
    ///
    /// function extractCoordinates(f: Feature): number[] {
    ///     if (f.geometry?.type !== 'test') {
    ///         return [];
    ///     }
    ///     return f.geometry.coordinates;
    /// }
    /// ```
    ///
    /// The condition in the if statement above will be `true` if `f.geometry`
    /// is `undefined`.
    fn add_type_facts_for_opt_chains(&mut self, span: Span, l: &RExpr, r: &RExpr, lt: &Type, rt: &Type) -> VResult<()> {
        /// Convert expression to names.
        ///
        /// This may return multiple names if there are optional chaining
        /// expressions.
        fn non_undefined_names(e: &RExpr) -> Vec<Name> {
            match e {
                RExpr::OptChain(ROptChainExpr {
                    base: ROptChainBase::Member(me),
                    ..
                }) => {
                    let mut names = non_undefined_names(&me.obj);

                    names.extend(e.try_into().ok());
                    names
                }

                RExpr::Member(e) => {
                    let mut names = non_undefined_names(&e.obj);

                    names.extend(e.try_into().ok());
                    names
                }

                _ => vec![],
            }
        }

        if !self.ctx.in_cond {
            return Ok(());
        }

        let c = Comparator {
            left: (l, lt),
            right: (r, rt),
        };

        if let Some((names, r_ty)) = c.take_if_any_matches(|(l, _), (_, r_ty)| match (l, r_ty) {
            (
                RExpr::Ident(RIdent {
                    sym: js_word!("undefined"),
                    ..
                }),
                _,
            )
            | (RExpr::Lit(RLit::Null(..)), _) => None,

            (l, r) => {
                let names = non_undefined_names(l);
                if names.is_empty() {
                    return None;
                }

                Some((names, r_ty))
            }
        }) {
            if !self.can_be_undefined(span, r_ty, false)? {
                for name in names {
                    self.cur_facts.false_facts.facts.insert(name.clone(), TypeFacts::NEUndefined);
                }
            }
        }

        // TODO
        Ok(())
    }

    fn can_compare_with_eq(&mut self, span: Span, disc_ty: &Type, case_ty: &Type) -> VResult<bool> {
        let disc_ty = disc_ty.normalize();
        let case_ty = case_ty.normalize();

        if disc_ty.type_eq(case_ty) {
            return Ok(true);
        }

        if disc_ty.is_num_lit() && case_ty.is_num_lit() {
            return Ok(false);
        }

        if self.ctx.in_switch_case_test {
            if disc_ty.is_intersection() {
                return Ok(true);
            }
        }

        self.has_overlap(
            span,
            disc_ty,
            case_ty,
            CastableOpts {
                allow_assignment_to_param_constraint: true,
                ..Default::default()
            },
        )
    }

    /// We have to check for inheritance.
    ///
    /// ```ts
    /// class C1 {
    ///     p1: string;
    /// }
    /// class C2 {
    ///     p2: number;
    /// }
    /// class D1 extends C1 {
    ///     p3: number;
    /// }
    /// var ctor2: C2 | D1;
    ///
    /// var r2: D1 | C2 = ctor2 instanceof C1 && ctor2; // C2 | D1
    /// ```
    ///
    /// in this case, we cannot store ctor2 as C1 because it would result in an
    /// error.
    ///
    /// TODO(kdy1): Use Cow
    ///
    /// # Related tests
    ///
    /// ## narrowingConstrainedTypeVariable.ts
    ///
    /// In the test, there's `function f2<T extends C, U extends D>(v: T | U)
    /// {}`.
    ///
    /// If we apply `instanceof C` to `v`, `v` becomes `T`.
    /// Note that `C extends D` and `D extends C` are true because both of `C`
    /// and `D` are empty classes.
    #[cfg_attr(debug_assertions, tracing::instrument(skip_all))]
    fn narrow_with_instanceof(&mut self, span: Span, ty: Cow<Type>, orig_ty: &Type) -> VResult<Type> {
        let mut orig_ty = self.normalize(
            Some(span),
            Cow::Borrowed(orig_ty),
            NormalizeTypeOpts {
                preserve_global_this: true,
                preserve_union: true,
                ..Default::default()
            },
        )?;
        orig_ty.freeze();

        let _stack = stack::track(span)?;

        if let Type::Union(orig) = orig_ty.normalize() {
            let mut new_types = orig
                .types
                .iter()
                .map(|orig_ty| self.narrow_with_instanceof(span, ty.clone(), orig_ty))
                .collect::<Result<Vec<_>, _>>()?;

            new_types.retain(|ty| !ty.is_never());

            return Ok(Type::Union(Union {
                span: orig.span,
                types: new_types,
                metadata: orig.metadata,
                tracker: Default::default(),
            })
            .fixed());
        }

        if orig_ty.is_kwd(TsKeywordTypeKind::TsStringKeyword)
            || orig_ty.is_kwd(TsKeywordTypeKind::TsNumberKeyword)
            || orig_ty.is_kwd(TsKeywordTypeKind::TsBooleanKeyword)
        {
            if ty.is_interface() {
                return Ok(Type::never(span, Default::default()));
            }
        }

        if orig_ty.is_any() {
            if ty.is_interface() || ty.is_type_lit() {
                if let Ok(result) = self.access_property(
                    span,
                    &ty,
                    &Key::Normal {
                        span,
                        sym: "prototype".into(),
                    },
                    TypeOfMode::RValue,
                    IdCtx::Type,
                    Default::default(),
                ) {
                    if !result.is_any() {
                        return Ok(result);
                    }
                }
                if let Ok(result) = self.make_instance(span, &ty) {
                    dbg!(dump_type_as_string(&result));
                    dbg!(&result);
                    return Ok(result);
                }
            }
            return Ok(ty.into_owned());
        }

        match ty.normalize() {
            Type::ClassDef(ty) => {
                return self.narrow_with_instanceof(
                    span,
                    Cow::Owned(Type::Class(Class {
                        span,
                        def: box ty.clone(),
                        metadata: Default::default(),
                        tracker: Default::default(),
                    })),
                    &orig_ty,
                )
            }
            Type::Interface(..) | Type::TypeLit(..) => {
                // Find constructor signature
                if let Some(ty) = self.convert_type_to_type_lit(span, Cow::Borrowed(&ty))? {
                    for m in &ty.members {
                        if let TypeElement::Constructor(c) = m {
                            if let Some(ret_ty) = &c.ret_ty {
                                return self
                                    .narrow_with_instanceof(span, Cow::Borrowed(ret_ty), &orig_ty)
                                    .context("tried to narrow constructor return type");
                            }
                        }
                    }
                }
            }
            _ => {}
        }

        if let Some(v) = self.extends(
            span,
            &orig_ty,
            &ty,
            ExtendsOpts {
                disallow_different_classes: true,
                ..Default::default()
            },
        ) {
            if v {
                if let Type::ClassDef(def) = orig_ty.normalize() {
                    return Ok(Type::Class(Class {
                        span,
                        def: box def.clone(),
                        metadata: Default::default(),
                        tracker: Default::default(),
                    }));
                }
                return Ok(orig_ty.into_owned());
            } else {
                if let (Type::Interface(..), Type::Interface(..)) = (orig_ty.normalize(), ty.normalize()) {
                    return Ok(ty.into_owned());
                }

                if !self
                    .has_overlap(
                        span,
                        &orig_ty,
                        &ty,
                        CastableOpts {
                            disallow_different_classes: true,
                            disallow_special_assignment_to_empty_class: true,
                            ..Default::default()
                        },
                    )
                    .context("tried to check if overlap exists to calculate the type created by instanceof")?
                {
                    if ty.is_class() {
                        if orig_ty.is_kwd(TsKeywordTypeKind::TsAnyKeyword) || orig_ty.is_kwd(TsKeywordTypeKind::TsObjectKeyword) {
                            return Ok(ty.into_owned());
                        }
                    }
                    return Ok(Type::never(span, Default::default()));
                }
            }
        }

        if let Type::ClassDef(def) = ty.normalize() {
            return Ok(Type::Class(Class {
                span,
                def: box def.clone(),
                metadata: Default::default(),
                tracker: Default::default(),
            }));
        }
        Ok(ty.into_owned())
    }

    fn validate_relative_comparison_operands(&mut self, span: Span, op: BinaryOp, l: &Type, r: &Type) -> VResult<()> {
        let marks = self.marks();

        let l = self
            .normalize(
                None,
                Cow::Borrowed(l),
                NormalizeTypeOpts {
                    preserve_global_this: true,
                    preserve_intersection: true,
                    preserve_union: true,
                    ..Default::default()
                },
            )?
            .into_owned()
            .freezed();
        let r = self
            .normalize(
                None,
                Cow::Borrowed(r),
                NormalizeTypeOpts {
                    preserve_global_this: true,
                    preserve_intersection: true,
                    preserve_union: true,
                    ..Default::default()
                },
            )?
            .into_owned()
            .freezed();

        let l = l.normalize();
        let r = r.normalize();

        if let (Type::TypeLit(lt), Type::TypeLit(rt)) = (l, r) {
            // It's an error if type of the parameter of index signature is same but type
            // annotation is different.
            for lm in &lt.members {
                for rm in &rt.members {
                    match (lm, rm) {
                        (TypeElement::Index(lm), TypeElement::Index(rm)) if lm.params.type_eq(&rm.params) => {
                            if let Some(lt) = &lm.type_ann {
                                if let Some(rt) = &rm.type_ann {
                                    if self.assign(span, &mut Default::default(), lt, rt).is_ok()
                                        || self.assign(span, &mut Default::default(), rt, lt).is_ok()
                                    {
                                        continue;
                                    }
                                } else {
                                    continue;
                                }
                            } else {
                                continue;
                            }
                            //
                            self.storage.report(
                                ErrorKind::CannotCompareWithOp {
                                    span,
                                    op,
                                    left: box l.clone(),
                                    right: box r.clone(),
                                }
                                .into(),
                            );
                            return Ok(());
                        }
                        _ => {}
                    }
                }
            }
        }

        let l = l.clone().generalize_lit();
        let r = r.clone().generalize_lit();
        self.verify_rel_cmp_operands(span, op, &l, &r)?;

        Ok(())
    }

    fn verify_rel_cmp_operands(&mut self, span: Span, op: BinaryOp, l: &Type, r: &Type) -> VResult<()> {
        let l = l.normalize();
        let r = r.normalize();

        macro_rules! error {
            () => {{
                self.storage.report(
                    ErrorKind::CannotCompareWithOp {
                        span,
                        op,
                        left: box l.clone(),
                        right: box r.clone(),
                    }
                    .into(),
                );
                return Ok(());
            }};
        }

        {
            if l.is_symbol_like() {
                self.storage.report(ErrorKind::NumericOpToSymbol { span: l.span() }.into());
                return Ok(());
            }

            if r.is_symbol_like() {
                self.storage.report(ErrorKind::NumericOpToSymbol { span: r.span() }.into());
                return Ok(());
            }
        }

        if l.type_eq(r) {
            return Ok(());
        }

        if l.is_str_lit() && r.is_str_lit() {
            return Ok(());
        }
        //

        if l.is_type_param() && !r.is_type_param() {
            return Ok(());
        }
        if !l.is_type_param() && r.is_type_param() {
            return Ok(());
        }

        let c = Comparator { left: l, right: r };

        if let Some(v) = c.take_if_any_matches(|l, r| {
            if l.is_type_param() {
                // Different type params cannot be compared relatively, although they can
                // overlap with other types.
                if r.is_type_param() {
                    return Some(false);
                }

                if r.is_kwd(TsKeywordTypeKind::TsBooleanKeyword)
                    || r.is_kwd(TsKeywordTypeKind::TsNumberKeyword)
                    || r.is_kwd(TsKeywordTypeKind::TsStringKeyword)
                    || r.is_kwd(TsKeywordTypeKind::TsVoidKeyword)
                    || r.is_enum_type()
                    || r.is_tuple()
                    || r.is_array()
                {
                    return Some(false);
                }

                if let Type::TypeLit(r) = r {
                    if r.members.is_empty() {
                        return Some(true);
                    }

                    return Some(false);
                }
            }

            None
        }) {
            if !v {
                error!()
            }
            return Ok(());
        }

        // Basically we depend on assign's behavior, but there's are some corner cases
        // where it's not enough.
        match (l, r) {
            (Type::Class(l), Type::Class(r)) => {
                if l.def.super_class.is_none() && r.def.super_class.is_none() {
                    if l.def.body.is_empty() || r.def.body.is_empty() {
                        error!();
                    }
                }
            }

            (Type::TypeLit(lt), Type::TypeLit(rt)) => {
                if let Ok(Some(v)) = self.can_compare_type_elements_relatively(span, &lt.members, &rt.members) {
                    if v {
                        return Ok(());
                    } else {
                        error!();
                    }
                }
            }
            _ => {}
        }

        if self.has_overlap(span, l, r, Default::default())? {
            return Ok(());
        }

        error!()
    }

    /// Returns Ok(Some(v)) if this method has a special rule to handle type
    /// elements.
    fn can_compare_type_elements_relatively(&mut self, span: Span, l: &[TypeElement], r: &[TypeElement]) -> VResult<Option<bool>> {
        for lm in l {
            for rm in r {
                if let (TypeElement::Method(lm), TypeElement::Method(rm)) = (lm, rm) {
                    if let Ok(()) = self.assign(span, &mut Default::default(), &lm.key.ty(), &rm.key.ty()) {
                        if lm.type_params.as_ref().map(|v| v.params.len()).unwrap_or(0)
                            != rm.type_params.as_ref().map(|v| v.params.len()).unwrap_or(0)
                        {
                            return Ok(Some(true));
                        }

                        let params_res = self.assign_params(
                            &mut Default::default(),
                            &lm.params,
                            &rm.params,
                            AssignOpts {
                                span,
                                ..Default::default()
                            },
                        );

                        if params_res.is_err() {
                            return Ok(Some(true));
                        }

                        let ret_ty_res = match (lm.ret_ty.as_deref(), rm.ret_ty.as_deref()) {
                            (Some(lt), Some(rt)) => self.assign_with_opts(
                                &mut Default::default(),
                                lt,
                                rt,
                                AssignOpts {
                                    span,
                                    allow_unknown_rhs: Some(true),
                                    ..Default::default()
                                },
                            ),
                            _ => Ok(()),
                        };
                    }
                }
            }
        }

        let lk = self.kinds_of_type_elements(l);
        let rk = self.kinds_of_type_elements(r);
        if lk != rk {
            return Ok(Some(false));
        }

        Ok(None)
    }

    fn is_valid_lhs_of_instanceof(&mut self, span: Span, ty: &Type) -> bool {
        let ty = ty.normalize();

        if ty.is_any() || ty.is_unknown() || ty.is_kwd(TsKeywordTypeKind::TsObjectKeyword) {
            return true;
        }

        match ty {
            Type::TypeLit(..)
            | Type::Interface(..)
            | Type::Class(..)
            | Type::This(..)
            | Type::Param(..)
            | Type::Mapped(..)
            | Type::Ref(..) => true,

            Type::Intersection(ty) => ty.types.iter().all(|ty| self.is_valid_lhs_of_instanceof(span, ty)),

            Type::Union(ty) => ty.types.iter().any(|ty| self.is_valid_lhs_of_instanceof(span, ty)),

            _ => false,
        }
    }

    /// The right operand to be of type Any or a subtype of the 'Function'
    /// interface type.
    fn validate_rhs_of_instanceof(&mut self, span: Span, type_for_error: &Type, ty: Type) -> Type {
        if ty.is_any() {
            return ty;
        }

        // TODO(kdy1): We should assign this to builtin interface `Function`.
        match ty.normalize() {
            // Error
            Type::Keyword(KeywordType {
                kind: TsKeywordTypeKind::TsStringKeyword,
                ..
            })
            | Type::Keyword(KeywordType {
                kind: TsKeywordTypeKind::TsNumberKeyword,
                ..
            })
            | Type::Keyword(KeywordType {
                kind: TsKeywordTypeKind::TsBooleanKeyword,
                ..
            })
            | Type::Keyword(KeywordType {
                kind: TsKeywordTypeKind::TsVoidKeyword,
                ..
            })
            | Type::Lit(..)
            | Type::Class(..)
            | Type::Ref(Ref {
                type_name: RTsEntityName::Ident(RIdent {
                    sym: js_word!("Object"), ..
                }),
                ..
            })
            | Type::Symbol(..) => {
                self.storage.report(
                    ErrorKind::InvalidRhsInInstanceOf {
                        span,
                        ty: box type_for_error.clone(),
                    }
                    .into(),
                );
            }

            Type::TypeLit(e) if e.members.is_empty() => {
                self.storage.report(
                    ErrorKind::InvalidRhsInInstanceOf {
                        span,
                        ty: box type_for_error.clone(),
                    }
                    .into(),
                );
            }

            Type::Union(u) => {
                let types = u
                    .types
                    .iter()
                    .map(|ty| self.validate_rhs_of_instanceof(span, type_for_error, ty.clone()))
                    .collect();

                return Type::Union(Union {
                    span: u.span,
                    types,
                    metadata: u.metadata,
                    tracker: Default::default(),
                });
            }

            // Ok
            Type::ClassDef(..) => {}

            // Conditionally error.
            //
            // Ok if it's assignable to `Function`.
            Type::TypeLit(..) | Type::Interface(..) => {
                if let Err(..) = self.assign(
                    span,
                    &mut Default::default(),
                    &Type::Ref(Ref {
                        span,
                        type_name: RTsEntityName::Ident(RIdent::new("Function".into(), span.with_ctxt(SyntaxContext::empty()))),
                        type_args: None,
                        metadata: Default::default(),
                        tracker: Default::default(),
                    }),
                    &ty,
                ) {
                    self.storage.report(
                        ErrorKind::InvalidRhsInInstanceOf {
                            span,
                            ty: box type_for_error.clone(),
                        }
                        .into(),
                    );
                }
            }

            Type::Ref(..) => {
                // Report error and return ref type back.
                self.make_instance_or_report(span, &ty);
            }

            _ => return self.make_instance_or_report(span, &ty),
        }

        ty
    }

    /// We should create a type fact for `foo` in `if (foo.type === 'bar');`.
    fn calc_type_facts_for_equality(&mut self, name: Name, equals_to: &Type) -> VResult<(Name, Type)> {
        let span = equals_to.span();

        let mut id: RIdent = name.as_ids()[0].clone().into();
        id.span.lo = span.lo;
        id.span.hi = span.hi;

        if name.len() == 1 {
            let orig_ty = self.type_of_var(&id, TypeOfMode::RValue, None)?;

            let narrowed = self
                .narrow_with_equality(&orig_ty, equals_to)
                .context("tried to narrow type with equality")?;

            return Ok((name, narrowed));
        }

        let eq_ty = equals_to.normalize();

        // We create a type fact for `foo` in `if (foo.type === 'bar');`

        let ids = name.as_ids();

        let prop = Key::Normal {
            span,
            sym: ids[ids.len() - 1].sym().clone(),
        };

        let ty = self.type_of_name(span, &name.as_ids()[..name.len() - 1], TypeOfMode::RValue, None)?;

        let ty = self.normalize(Some(span), Cow::Owned(ty), Default::default())?.into_owned();

        if let Type::Union(u) = ty.normalize() {
            let mut candidates = vec![];
            for ty in &u.types {
                let prop_res = self.access_property(span, ty, &prop, TypeOfMode::RValue, IdCtx::Var, Default::default());

                if let Ok(prop_ty) = prop_res {
                    let prop_ty = self.normalize(Some(prop_ty.span()), Cow::Owned(prop_ty), Default::default())?;
                    let possible = match prop_ty.normalize() {
                        // Type parameters might have same value.
                        Type::Param(..) => true,
                        _ => {
                            (equals_to.is_undefined() && prop_ty.contains_undefined())
                                || (if equals_to.is_null_or_undefined() {
                                    prop_ty.type_eq(equals_to)
                                } else {
                                    self.has_overlap(span, &prop_ty, equals_to, CastableOpts { ..Default::default() })?
                                })
                        }
                    };
                    if possible {
                        candidates.push(ty.clone())
                    }
                }
            }
            let actual = Name::from(&name.as_ids()[..name.len() - 1]);

            return Ok((actual, Type::union(candidates)));
        }

        Ok((name, eq_ty.clone()))
    }

    /// Returns new type of the variable after comparison with `===`.
    ///
    /// # Parameters
    ///
    /// ## orig_ty
    ///
    /// Original type of the variable.
    fn narrow_with_equality(&mut self, orig_ty: &Type, equals_to: &Type) -> VResult<Type> {
        let span = equals_to.span();

        if orig_ty.type_eq(equals_to) {
            return Ok(orig_ty.clone());
        }

        let orig_ty = self.normalize(Some(span), Cow::Borrowed(orig_ty), Default::default())?;
        let equals_to = self.normalize(Some(span), Cow::Borrowed(equals_to), Default::default())?;

        if orig_ty.type_eq(&equals_to) {
            return Ok(orig_ty.into_owned());
        }

        // Exclude nevers.
        if let Type::Union(orig) = &*orig_ty {
            let mut types = vec![];
            // We
            for orig in &orig.types {
                let new_ty = self
                    .narrow_with_equality(orig, &equals_to)
                    .context("tried to narrow element of a union type")?;

                if new_ty.is_never() {
                    continue;
                }
                types.push(new_ty);
            }

            return Ok(Type::Union(Union {
                span,
                types,
                metadata: UnionMetadata {
                    common: equals_to.metadata(),
                    ..Default::default()
                },
                tracker: Default::default(),
            })
            .fixed());
        }

        // At here two variants are different from each other because we checked with
        // type_eq above.
        if orig_ty.is_enum_variant() && equals_to.is_enum_variant() {
            return Ok(Type::never(
                span,
                KeywordTypeMetadata {
                    common: equals_to.metadata(),
                    ..Default::default()
                },
            ));
        }

        // Defaults to new type.
        Ok(equals_to.into_owned())
    }

    fn report_errors_for_bin_expr(&mut self, span: Span, op: BinaryOp, lt: &Type, rt: &Type) {
        let ls = lt.span();
        let rs = rt.span();

        let lt = lt.normalize();
        let rt = rt.normalize();

        let mut errors = Errors::default();

        match op {
            op!(bin, "+") => {
                // Validation is performed in type_of_bin_expr because
                // validation of types is required to compute type of the
                // expression.
            }
            op!("||") | op!("&&") => {
                if let Type::Keyword(KeywordType {
                    kind: TsKeywordTypeKind::TsVoidKeyword,
                    ..
                }) = lt.normalize()
                {
                    errors.push(ErrorKind::TS1345 { span }.into())
                }
            }

            op!("*") | op!("/") | op!("%") | op!(bin, "-") | op!("<<") | op!(">>") | op!(">>>") | op!("&") | op!("^") | op!("|") => {
                let mut check = |ty: &Type, is_left| {
                    if ty.is_any() {
                        return;
                    }
                    if self.can_be_casted_to_number_in_rhs(ty.span(), ty) {
                        return;
                    }

                    match ty.normalize() {
                        Type::Keyword(KeywordType {
                            span,
                            kind:
                                TsKeywordTypeKind::TsUndefinedKeyword | TsKeywordTypeKind::TsNullKeyword | TsKeywordTypeKind::TsUnknownKeyword,
                            ..
                        }) => {}

                        _ => errors.push(if is_left {
                            ErrorKind::WrongTypeForLhsOfNumericOperation { span: ty.span() }.into()
                        } else {
                            ErrorKind::WrongTypeForRhsOfNumericOperation {
                                span: ty.span(),
                                ty: box ty.clone(),
                            }
                            .into()
                        }),
                    }
                };

                if (op == op!("&") || op == op!("^") || op == op!("|"))
                    && matches!(
                        lt.normalize(),
                        Type::Keyword(KeywordType {
                            kind: TsKeywordTypeKind::TsBooleanKeyword,
                            ..
                        }) | Type::Lit(LitType { lit: RTsLit::Bool(..), .. })
                    )
                    && matches!(
                        rt.normalize(),
                        Type::Keyword(KeywordType {
                            kind: TsKeywordTypeKind::TsBooleanKeyword,
                            ..
                        }) | Type::Lit(LitType { lit: RTsLit::Bool(..), .. })
                    )
                {
                    errors.push(ErrorKind::TS2447 { span }.into());
                } else {
                    check(lt, true);
                    check(rt, false);
                }
            }

            op!("in") => {
                match lt.normalize() {
                    Type::Keyword(KeywordType {
                        kind: TsKeywordTypeKind::TsNullKeyword,
                        ..
                    }) => {
                        self.storage.report(ErrorKind::UndefinedOrNullIsNotValidOperand { span }.into());
                    }

                    Type::Keyword(KeywordType {
                        kind: TsKeywordTypeKind::TsUndefinedKeyword,
                        ..
                    }) => {
                        self.storage.report(ErrorKind::UndefinedOrNullIsNotValidOperand { span }.into());
                    }

                    ty => {
                        if let Err(err) = self.assign_with_opts(
                            &mut Default::default(),
                            &Type::Union(Union {
                                span,
                                types: vec![
                                    Type::Keyword(KeywordType {
                                        span,
                                        kind: TsKeywordTypeKind::TsStringKeyword,
                                        metadata: Default::default(),
                                        tracker: Default::default(),
                                    }),
                                    Type::Keyword(KeywordType {
                                        span,
                                        kind: TsKeywordTypeKind::TsNumberKeyword,
                                        metadata: Default::default(),
                                        tracker: Default::default(),
                                    }),
                                    Type::Keyword(KeywordType {
                                        span,
                                        kind: TsKeywordTypeKind::TsSymbolKeyword,
                                        metadata: Default::default(),
                                        tracker: Default::default(),
                                    }),
                                ],
                                metadata: Default::default(),
                                tracker: Default::default(),
                            })
                            .freezed(),
                            ty,
                            AssignOpts {
                                span: ls,
                                ..Default::default()
                            },
                        ) {
                            errors.push(err.context("tried to assign for LHS of `in` operator"));
                        } else if !self.is_valid_lhs_of_in(ty) {
                            errors.push(ErrorKind::InvalidLhsOfInOperator { span: ls }.into());
                        }
                    }
                }

                match rt.normalize() {
                    Type::Keyword(KeywordType {
                        kind: TsKeywordTypeKind::TsNullKeyword,
                        ..
                    }) => {
                        self.storage.report(ErrorKind::UndefinedOrNullIsNotValidOperand { span }.into());
                    }

                    Type::Keyword(KeywordType {
                        kind: TsKeywordTypeKind::TsUndefinedKeyword,
                        ..
                    }) => {
                        self.storage.report(ErrorKind::UndefinedOrNullIsNotValidOperand { span }.into());
                    }

                    _ => {
                        if let Err(err) = self.assign_with_opts(
                            &mut Default::default(),
                            &Type::Keyword(KeywordType {
                                span,
                                kind: TsKeywordTypeKind::TsObjectKeyword,
                                metadata: KeywordTypeMetadata::default(),
                                tracker: Default::default(),
                            }),
                            rt,
                            AssignOpts {
                                span: rs,
                                ..Default::default()
                            },
                        ) {
                            errors.push(err.context("tried to assign for RHS of `in` operator"));
                        } else if !self.is_valid_rhs_of_in(rs, rt) {
                            errors.push(
                                ErrorKind::InvalidRhsForInOperator {
                                    span: rs,
                                    ty: box rt.clone(),
                                }
                                .into(),
                            )
                        }
                    }
                }
            }

            _ => {}
        }

        self.storage.report_all(errors);
    }

    fn is_valid_lhs_of_in(&mut self, ty: &Type) -> bool {
        let ty = ty.normalize();

        match ty {
            Type::Ref(..) => {
                if let Ok(ty) = self.expand_top_ref(ty.span(), Cow::Borrowed(ty), Default::default()) {
                    return self.is_valid_lhs_of_in(&ty);
                }

                true
            }

            Type::Keyword(KeywordType {
                kind: TsKeywordTypeKind::TsAnyKeyword,
                ..
            })
            | Type::Keyword(KeywordType {
                kind: TsKeywordTypeKind::TsStringKeyword,
                ..
            })
            | Type::Keyword(KeywordType {
                kind: TsKeywordTypeKind::TsNumberKeyword,
                ..
            })
            | Type::Keyword(KeywordType {
                kind: TsKeywordTypeKind::TsBigIntKeyword,
                ..
            })
            | Type::Keyword(KeywordType {
                kind: TsKeywordTypeKind::TsSymbolKeyword,
                ..
            })
            | Type::Lit(LitType {
                lit: RTsLit::Number(..), ..
            })
            | Type::Lit(LitType { lit: RTsLit::Str(..), .. })
            | Type::Enum(..)
            | Type::EnumVariant(..)
            | Type::Param(..)
            | Type::Operator(Operator {
                op: TsTypeOperatorOp::KeyOf,
                ..
            })
            | Type::Symbol(..)
            | Type::Tpl(..) => true,

            Type::Union(ref u) => u.types.iter().all(|ty| self.is_valid_lhs_of_in(ty)),

            _ => false,
        }
    }

    fn is_valid_rhs_of_in(&mut self, span: Span, ty: &Type) -> bool {
        if ty.is_any() || ty.is_never() {
            return true;
        }

        let ty = match self.normalize(
            Some(span),
            Cow::Borrowed(ty),
            NormalizeTypeOpts {
                preserve_mapped: true,
                ..Default::default()
            },
        ) {
            Ok(v) => v,
            Err(_) => return true,
        };

        match ty.normalize() {
            Type::This(..)
            | Type::Class(..)
            | Type::ClassDef(..)
            | Type::TypeLit(..)
            | Type::Param(..)
            | Type::Mapped(..)
            | Type::Array(..)
            | Type::Tuple(..)
            | Type::IndexedAccessType(..)
            | Type::Interface(..)
            | Type::Keyword(KeywordType {
                kind: TsKeywordTypeKind::TsObjectKeyword,
                ..
            }) => true,
            Type::Union(ref u) => u.types.iter().all(|ty| self.is_valid_rhs_of_in(span, ty)),

            _ => false,
        }
    }

    #[extra_validator]
    fn report_errors_for_mixed_nullish_coalescing(&mut self, e: &RBinExpr) {
        fn search(span: Span, op: BinaryOp, operand: &RExpr) -> VResult<()> {
            if op == op!("??") {
                if let RExpr::Bin(bin) = operand {
                    if bin.op == op!("||") || bin.op == op!("&&") {
                        return Err(ErrorKind::NullishCoalescingMixedWithLogicalWithoutParen { span }.into());
                    }
                }
            } else if op == op!("||") || op == op!("&&") {
                if let RExpr::Bin(bin) = operand {
                    if bin.op == op!("??") {
                        return Err(ErrorKind::NullishCoalescingMixedWithLogicalWithoutParen { span }.into());
                    }
                }
            }

            Ok(())
        }

        search(e.span, e.op, &e.left)?;
        search(e.span, e.op, &e.right)?;
    }
}

pub(super) fn extract_name_for_assignment(e: &RExpr, is_exact_eq: bool) -> Option<Name> {
    match e {
        RExpr::Paren(e) => extract_name_for_assignment(&e.expr, is_exact_eq),
        RExpr::Assign(e) => match &e.left {
            RPatOrExpr::Expr(e) => extract_name_for_assignment(e, is_exact_eq),
            RPatOrExpr::Pat(pat) => match &**pat {
                RPat::Ident(i) => Some(i.id.clone().into()),
                RPat::Expr(e) => extract_name_for_assignment(e, is_exact_eq),
                _ => None,
            },
        },
        RExpr::Member(RMemberExpr { obj, prop, .. }) => {
            let mut name = extract_name_for_assignment(obj, is_exact_eq)?;

            name.push(match prop {
                RMemberProp::Ident(i) => i.sym.clone(),
                RMemberProp::Computed(RComputedPropName {
                    expr: box RExpr::Lit(RLit::Str(s)),
                    ..
                }) => s.value.clone(),
                _ => return None,
            });

            Some(name)
        }

        _ => Name::try_from(e).ok(),
    }
}

fn is_str_like_for_addition(t: &Type) -> bool {
    match t.normalize() {
        Type::Lit(LitType { lit: RTsLit::Str(..), .. }) | Type::Tpl(..) => true,
        Type::Keyword(KeywordType {
            kind: TsKeywordTypeKind::TsStringKeyword,
            ..
        }) => true,
        Type::Intersection(Intersection { types, .. }) => types.iter().any(is_str_like_for_addition),
        Type::Union(Union { types, .. }) => types.iter().all(is_str_like_for_addition),
        _ => false,
    }
}<|MERGE_RESOLUTION|>--- conflicted
+++ resolved
@@ -502,14 +502,11 @@
                                 .into(),
                             )
                         }
-<<<<<<< HEAD
                         orig_ty.make_clone_cheap();
                         dbg!(&rt);
                         dbg!(dump_type_as_string(&rt));
-=======
                         orig_ty.freeze();
 
->>>>>>> 7aecf1a2
                         //
                         let ty = self.validate_rhs_of_instanceof(span, &rt, rt.clone());
 
