use std::{
    borrow::{Borrow, Cow},
    collections::hash_map::Entry,
    hash::Hash,
    mem::{replace, take},
    ops::{AddAssign, BitOr, Not},
};

use fxhash::FxHashMap;
use rnode::{NodeId, VisitWith};
use stc_ts_ast_rnode::{
    RBinExpr, RBindingIdent, RCondExpr, RExpr, RIdent, RIfStmt, RObjectPatProp, RPat, RPatOrExpr, RStmt, RSwitchCase, RSwitchStmt,
};
use stc_ts_errors::{debug::dump_type_as_string, DebugExt, Error};
use stc_ts_type_ops::Fix;
use stc_ts_types::{name::Name, Array, ArrayMetadata, Id, Key, KeywordType, KeywordTypeMetadata, Union};
use stc_ts_utils::MapWithMut;
use stc_utils::{
    cache::Freeze,
    debug_ctx,
    ext::{SpanExt, TypeVecExt},
};
use swc_atoms::JsWord;
use swc_common::{Span, Spanned, SyntaxContext, TypeEq, DUMMY_SP};
use swc_ecma_ast::*;
use tracing::info;

use crate::{
    analyzer::{
        assign::AssignOpts,
        expr::{AccessPropertyOpts, IdCtx, TypeOfMode},
        scope::{ScopeKind, VarInfo},
        util::ResultExt,
        Analyzer, Ctx,
    },
    ty::Type,
    type_facts::TypeFacts,
    util::EndsWithRet,
    validator,
    validator::ValidateWith,
    VResult,
};

/// Conditional facts
#[derive(Debug, Clone, Default, PartialEq)]
pub(crate) struct CondFacts {
    pub facts: FxHashMap<Name, TypeFacts>,
    pub vars: FxHashMap<Name, Type>,
    pub excludes: FxHashMap<Name, Vec<Type>>,
    pub types: FxHashMap<Id, Type>,
}

impl CondFacts {
    #[inline]
    pub(crate) fn assert_valid(&self) {
        if !cfg!(debug_assertions) {
            return;
        }

        for (_, ty) in &self.vars {
            ty.assert_valid();
            ty.assert_clone_cheap();
        }

        for (_, types) in &self.excludes {
            for ty in types {
                ty.assert_valid();
            }
        }

        for (_, ty) in &self.types {
            ty.assert_valid();
            ty.assert_clone_cheap();
        }
    }

    #[inline]
    pub(crate) fn assert_clone_cheap(&self) {
        if !cfg!(debug_assertions) {
            return;
        }

        for (_, ty) in &self.vars {
            if !ty.is_union_type() {
                debug_assert!(ty.is_clone_cheap(), "ty.is_clone_cheap() should be true:\n{:?}", &self.vars);
            }
        }

        for (_, types) in &self.excludes {
            for ty in types {
                debug_assert!(ty.is_clone_cheap());
            }
        }

        for (_, ty) in &self.types {
            debug_assert!(ty.is_clone_cheap());
        }
    }

    pub fn override_vars_using(&mut self, r: &mut Self) {
        for (k, ty) in r.vars.drain() {
            ty.assert_valid();
            ty.assert_clone_cheap();

            match self.vars.entry(k) {
                Entry::Occupied(mut e) => {
                    *e.get_mut() = ty;
                }
                Entry::Vacant(e) => {
                    e.insert(ty);
                }
            }
        }
    }

    pub fn take(&mut self) -> Self {
        Self {
            facts: take(&mut self.facts),
            vars: take(&mut self.vars),
            excludes: take(&mut self.excludes),
            types: take(&mut self.types),
        }
    }

    fn or<K, T>(mut map: FxHashMap<K, T>, map2: FxHashMap<K, T>) -> FxHashMap<K, T>
    where
        K: Eq + Hash,
        T: Merge,
    {
        for (k, v) in map2 {
            match map.entry(k) {
                Entry::Occupied(mut e) => {
                    e.get_mut().or(v);
                }
                Entry::Vacant(e) => {
                    e.insert(v);
                }
            }
        }

        map
    }
}

#[derive(Debug, Default, Clone)]
pub(super) struct Facts {
    pub true_facts: CondFacts,
    pub false_facts: CondFacts,
}

impl Facts {
    #[inline]
    pub(crate) fn assert_valid(&self) {
        if !cfg!(debug_assertions) {
            return;
        }

        self.true_facts.assert_valid();
        self.false_facts.assert_valid();
    }

    #[inline]
    pub(crate) fn assert_clone_cheap(&self) {
        if !cfg!(debug_assertions) {
            return;
        }

        self.true_facts.assert_clone_cheap();
        self.false_facts.assert_clone_cheap();
    }

    pub fn take(&mut self) -> Self {
        self.assert_valid();

        Self {
            true_facts: self.true_facts.take(),
            false_facts: self.false_facts.take(),
        }
    }
}

impl Not for Facts {
    type Output = Self;

    #[inline]
    fn not(self) -> Self {
        Facts {
            true_facts: self.false_facts,
            false_facts: self.true_facts,
        }
    }
}

impl AddAssign for Facts {
    fn add_assign(&mut self, rhs: Self) {
        self.true_facts += rhs.true_facts;
        self.false_facts += rhs.false_facts;
    }
}

impl AddAssign<Option<Self>> for Facts {
    fn add_assign(&mut self, rhs: Option<Self>) {
        match rhs {
            Some(rhs) => {
                *self += rhs;
            }
            None => {}
        }
    }
}

impl BitOr for Facts {
    type Output = Self;

    fn bitor(self, rhs: Self) -> Self {
        Facts {
            true_facts: self.true_facts | rhs.true_facts,
            false_facts: self.false_facts | rhs.false_facts,
        }
    }
}

trait Merge {
    fn or(&mut self, other: Self);
}

impl<T> Merge for Box<T>
where
    T: Merge,
{
    fn or(&mut self, other: Self) {
        T::or(&mut **self, *other)
    }
}

impl<T> Merge for Vec<T> {
    fn or(&mut self, other: Self) {
        self.extend(other)
    }
}

impl Merge for TypeFacts {
    fn or(&mut self, other: Self) {
        *self |= other
    }
}

impl Merge for VarInfo {
    fn or(&mut self, other: Self) {
        self.copied |= other.copied;
        self.initialized |= other.initialized;
        Merge::or(&mut self.ty, other.ty);
    }
}

impl Merge for Type {
    fn or(&mut self, r: Self) {
        let l_span = self.span();

        let l = replace(self, Type::never(l_span, Default::default()));

        *self = Type::new_union(l_span, vec![l, r]);
    }
}

impl<T> Merge for Option<T>
where
    T: Merge,
{
    fn or(&mut self, other: Self) {
        match *self {
            Some(ref mut v) => match other {
                Some(other) => v.or(other),
                None => {}
            },
            _ => *self = other,
        }
    }
}

impl AddAssign for CondFacts {
    fn add_assign(&mut self, rhs: Self) {
        self.assert_valid();
        rhs.assert_valid();

        for (k, v) in rhs.facts {
            *self.facts.entry(k.clone()).or_insert(TypeFacts::None) |= v;
        }

        self.types.extend(rhs.types);

        for (k, v) in rhs.vars {
            match self.vars.entry(k) {
                Entry::Occupied(mut e) => {
                    match e.get_mut().normalize_mut() {
                        Type::Union(u) => {
                            u.types.push(v);
                        }
                        prev => {
                            let prev = prev.take();
                            *e.get_mut() = Type::new_union(DUMMY_SP, vec![prev, v]).cheap();
                        }
                    };
                    e.get_mut().fix();
                    e.get_mut().make_clone_cheap();
                }
                Entry::Vacant(e) => {
                    e.insert(v);
                }
            }
        }

        for (k, v) in rhs.excludes {
            self.excludes.entry(k).or_default().extend(v);
        }
    }
}

impl AddAssign<Option<Self>> for CondFacts {
    fn add_assign(&mut self, rhs: Option<Self>) {
        self.assert_valid();

        match rhs {
            Some(rhs) => {
                *self += rhs;
            }
            None => {}
        }
    }
}

impl BitOr for CondFacts {
    type Output = Self;

    fn bitor(self, rhs: Self) -> Self {
        CondFacts {
            facts: CondFacts::or(self.facts, rhs.facts),
            vars: CondFacts::or(self.vars, rhs.vars),
            types: CondFacts::or(self.types, rhs.types),
            excludes: CondFacts::or(self.excludes, rhs.excludes),
        }
    }
}

#[validator]
impl Analyzer<'_, '_> {
    fn validate(&mut self, stmt: &RIfStmt) -> VResult<()> {
        let prev_facts = self.cur_facts.take();
        prev_facts.assert_clone_cheap();

        let facts_from_test: Facts = {
            let ctx = Ctx {
                in_cond: true,
                should_store_truthy_for_access: true,
                ..self.ctx
            };
            let facts = self
                .with_ctx(ctx)
                .with_child(ScopeKind::Flow, prev_facts.true_facts.clone(), |child: &mut Analyzer| {
                    let test = stmt.test.validate_with_default(child);
                    match test {
                        Ok(_) => {}
                        Err(err) => {
                            child.storage.report(err);
                        }
                    }

                    Ok(child.cur_facts.take())
                });

            facts.report(&mut self.storage).unwrap_or_default()
        };

        facts_from_test.assert_clone_cheap();

        let true_facts = facts_from_test.true_facts;
        let false_facts = facts_from_test.false_facts;

        let mut cons_ends_with_unreachable = false;

        let ends_with_ret = stmt.cons.ends_with_ret();

        self.cur_facts = prev_facts.clone();
        self.with_child(ScopeKind::Flow, true_facts, |child: &mut Analyzer| {
            stmt.cons.visit_with(child);

            cons_ends_with_unreachable = child.ctx.in_unreachable;

            Ok(())
        })
        .report(&mut self.storage);

        let mut alt_ends_with_unreachable = None;

        if let Some(alt) = &stmt.alt {
            self.cur_facts = prev_facts.clone();
            self.with_child(ScopeKind::Flow, false_facts.clone(), |child: &mut Analyzer| {
                alt.visit_with(child);

                alt_ends_with_unreachable = Some(child.ctx.in_unreachable);

                Ok(())
            })
            .report(&mut self.storage);
        }

        self.cur_facts = prev_facts;

        if ends_with_ret {
            self.cur_facts.true_facts += false_facts;
            return Ok(());
        }

        if cons_ends_with_unreachable {
            if let Some(true) = alt_ends_with_unreachable {
                self.ctx.in_unreachable = true;
            } else {
                self.cur_facts.true_facts += false_facts;
            }
        }

        Ok(())
    }
}

impl Analyzer<'_, '_> {
    /// This method may remove `SafeSubscriber` from `Subscriber` |
    /// `SafeSubscriber` or downgrade the type, like converting `Subscriber` |
    /// `SafeSubscriber` into `SafeSubscriber`. This behavior is controlled by
    /// the mark applied while handling type facts related to call.
    fn adjust_ternary_type(&mut self, span: Span, mut types: Vec<Type>) -> VResult<Vec<Type>> {
        types.iter_mut().for_each(|ty| {
            // Tuple -> Array
            match ty.normalize_mut() {
                Type::Tuple(tuple) => {
                    let span = tuple.span;

                    let mut elem_types: Vec<_> = tuple.elems.take().into_iter().map(|elem| *elem.ty).collect();
                    elem_types.dedup_type();
                    let elem_type = box Type::new_union(DUMMY_SP, elem_types);
                    *ty = Type::Array(Array {
                        span,
                        elem_type,
                        metadata: ArrayMetadata {
                            common: tuple.metadata.common,
                            ..Default::default()
                        },
                    })
                    .freezed();
                }
                _ => {}
            }
        });

        let should_preserve = types
            .iter()
            .flat_map(|ty| ty.iter_union())
            .all(|ty| !ty.metadata().prevent_converting_to_children);

        if should_preserve {
            return self.remove_child_types(span, types);
        }

        self.downcast_types(span, types)
    }

    fn downcast_types(&mut self, span: Span, types: Vec<Type>) -> VResult<Vec<Type>> {
        fn need_work(ty: &Type) -> bool {
            match ty.normalize() {
                Type::Lit(..)
                | Type::Keyword(KeywordType {
                    kind: TsKeywordTypeKind::TsNullKeyword,
                    ..
                }) => false,
                _ => true,
            }
        }

        let mut new = vec![];

        'outer: for (ai, ty) in types.iter().flat_map(|ty| ty.iter_union()).enumerate() {
            if need_work(&ty) {
                for (bi, b) in types.iter().flat_map(|ty| ty.iter_union()).enumerate() {
                    if ai == bi || !need_work(&b) {
                        continue;
                    }

                    // If type is same, we need to add it.
                    if b.type_eq(&ty) {
                        break;
                    }

                    match self.extends(span, &b, ty, Default::default()) {
                        Some(true) => {
                            // Remove ty.
                            continue 'outer;
                        }
                        res => {}
                    }
                }
            }

            new.push(ty.clone());
        }
        if new.is_empty() {
            // All types can be merged

            return Ok(types);
        }

        Ok(new)
    }

    /// Remove `SafeSubscriber` from `Subscriber` | `SafeSubscriber`.
    fn remove_child_types(&mut self, span: Span, types: Vec<Type>) -> VResult<Vec<Type>> {
        let mut new = vec![];

        'outer: for (ai, ty) in types.iter().flat_map(|ty| ty.iter_union()).enumerate() {
            for (bi, b) in types.iter().enumerate() {
                if ai == bi {
                    continue;
                }

                match self.extends(span, &ty, b, Default::default()) {
                    Some(true) => {
                        // Remove ty.
                        continue 'outer;
                    }
                    res => {}
                }
            }

            new.push(ty.clone());
        }
        if new.is_empty() {
            // All types can be merged

            return Ok(types);
        }

        Ok(new)
    }

    /// Returns the type of discriminant.
    ///
    /// TODO(kdy1): Implement this.
    fn report_errors_for_incomparable_switch_cases(&mut self, s: &RSwitchStmt) -> VResult<Type> {
        let discriminant_ty = s.discriminant.validate_with_default(self)?;
        for case in &s.cases {
            if let Some(test) = &case.test {
                let case_ty = test.validate_with_default(self)?;
                // self.assign(&discriminant_ty, &case_ty, test.span())
                //     .context("tried to assign the discriminant of switch to
                // the test of a case")     .report(&mut
                // self.storage);
            }
        }

        Ok(discriminant_ty)
    }
}

#[validator]
impl Analyzer<'_, '_> {
    fn validate(&mut self, stmt: &RSwitchStmt) -> VResult<()> {
        self.record(stmt);

        let discriminant_ty = self.report_errors_for_incomparable_switch_cases(stmt).report(&mut self.storage);

        let mut false_facts = CondFacts::default();
        let mut base_true_facts = self.cur_facts.true_facts.take();
        // Declared at here as it's important to know if last one ends with return.
        let mut ends_with_ret = false;
        let len = stmt.cases.len();
        let stmt_span = stmt.span();

        let mut errored = false;
        // Check cases *in order*
        for (i, case) in stmt.cases.iter().enumerate() {
            if errored {
                break;
            }

            let span = case.test.as_ref().map(|v| v.span()).unwrap_or_else(|| stmt_span);

            let RSwitchCase { cons, .. } = case;
            let last = i == len - 1;

            ends_with_ret = cons.ends_with_ret();

            match case.test {
                Some(ref test) => {
                    let binary_test_expr = RExpr::Bin(RBinExpr {
                        node_id: NodeId::invalid(),
                        op: op!("==="),
                        span,
                        left: stmt.discriminant.clone(),
                        right: test.clone(),
                    });
                    let ctx = Ctx {
                        in_cond: true,
                        in_switch_case_test: true,
                        should_store_truthy_for_access: true,
                        ..self.ctx
                    };
                    let mut a = self.with_ctx(ctx);
                    match binary_test_expr.validate_with_default(&mut *a) {
                        Ok(..) => {}
                        Err(err) => {
                            a.storage.report(err);
                            errored = true;
                            continue;
                        }
                    }
                }
                None => {}
            }

            let true_facts_created_by_case = self.cur_facts.true_facts.take();
            let false_facts_created_by_case = self.cur_facts.false_facts.take();

            let mut facts_for_body = base_true_facts.clone();
            facts_for_body += true_facts_created_by_case;

            self.with_child(ScopeKind::Flow, facts_for_body, |child| {
                cons.visit_with(child);
                Ok(())
            })?;

            if ends_with_ret || last {
                false_facts += false_facts_created_by_case.clone();
                base_true_facts += false_facts_created_by_case;
            }
        }

        if !errored {
            self.ctx.in_unreachable |= stmt
                .cases
                .iter()
                .all(|case| self.is_switch_case_body_unconditional_termination(&case.cons));
        }

        if ends_with_ret {
            self.cur_facts.true_facts += false_facts;
        }

        Ok(())
    }
}

#[derive(Debug, Clone, Copy, Default)]
pub(crate) struct PatAssignOpts {
    pub assign: AssignOpts,
    pub ignore_lhs_errors: bool,
}

impl Analyzer<'_, '_> {
    /// Returns true if a body of switch always ends with `return`, `throw` or
    /// `continue`.
    ///
    /// TODO(kdy1): Support break with other label.
    fn is_switch_case_body_unconditional_termination<S>(&mut self, body: &[S]) -> bool
    where
        S: Borrow<RStmt>,
    {
        for stmt in body {
            match stmt.borrow() {
                RStmt::Return(..) | RStmt::Throw(..) | RStmt::Continue(..) => return true,
                RStmt::Break(..) => return false,

                RStmt::If(s) => match &s.alt {
                    Some(alt) => {
                        return self.is_switch_case_body_unconditional_termination(&[&*s.cons])
                            && self.is_switch_case_body_unconditional_termination(&[&**alt]);
                    }
                    None => return self.is_switch_case_body_unconditional_termination(&[&*s.cons]),
                },
                _ => {}
            }
        }

        false
    }

    pub(super) fn try_assign(&mut self, span: Span, op: AssignOp, lhs: &RPatOrExpr, ty: &Type) {
        ty.assert_valid();

        let res: VResult<()> = try {
            match *lhs {
                RPatOrExpr::Expr(ref expr) | RPatOrExpr::Pat(box RPat::Expr(ref expr)) => {
                    let lhs_ty = expr.validate_with_args(self, (TypeOfMode::LValue, None, None));
                    let mut lhs_ty = match lhs_ty {
                        Ok(v) => v,
                        _ => Type::any(lhs.span(), Default::default()),
                    };
                    lhs_ty.make_clone_cheap();

                    if op == op!("=") {
                        self.assign(span, &mut Default::default(), &lhs_ty, &ty)?;
                    } else {
                        self.assign_with_op(span, op, &lhs_ty, &ty)?;
                    }
                }

                RPatOrExpr::Pat(ref pat) => {
                    if op == op!("=") {
                        self.try_assign_pat_with_opts(
                            span,
                            pat,
                            ty,
                            PatAssignOpts {
                                ignore_lhs_errors: true,
                                ..Default::default()
                            },
                        )?;
                    } else {
                        // TODO
                        match &**pat {
                            RPat::Ident(left) => {
                                let lhs = self.type_of_var(&left.id, TypeOfMode::LValue, None);

                                if let Ok(lhs) = lhs {
                                    self.assign_with_op(span, op, &lhs, &ty)?;
                                }
                            }
                            _ => Err(Error::InvalidOperatorForLhs { span, op })?,
                        }
                    }
                }
            }
        };

        match res {
            Ok(()) => {}
            Err(err) => self.storage.report(err),
        }
    }

    pub(super) fn try_assign_pat(&mut self, span: Span, lhs: &RPat, ty: &Type) -> VResult<()> {
        ty.assert_valid();

        self.try_assign_pat_with_opts(span, lhs, ty, Default::default())
    }

    fn try_assign_pat_with_opts(&mut self, span: Span, lhs: &RPat, ty: &Type, opts: PatAssignOpts) -> VResult<()> {
        ty.assert_valid();

        let span = span.with_ctxt(SyntaxContext::empty());

        let is_in_loop = self.scope.is_in_loop_body();
        let orig_ty = self
            .normalize(Some(ty.span().or_else(|| span)), Cow::Borrowed(ty), Default::default())
            .context("tried to normalize a type to assign it to a pattern")?
            .into_owned()
            .freezed();
        let _panic_ctx = debug_ctx!(format!("ty = {}", dump_type_as_string(&self.cm, &orig_ty)));

        let ty = orig_ty.normalize();

        ty.assert_valid();

        // Update variable's type
        match lhs {
            // We emitted some parsing errors.
            RPat::Invalid(..) => return Ok(()),

            RPat::Assign(assign) => {
                // TODO(kdy1): Use type annotation?
                let res = assign
                    .right
                    .validate_with_default(self)
                    .context("tried to validate type of default expression in an assignment pattern");

                self.try_assign_pat_with_opts(span, &assign.left, &ty, opts)
                    .report(&mut self.storage);

                res.and_then(|default_value_type| self.try_assign_pat_with_opts(span, &assign.left, &default_value_type, opts))
                    .report(&mut self.storage);

                return Ok(());
            }

            RPat::Ident(i) => {
                // Verify using immutable references.
                if let Some(var_info) = self.scope.get_var(&i.id.clone().into()) {
                    if let Some(mut var_ty) = var_info.ty.clone() {
                        let _panic_ctx = debug_ctx!(format!("var_ty = {}", dump_type_as_string(&self.cm, &ty)));

                        var_ty.make_clone_cheap();

                        self.assign_with_opts(
                            &mut Default::default(),
                            AssignOpts {
                                span: i.id.span,
                                ..opts.assign
                            },
                            &var_ty,
                            &ty,
                        )?;
                    }
                }

                let mut actual_ty = None;
                if let Some(var_info) = self
                    .scope
                    .get_var(&i.id.clone().into())
                    .or_else(|| self.scope.search_parent(&i.id.clone().into()))
                {
                    if let Some(declared_ty) = &var_info.ty {
                        declared_ty.assert_valid();

                        if declared_ty.is_any()
                            || ty.is_kwd(TsKeywordTypeKind::TsNullKeyword)
                            || ty.is_kwd(TsKeywordTypeKind::TsUndefinedKeyword)
                        {
                            return Ok(());
                        }

                        let declared_ty = declared_ty.clone();

                        let ty = ty.clone();
                        let ty = self.apply_type_facts_to_type(TypeFacts::NEUndefined | TypeFacts::NENull, ty);

                        ty.assert_valid();

                        if ty.is_never() {
                            return Ok(());
                        }

                        let mut narrowed_ty = self.narrowed_type_of_assignment(span, declared_ty, &ty)?;
                        narrowed_ty.assert_valid();
                        narrowed_ty.make_clone_cheap();
                        actual_ty = Some(narrowed_ty);
                    }
                } else {
                    if !opts.ignore_lhs_errors {
                        self.storage.report(Error::NoSuchVar {
                            span,
                            name: i.id.clone().into(),
                        });
                    }
                    return Ok(());
                }

                if let Some(ty) = &actual_ty {
                    ty.assert_valid();
                    ty.assert_clone_cheap();
                }

                // Update actual types.
                if let Some(var_info) = self.scope.get_var_mut(&i.id.clone().into()) {
                    var_info.is_actual_type_modified_in_loop |= is_in_loop;
                    let mut new_ty = actual_ty.unwrap_or_else(|| ty.clone());
                    new_ty.assert_valid();
                    new_ty.make_clone_cheap();
                    var_info.actual_ty = Some(new_ty);
                    return Ok(());
                }

                let var_info = if let Some(var_info) = self.scope.search_parent(&i.id.clone().into()) {
                    let actual_ty = actual_ty.unwrap_or_else(|| orig_ty.clone());
                    actual_ty.assert_valid();
                    actual_ty.assert_clone_cheap();

                    VarInfo {
                        actual_ty: Some(actual_ty),
                        copied: true,
                        ..var_info.clone()
                    }
                } else {
                    if let Some(types) = self.find_type(self.ctx.module_id, &i.id.clone().into())? {
                        for ty in types {
                            match ty.normalize() {
                                Type::Module(..) => {
                                    return Err(Error::NotVariable {
                                        span: i.id.span,
                                        left: lhs.span(),
                                    });
                                }
                                _ => {}
                            }
                        }
                    }

                    return if self.ctx.allow_ref_declaring && self.scope.declaring.contains(&i.id.clone().into()) {
                        Ok(())
                    } else {
                        // undefined symbol
                        Err(Error::UndefinedSymbol {
                            sym: i.id.clone().into(),
                            span: i.id.span,
                        })
                    };
                };

                // Variable is defined on parent scope.
                //
                // We copy varinfo with enhanced type.
                self.scope.insert_var(i.id.clone().into(), var_info);

                return Ok(());
            }

            RPat::Array(ref arr) => {
                let ty = self
                    .get_iterator(span, Cow::Borrowed(&ty), Default::default())
                    .context("tried to convert a type to an iterator to assign with an array pattern")
                    .report(&mut self.storage)
                    .unwrap_or_else(|| Cow::Owned(Type::any(span, Default::default())));
                //
                for (i, elem) in arr.elems.iter().enumerate() {
                    if let Some(elem) = elem {
                        match elem {
                            RPat::Rest(elem) => {
                                // Rest element is special.
                                let type_for_rest_arg = self
<<<<<<< HEAD
                                    .get_lefting_elements(None, ty, i)
=======
                                    .get_rest_elements(None, ty, i)
>>>>>>> d121f20f
                                    .context("tried to get lefting elements of an iterator to assign using a rest pattern")?;

                                self.try_assign_pat_with_opts(
                                    span,
                                    &elem.arg,
                                    &type_for_rest_arg,
                                    PatAssignOpts {
                                        assign: AssignOpts {
                                            allow_iterable_on_rhs: true,
                                            ..opts.assign
                                        },
                                        ..opts
                                    },
                                )
                                .context("tried to assign lefting elements to the arugment of a rest pattern")?;
                                break;
                            }
                            _ => {}
                        }

                        let elem_ty = self
                            .get_element_from_iterator(span, Cow::Borrowed(&ty), i)
                            .context("tried to get an element of type to assign with an array pattern")
                            .report(&mut self.storage);
                        if let Some(elem_ty) = elem_ty {
                            self.try_assign_pat_with_opts(span, elem, &elem_ty, opts)
                                .context("tried to assign an element of an array pattern")
                                .report(&mut self.storage);
                        }
                    }
                }
                return Ok(());
            }

            RPat::Object(ref obj) => {
                //
                for prop in obj.props.iter() {
                    match prop {
                        RObjectPatProp::KeyValue(kv) => {
                            let key = kv.key.validate_with(self)?;
                            let prop_ty = self
                                .access_property(
                                    span,
                                    ty,
                                    &key,
                                    TypeOfMode::RValue,
                                    IdCtx::Var,
                                    AccessPropertyOpts {
                                        disallow_indexing_array_with_string: true,

                                        ..Default::default()
                                    },
                                )
                                .unwrap_or_else(|_| Type::any(span, Default::default()));

                            self.try_assign_pat_with_opts(span, &kv.value, &prop_ty, opts)
                                .report(&mut self.storage);
                        }
                        RObjectPatProp::Assign(a) => {
                            let key = Key::Normal {
                                span: a.key.span,
                                sym: a.key.sym.clone(),
                            };

                            let prop_ty = self
                                .access_property(
                                    span,
                                    ty,
                                    &key,
                                    TypeOfMode::RValue,
                                    IdCtx::Var,
                                    AccessPropertyOpts {
                                        disallow_indexing_array_with_string: true,
                                        ..Default::default()
                                    },
                                )
                                .unwrap_or_else(|_| Type::any(span, Default::default()))
                                .freezed();

                            self.try_assign_pat_with_opts(
                                span,
                                &RPat::Ident(RBindingIdent {
                                    node_id: NodeId::invalid(),
                                    id: a.key.clone(),
                                    type_ann: None,
                                }),
                                &prop_ty,
                                opts,
                            )
                            .report(&mut self.storage);
                        }
                        RObjectPatProp::Rest(r) => {
                            if r.type_ann.is_none() {
                                if let Some(m) = &mut self.mutations {
                                    m.for_pats.entry(r.node_id).or_default().ty = Some(Type::any(span, Default::default()));
                                }
                            }

                            match &*r.arg {
                                RPat::Ident(_) => {}

                                RPat::Array(_) => {
                                    self.storage.report(Error::NotArrayType { span: r.arg.span() });
                                    self.storage.report(Error::BindingPatNotAllowedInRestPatArg { span: r.arg.span() });
                                }

                                RPat::Object(_) => {
                                    self.storage.report(Error::BindingPatNotAllowedInRestPatArg { span: r.arg.span() });
                                }

<<<<<<< HEAD
                                RPat::Expr(_) => {
=======
                                RPat::Expr(expr) => {
                                    // { ...obj?.a["b"] }
                                    use crate::analyzer::expr::optional_chaining::is_obj_opt_chaining;
                                    if is_obj_opt_chaining(&expr) {
                                        return Err(Error::InvalidRestPatternInOptionalChain { span: r.span });
                                    }

>>>>>>> d121f20f
                                    self.storage.report(Error::BindingPatNotAllowedInRestPatArg { span: r.arg.span() });
                                }

                                RPat::Invalid(_) => {
                                    self.storage.report(Error::BindingPatNotAllowedInRestPatArg { span: r.arg.span() });
                                    self.storage.report(Error::RestArgMustBeVarOrMemberAccess { span: r.arg.span() });
                                }

                                _ => {}
                            }
                            // TODO
                            // self.try_assign_pat_with_opts(span, lhs,
                            // &prop_ty).report(&mut self.storage);
                        }
                    }
                }

                return Ok(());
            }

            RPat::Rest(rest) => {
                // TODO(kdy1): Check if this is correct. (in object rest context)
                let ty = Type::Array(Array {
                    span,
                    elem_type: box ty.clone(),
                    metadata: Default::default(),
                });
                return self.try_assign_pat_with_opts(span, &rest.arg, &ty, opts);
            }

            RPat::Expr(lhs) => {
                match &**lhs {
                    RExpr::Lit(..) => {
                        self.storage.report(Error::InvalidLhsOfAssign { span: lhs.span() });
                        return Ok(());
                    }
                    _ => {}
                }
                let lhs_ty = lhs
                    .validate_with_args(self, (TypeOfMode::LValue, None, None))
                    .context("tried to validate type of the expression in lhs of assignment")
                    .report(&mut self.storage);

                if let Some(lhs_ty) = &lhs_ty {
                    self.assign_with_opts(&mut Default::default(), AssignOpts { span, ..opts.assign }, &lhs_ty, &ty)?;
                }
                return Ok(());
            }
        }
    }

    /// While this type fact is in scope, the var named `sym` will be treated as
    /// `ty`.
    pub(super) fn add_type_fact(&mut self, sym: &Id, ty: Type) {
        info!("add_type_fact({}); ty = {:?}", sym, ty);

        ty.assert_valid();
        ty.assert_clone_cheap();

        self.cur_facts.insert_var(sym, ty, false);
    }

    pub(super) fn add_deep_type_fact(&mut self, span: Span, name: Name, ty: Type, is_for_true: bool) {
        debug_assert!(!self.is_builtin);

        ty.assert_valid();
        ty.assert_clone_cheap();

        if let Some((name, mut ty)) = self
            .determine_type_fact_by_field_fact(span, &name, &ty)
            .report(&mut self.storage)
            .flatten()
        {
            ty.make_cheap();
            ty.assert_valid();

            if is_for_true {
                self.cur_facts.true_facts.vars.insert(name, ty);
            } else {
                self.cur_facts.false_facts.vars.insert(name, ty);
            }
            return;
        }

        if is_for_true {
            self.cur_facts.true_facts.vars.insert(name, ty);
        } else {
            self.cur_facts.false_facts.vars.insert(name, ty);
        }
    }

    /// If `type_facts` is [None], this method calculates type facts created by
    /// `'foo' in obj`.
    ///
    /// Otherwise, this method calculates type facts created by `if (a.foo) ;`.
    /// In this case, this method tests if `type_facts` matches the type of
    /// property and returns `never` if it does not.
    pub(super) fn filter_types_with_property(&mut self, src: &Type, property: &JsWord, type_facts: Option<TypeFacts>) -> VResult<Type> {
        src.assert_valid();

        match src.normalize() {
            Type::Ref(..) => {
                let src = self.expand_top_ref(src.span(), Cow::Borrowed(src), Default::default())?;
                return self.filter_types_with_property(&src, property, type_facts);
            }
            Type::Union(ty) => {
                let mut new_types = vec![];
                for ty in &ty.types {
                    let ty = self.filter_types_with_property(&ty, property, type_facts)?;
                    new_types.push(ty);
                }
                new_types.retain(|ty| !ty.is_never());
                new_types.dedup_type();

                if new_types.len() == 1 {
                    return Ok(new_types.into_iter().next().unwrap());
                }

                return Ok(Type::Union(Union {
                    span: ty.span(),
                    types: new_types,
                    metadata: ty.metadata,
                }));
            }
            _ => {}
        }

        let prop_res = self
            .access_property(
                src.span(),
                src,
                &Key::Normal {
                    span: DUMMY_SP,
                    sym: property.clone(),
                },
                TypeOfMode::RValue,
                IdCtx::Var,
                AccessPropertyOpts {
                    disallow_creating_indexed_type_from_ty_els: true,
                    ..Default::default()
                },
            )
            .map(Freeze::freezed);

        match prop_res {
            Ok(mut prop_ty) => {
                // Check if property matches the type fact.
                if let Some(type_facts) = type_facts {
                    let orig = prop_ty.clone();
                    prop_ty = self.apply_type_facts_to_type(type_facts, prop_ty);

                    // TODO(kdy1): See if which one is correct.
                    //
                    // if !orig.normalize().type_eq(prop_ty.normalize()) {
                    //     return Ok(Type::never(src.span()));
                    // }

                    if prop_ty.is_never() {
                        return Ok(Type::never(
                            src.span(),
                            KeywordTypeMetadata {
                                common: src.metadata(),
                                ..Default::default()
                            },
                        ));
                    }
                }
            }
            Err(err) => match err.actual() {
                Error::NoSuchProperty { .. } | Error::NoSuchPropertyInClass { .. } => {
                    return Ok(Type::never(
                        src.span(),
                        KeywordTypeMetadata {
                            common: src.metadata(),
                            ..Default::default()
                        },
                    ))
                }
                _ => {}
            },
        }

        Ok(src.clone())
    }

    fn determine_type_fact_by_field_fact(&mut self, span: Span, name: &Name, ty: &Type) -> VResult<Option<(Name, Type)>> {
        ty.assert_valid();

        if name.len() == 1 {
            return Ok(None);
        }

        let ids = name.as_ids();
        let mut id: RIdent = ids[0].clone().into();
        id.span.lo = span.lo;
        id.span.hi = span.hi;

        let obj = self.type_of_var(&id, TypeOfMode::RValue, None)?;
        let obj = self.expand_top_ref(ty.span(), Cow::Owned(obj), Default::default())?;

        match obj.normalize() {
            Type::Union(u) => {
                if ids.len() == 2 {
                    let mut new_obj_types = vec![];

                    for obj in &u.types {
                        if let Ok(prop_ty) = self.access_property(
                            obj.span(),
                            obj,
                            &Key::Normal {
                                span: ty.span(),
                                sym: ids[1].sym().clone(),
                            },
                            TypeOfMode::RValue,
                            IdCtx::Var,
                            Default::default(),
                        ) {
                            if ty.type_eq(&prop_ty) {
                                new_obj_types.push(obj.clone());
                            }
                        }
                    }

                    if new_obj_types.is_empty() {
                        return Ok(None);
                    }
                    let mut ty = Type::union(new_obj_types);
                    ty.fix();

                    return Ok(Some((Name::from(ids[0].clone()), ty)));
                }
            }
            _ => {}
        }

        Ok(None)
    }
}

#[validator]
impl Analyzer<'_, '_> {
    fn validate(&mut self, e: &RCondExpr, mode: TypeOfMode, type_ann: Option<&Type>) -> VResult<Type> {
        self.record(e);

        let RCondExpr {
            span,
            ref test,
            ref alt,
            ref cons,
            ..
        } = *e;

        self.validate_with(|a| {
            let ctx = Ctx {
                in_cond: true,
                should_store_truthy_for_access: true,
                ..a.ctx
            };
            test.validate_with_default(&mut *a.with_ctx(ctx))?;

            Ok(())
        });

        let true_facts = self.cur_facts.true_facts.take();
        let false_facts = self.cur_facts.false_facts.take();
        let mut cons = self.with_child(ScopeKind::Flow, true_facts, |child: &mut Analyzer| {
            let ty = cons.validate_with_args(child, (mode, None, type_ann)).report(&mut child.storage);

            Ok(ty.unwrap_or_else(|| Type::any(cons.span(), Default::default())))
        })?;
        cons.make_clone_cheap();
        let mut alt = self.with_child(ScopeKind::Flow, false_facts, |child: &mut Analyzer| {
            let ty = alt.validate_with_args(child, (mode, None, type_ann)).report(&mut child.storage);

            Ok(ty.unwrap_or_else(|| Type::any(alt.span(), Default::default())))
        })?;
        alt.make_clone_cheap();

        if cons.type_eq(&alt) {
            return Ok(cons);
        }

        let new_types = if type_ann.is_none() {
            self.adjust_ternary_type(span, vec![cons, alt])?
        } else {
            vec![cons, alt]
        };
        let mut ty = Type::union(new_types).fixed();
        ty.reposition(span);
        ty.assert_valid();
        Ok(ty)
    }
}

impl Facts {
    fn insert_var<N: Into<Name>>(&mut self, name: N, ty: Type, negate: bool) {
        ty.assert_valid();
        ty.assert_clone_cheap();

        let name = name.into();

        if negate {
            self.false_facts.vars.insert(name.clone(), ty.clone());
            self.true_facts.excludes.entry(name).or_default().push(ty);
        } else {
            self.true_facts.vars.insert(name.clone(), ty.clone());
            self.false_facts.excludes.entry(name).or_default().push(ty);
        }
    }
}<|MERGE_RESOLUTION|>--- conflicted
+++ resolved
@@ -914,11 +914,8 @@
                             RPat::Rest(elem) => {
                                 // Rest element is special.
                                 let type_for_rest_arg = self
-<<<<<<< HEAD
                                     .get_lefting_elements(None, ty, i)
-=======
                                     .get_rest_elements(None, ty, i)
->>>>>>> d121f20f
                                     .context("tried to get lefting elements of an iterator to assign using a rest pattern")?;
 
                                 self.try_assign_pat_with_opts(
@@ -1029,9 +1026,6 @@
                                     self.storage.report(Error::BindingPatNotAllowedInRestPatArg { span: r.arg.span() });
                                 }
 
-<<<<<<< HEAD
-                                RPat::Expr(_) => {
-=======
                                 RPat::Expr(expr) => {
                                     // { ...obj?.a["b"] }
                                     use crate::analyzer::expr::optional_chaining::is_obj_opt_chaining;
@@ -1039,7 +1033,6 @@
                                         return Err(Error::InvalidRestPatternInOptionalChain { span: r.span });
                                     }
 
->>>>>>> d121f20f
                                     self.storage.report(Error::BindingPatNotAllowedInRestPatArg { span: r.arg.span() });
                                 }
 
