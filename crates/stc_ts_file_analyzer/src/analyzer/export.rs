--- conflicted
+++ resolved
@@ -1,12 +1,8 @@
 use rnode::{NodeId, VisitWith};
 use stc_ts_ast_rnode::{
     RBindingIdent, RDecl, RDefaultDecl, RExportAll, RExportDecl, RExportDefaultDecl, RExportDefaultExpr, RExportNamedSpecifier,
-<<<<<<< HEAD
     RExportSpecifier, RExpr, RIdent, RModuleExportName, RNamedExport, RPat, RStmt, RTsExportAssignment, RTsModuleName, RTsTypeAnn,
     RVarDecl, RVarDeclarator,
-=======
-    RExportSpecifier, RExpr, RIdent, RNamedExport, RPat, RStmt, RTsExportAssignment, RTsModuleName, RTsTypeAnn, RVarDecl, RVarDeclarator,
->>>>>>> d121f20f
 };
 use stc_ts_errors::{DebugExt, Error};
 use stc_ts_file_analyzer_macros::extra_validator;
