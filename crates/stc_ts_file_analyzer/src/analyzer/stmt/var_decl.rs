--- conflicted
+++ resolved
@@ -2,11 +2,7 @@
 
 use rnode::{FoldWith, Visit, VisitWith};
 use stc_ts_ast_rnode::{
-<<<<<<< HEAD
-    RArrayPat, RCallExpr, RCallee, RExpr, RIdent, RPat, RTsAsExpr, RTsEntityName, RTsTypeAssertion, RVarDecl, RVarDeclarator,
-=======
     RArrayPat, RCallExpr, RExpr, RExprOrSuper, RIdent, RPat, RTsAsExpr, RTsEntityName, RTsTypeAssertion, RVarDecl, RVarDeclarator,
->>>>>>> d121f20f
 };
 use stc_ts_errors::{debug::dump_type_as_string, DebugExt, Error, Errors};
 use stc_ts_type_ops::{generalization::prevent_generalize, Fix};
@@ -163,11 +159,7 @@
                 let is_symbol_call = match &**init {
                     RExpr::Call(RCallExpr {
                         callee:
-<<<<<<< HEAD
-                            RCallee::Expr(box RExpr::Ident(RIdent {
-=======
                             RExprOrSuper::Expr(box RExpr::Ident(RIdent {
->>>>>>> d121f20f
                                 sym: js_word!("Symbol"), ..
                             })),
                         ..
