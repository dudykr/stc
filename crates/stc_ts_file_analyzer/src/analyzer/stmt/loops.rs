use std::borrow::Cow;

use rnode::VisitWith;
use stc_ts_ast_rnode::{
    RDoWhileStmt, RExpr, RForInStmt, RForOfStmt, RIdent, RPat, RStmt, RTsEntityName, RVarDecl, RVarDeclOrPat, RWhileStmt,
};
use stc_ts_errors::{DebugExt, Error};
use stc_ts_file_analyzer_macros::extra_validator;
use stc_ts_types::{Id, KeywordType, KeywordTypeMetadata, ModuleId, Operator, Ref, RefMetadata, TypeParamInstantiation};
use stc_ts_utils::{find_ids_in_pat, PatExt};
use stc_utils::cache::Freeze;
use swc_common::{Span, Spanned, DUMMY_SP};
use swc_ecma_ast::{EsVersion, TsKeywordTypeKind, TsTypeOperatorOp, VarDeclKind};

use crate::{
    analyzer::{control_flow::CondFacts, types::NormalizeTypeOpts, util::ResultExt, Analyzer, Ctx, ScopeKind},
    ty::Type,
    util::is_str_or_union,
    validator,
    validator::ValidateWith,
    VResult,
};

#[derive(Clone, Copy)]
enum ForHeadKind {
    In,
    Of { is_awaited: bool },
}

impl Analyzer<'_, '_> {
    /// We evaluate loop bodies multiple time.
    /// But actually we don't report errors
    ///
    /// If type does not change due to a loop, we evaluate
    fn validate_loop_body_with_scope(&mut self, test: Option<&RExpr>, body: &RStmt) -> VResult<()> {
        let mut orig_facts = self.cur_facts.take();

        let mut prev_facts = orig_facts.true_facts.take();
        let prev_false_facts = orig_facts.false_facts.take();
        let mut facts_of_prev_body_eval = CondFacts::default();
        let mut last = false;
        let mut orig_vars = Some(self.scope.vars.clone());

        loop {
            let mut facts_from_body: CondFacts = self.with_child_with_hook(
                ScopeKind::LoopBody { last },
                prev_facts.clone(),
                |child: &mut Analyzer| {
                    child.ctx.ignore_errors |= !last;

                    {
                        let ctx = Ctx {
                            in_cond: true,
                            ..child.ctx
                        };
                        test.visit_with(&mut *child.with_ctx(ctx));
                    }

                    body.visit_with(child);

                    Ok(child.cur_facts.true_facts.take())
                },
                |analyzer: &mut Analyzer| {
                    if last {
                        analyzer.scope.vars = orig_vars.take().unwrap();
                    }
                },
            )?;

            facts_from_body.excludes.clear();

            if last {
                prev_facts += facts_from_body;
                break;
            }

            if facts_of_prev_body_eval == facts_from_body {
                last = true;
            } else {
                facts_of_prev_body_eval = facts_from_body.clone();
            }

            // We copy `actual` types and type facts from the child scope.

            prev_facts.override_vars_using(&mut facts_from_body);

            prev_facts += facts_from_body;
        }

        self.cur_facts.true_facts += prev_facts;
        self.cur_facts.false_facts += prev_false_facts;

        Ok(())
    }

    #[extra_validator]
    fn validate_lhs_of_for_loop(&mut self, e: &RVarDeclOrPat, elem_ty: &Type, kind: ForHeadKind) {
        let span = e.span();

        match self.validate_lhs_of_for_in_of_loop(&e, kind) {
            Ok(()) => {}
            Err(err) => {
                self.storage.report(err);
            }
        }

        match *e {
            RVarDeclOrPat::VarDecl(ref v) => {
                // It is a parsing error if there are multiple variable declarators.
                // So we only handle the case where there's only one variable declarator.
                if v.decls.len() == 1 {
                    if let Some(m) = &mut self.mutations {
                        // We use node id of a variable declarator with `for_pats`.
                        let node_id = v.decls.first().unwrap().node_id;
                        m.for_pats.entry(node_id).or_default().ty.get_or_insert_with(|| elem_ty.clone());
                    }
                    // Add types.
                }

                // Store variables
                v.visit_with(self);
            }
            RVarDeclOrPat::Pat(ref pat) => {
                self.try_assign_pat(span, &pat, elem_ty)
                    .context("tried to assign to the pattern of a for-of/for-in loop")
                    .convert_err(|err| {
                        match kind {
                            ForHeadKind::In => {
                                if err.is_assign_failure() {
                                    return Error::WrongTypeForLhsOfForInLoop { span: err.span() };
                                }
                            }
                            _ => {}
                        }

                        err
                    })
                    .report(&mut self.storage);
            }
        }
    }

    fn validate_lhs_of_for_in_of_loop(&mut self, e: &RVarDeclOrPat, kind: ForHeadKind) -> VResult<()> {
        match e {
            RVarDeclOrPat::VarDecl(v) => {
                if v.decls.len() >= 1 {
                    self.validate_lhs_of_for_in_of_loop_pat(&v.decls[0].name, kind)
                } else {
                    Ok(())
                }
            }
            RVarDeclOrPat::Pat(p) => self.validate_lhs_of_for_in_of_loop_pat(p, kind),
        }
    }

    fn validate_lhs_of_for_in_of_loop_pat(&mut self, p: &RPat, kind: ForHeadKind) -> VResult<()> {
        match p {
            RPat::Object(..) | RPat::Array(..) => match kind {
                ForHeadKind::In => Err(Error::DestructuringBindingNotAllowedInLhsOfForIn { span: p.span() }),
                ForHeadKind::Of { .. } => Ok(()),
            },
            RPat::Expr(e) => self.validate_lhs_of_for_in_of_loop_expr(e, kind),
            _ => Ok(()),
        }
    }

    fn validate_lhs_of_for_in_of_loop_expr(&mut self, e: &RExpr, kind: ForHeadKind) -> VResult<()> {
        // for (obj?.a["b"] in obj) {}
        use crate::analyzer::expr::optional_chaining::is_obj_opt_chaining;
        if is_obj_opt_chaining(&e) {
            return match kind {
                ForHeadKind::In => Err(Error::InvalidRestPatternInForIn { span: e.span() }),
                ForHeadKind::Of { .. } => Err(Error::InvalidRestPatternInForOf { span: e.span() }),
            };
        }

        match e {
            RExpr::Ident(..) | RExpr::This(..) | RExpr::Member(..) => Ok(()),
            // We use different error code for this.
            RExpr::Assign(..) => Ok(()),
            _ => match kind {
                ForHeadKind::In => Err(Error::InvalidExprOfLhsOfForIn { span: e.span() }),
                ForHeadKind::Of { .. } => Err(Error::InvalidExprOfLhsOfForOf { span: e.span() }),
            },
        }
    }

    fn get_element_type_of_for_in(&mut self, rhs: &Type) -> VResult<Type> {
        let rhs = self
            .normalize(
                None,
                Cow::Borrowed(rhs),
                NormalizeTypeOpts {
                    preserve_mapped: true,
                    ..Default::default()
                },
            )
            .context("tried to normalize a type to handle a for-in loop")?;
        let rhs = rhs.normalize();

        if rhs.is_kwd(TsKeywordTypeKind::TsObjectKeyword) || rhs.is_array() || rhs.is_tuple() {
            return Ok(Type::Keyword(KeywordType {
                span: rhs.span(),
                kind: TsKeywordTypeKind::TsStringKeyword,
                metadata: KeywordTypeMetadata {
                    common: rhs.metadata(),
                    ..Default::default()
                },
            }));
        }

        match rhs.normalize() {
            Type::Mapped(m) => {
                // { [P in keyof K]: T[P]; }
                // =>
                // Extract<keyof K, string>
                if let Some(
                    contraint @ Type::Operator(Operator {
                        op: TsTypeOperatorOp::KeyOf,
                        ..
                    }),
                ) = m.type_param.constraint.as_deref().map(|ty| ty.normalize())
                {
                    // Extract<keyof T
                    return Ok(Type::Ref(Ref {
                        span: m.span,
                        ctxt: ModuleId::builtin(),
                        type_name: RTsEntityName::Ident(RIdent::new("Extract".into(), DUMMY_SP)),
                        type_args: Some(box TypeParamInstantiation {
                            span: DUMMY_SP,
                            params: vec![
                                contraint.clone(),
                                Type::Keyword(KeywordType {
                                    span: rhs.span(),
                                    kind: TsKeywordTypeKind::TsStringKeyword,
                                    metadata: KeywordTypeMetadata {
                                        common: rhs.metadata(),
                                        ..Default::default()
                                    },
                                }),
                            ],
                        }),
                        metadata: RefMetadata {
                            common: m.metadata.common,
                            ..Default::default()
                        },
                    }));
                }

                // { [P in K]: T[P]; }
                if let Some(..) = m.type_param.constraint.as_deref() {
                    return Ok(Type::Param(m.type_param.clone()));
                }
            }
            _ => {}
        }

        let s = Type::Keyword(KeywordType {
            span: rhs.span(),
            kind: TsKeywordTypeKind::TsStringKeyword,
            metadata: KeywordTypeMetadata {
                common: rhs.metadata(),
                ..Default::default()
            },
        });
        let n = Type::Keyword(KeywordType {
            span: rhs.span(),
            kind: TsKeywordTypeKind::TsNumberKeyword,
            metadata: KeywordTypeMetadata {
                common: rhs.metadata(),
                ..Default::default()
            },
        });
        Ok(Type::union(vec![s, n]))
    }

    #[extra_validator]
    fn check_for_of_in_loop(&mut self, span: Span, left: &RVarDeclOrPat, rhs: &RExpr, kind: ForHeadKind, body: &RStmt) {
        self.with_child(ScopeKind::Flow, Default::default(), |child: &mut Analyzer| -> VResult<()> {
            // Error should not be `no such var` if it's used in rhs.
            let created_vars: Vec<Id> = match left {
                RVarDeclOrPat::VarDecl(v) => find_ids_in_pat(&v.decls),
                RVarDeclOrPat::Pat(_) => {
                    vec![]
                }
            };
            debug_assert_eq!(child.scope.declaring, Vec::<Id>::new());
            child.scope.declaring.extend(created_vars);

            child.ctx.allow_ref_declaring = match left {
<<<<<<< HEAD
                RVarDeclOrPat::VarDecl(box RVarDecl {
=======
                RVarDeclOrPat::VarDecl(RVarDecl {
>>>>>>> d121f20f
                    kind: VarDeclKind::Var, ..
                }) => true,
                _ => false,
            };

            // Type annotation on lhs of for in/of loops is invalid.
            match left {
<<<<<<< HEAD
                RVarDeclOrPat::VarDecl(box RVarDecl { decls, .. }) => {
=======
                RVarDeclOrPat::VarDecl(RVarDecl { decls, .. }) => {
>>>>>>> d121f20f
                    if decls.len() >= 1 {
                        if decls[0].name.get_ty().is_some() {
                            match kind {
                                ForHeadKind::In => {
                                    child.storage.report(Error::TypeAnnOnLhsOfForInLoops { span: decls[0].span });
                                }
                                ForHeadKind::Of { .. } => {
                                    child.storage.report(Error::TypeAnnOnLhsOfForOfLoops { span: decls[0].span });
                                }
                            }
                        }
                    }
                }
                _ => {}
            }

            let rhs_ctx = Ctx {
                cannot_be_tuple: true,
                // use_undefined_for_empty_tuple: true,
                ..child.ctx
            };

            let rty = rhs
                .validate_with_default(&mut *child.with_ctx(rhs_ctx))
                .context("tried to validate rhs of a for in/of loop");
            let rty = rty
                .report(&mut child.storage)
                .unwrap_or_else(|| Type::any(span, Default::default()));

            match kind {
                ForHeadKind::Of { is_awaited: false } => {
                    if child.env.target() < EsVersion::Es5 {
                        if rty
                            .iter_union()
                            .flat_map(|ty| ty.iter_union())
                            .flat_map(|ty| ty.iter_union())
                            .any(|ty| is_str_or_union(&ty))
                        {
                            child.storage.report(Error::ForOfStringUsedInEs3 { span })
                        }
                    }
                }
                _ => {}
            }

            let mut elem_ty = match kind {
                ForHeadKind::Of { is_awaited: false } => child
<<<<<<< HEAD
                    .get_iterator_element_type(rhs.span(), Cow::Owned(rty), false)
=======
                    .get_iterator_element_type(rhs.span(), Cow::Owned(rty), false, Default::default())
>>>>>>> d121f20f
                    .convert_err(|err| match err {
                        Error::NotArrayType { span }
                            if match rhs {
                                RExpr::Lit(..) => true,
                                _ => false,
                            } =>
                        {
                            Error::NotArrayTypeNorStringType { span }
                        }
                        _ => err,
                    })
                    .context("tried to get the element type of an iterator to calculate type for a for-of loop")
                    .report(&mut child.storage)
                    .unwrap_or_else(|| Cow::Owned(Type::any(span, Default::default()))),

                ForHeadKind::Of { is_awaited: true } => child
<<<<<<< HEAD
                    .get_async_iterator_elem_type(rhs.span(), Cow::Owned(rty))
=======
                    .get_async_iterator_element_type(rhs.span(), Cow::Owned(rty))
>>>>>>> d121f20f
                    .context("tried to get element type of an async iteratror")
                    .report(&mut child.storage)
                    .unwrap_or_else(|| Cow::Owned(Type::any(span, Default::default()))),

                ForHeadKind::In => Cow::Owned(
                    child
                        .get_element_type_of_for_in(&rty)
                        .context("tried to calculate the element type for a for-in loop")
                        .report(&mut child.storage)
                        .unwrap_or_else(|| Type::any(span, Default::default())),
                ),
            };
            elem_ty.make_clone_cheap();

            child.scope.declaring.clear();

            child.validate_lhs_of_for_loop(left, &elem_ty, kind);

            child.validate_loop_body_with_scope(None, &body).report(&mut child.storage);

            Ok(())
        })?;
    }
}

#[validator]
impl Analyzer<'_, '_> {
    fn validate(&mut self, s: &RForInStmt) {
        self.check_for_of_in_loop(s.span, &s.left, &s.right, ForHeadKind::In, &s.body);

        Ok(())
    }
}

#[validator]
impl Analyzer<'_, '_> {
    fn validate(&mut self, s: &RForOfStmt) {
        self.check_for_of_in_loop(
            s.span,
            &s.left,
            &s.right,
            ForHeadKind::Of {
                is_awaited: s.await_token.is_some(),
            },
            &s.body,
        );

        Ok(())
    }
}

#[validator]
impl Analyzer<'_, '_> {
    fn validate(&mut self, node: &RWhileStmt) {
        self.validate_loop_body_with_scope(Some(&node.test), &node.body)
            .report(&mut self.storage);

        Ok(())
    }
}

#[validator]
impl Analyzer<'_, '_> {
    fn validate(&mut self, node: &RDoWhileStmt) {
        node.body.visit_with(self);

        self.validate_loop_body_with_scope(Some(&node.test), &node.body)
            .report(&mut self.storage);

        Ok(())
    }
}<|MERGE_RESOLUTION|>--- conflicted
+++ resolved
@@ -288,11 +288,7 @@
             child.scope.declaring.extend(created_vars);
 
             child.ctx.allow_ref_declaring = match left {
-<<<<<<< HEAD
-                RVarDeclOrPat::VarDecl(box RVarDecl {
-=======
                 RVarDeclOrPat::VarDecl(RVarDecl {
->>>>>>> d121f20f
                     kind: VarDeclKind::Var, ..
                 }) => true,
                 _ => false,
@@ -300,11 +296,7 @@
 
             // Type annotation on lhs of for in/of loops is invalid.
             match left {
-<<<<<<< HEAD
-                RVarDeclOrPat::VarDecl(box RVarDecl { decls, .. }) => {
-=======
                 RVarDeclOrPat::VarDecl(RVarDecl { decls, .. }) => {
->>>>>>> d121f20f
                     if decls.len() >= 1 {
                         if decls[0].name.get_ty().is_some() {
                             match kind {
@@ -352,11 +344,7 @@
 
             let mut elem_ty = match kind {
                 ForHeadKind::Of { is_awaited: false } => child
-<<<<<<< HEAD
-                    .get_iterator_element_type(rhs.span(), Cow::Owned(rty), false)
-=======
                     .get_iterator_element_type(rhs.span(), Cow::Owned(rty), false, Default::default())
->>>>>>> d121f20f
                     .convert_err(|err| match err {
                         Error::NotArrayType { span }
                             if match rhs {
@@ -373,11 +361,8 @@
                     .unwrap_or_else(|| Cow::Owned(Type::any(span, Default::default()))),
 
                 ForHeadKind::Of { is_awaited: true } => child
-<<<<<<< HEAD
                     .get_async_iterator_elem_type(rhs.span(), Cow::Owned(rty))
-=======
                     .get_async_iterator_element_type(rhs.span(), Cow::Owned(rty))
->>>>>>> d121f20f
                     .context("tried to get element type of an async iteratror")
                     .report(&mut child.storage)
                     .unwrap_or_else(|| Cow::Owned(Type::any(span, Default::default()))),
