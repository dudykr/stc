--- conflicted
+++ resolved
@@ -40,11 +40,7 @@
         let _tracing = dev_span!("Stmt", line_col = &*line_col);
 
         warn!("Statement start");
-<<<<<<< HEAD
-        // let start = Instant::now();
-=======
         let timer = PerfTimer::noop();
->>>>>>> 804a0bee
 
         if self.rule().always_strict && !self.rule().allow_unreachable_code && self.ctx.in_unreachable {
             if !matches!(s, RStmt::Decl(RDecl::TsInterface(..) | RDecl::TsTypeAlias(..))) {
@@ -59,17 +55,6 @@
 
         self.scope.return_values.in_conditional = old_in_conditional;
 
-<<<<<<< HEAD
-        // let end = Instant::now();
-
-        // warn!(
-        //     kind = "perf",
-        //     op = "validate (Stmt)",
-        //     "({}): Statement validation done. (time = {:?}",
-        //     line_col,
-        //     end - start
-        // );
-=======
         warn!(
             kind = "perf",
             op = "validate (Stmt)",
@@ -77,7 +62,6 @@
             line_col,
             timer.elapsed()
         );
->>>>>>> 804a0bee
 
         Ok(())
     }
