--- conflicted
+++ resolved
@@ -537,11 +537,7 @@
     /// declare const e: E;
     /// const a = o[e]
     /// ```
-<<<<<<< HEAD
     pub(super) fn expand_enum(&self, ty: Type) -> VResult {
-=======
-    pub(super) fn expand_enum(&mut self, ty: Type) -> VResult<Type> {
->>>>>>> cc3eb453
         let e = match ty.normalize() {
             Type::Enum(e) => e,
             _ => return Ok(ty),
