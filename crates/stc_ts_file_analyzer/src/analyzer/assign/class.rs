use std::borrow::Cow;

use stc_ts_errors::{DebugExt, Error};
use stc_ts_types::{Class, ClassDef, ClassMember, QueryExpr, Type, TypeLitMetadata};
use stc_utils::cache::Freeze;
use swc_common::EqIgnoreSpan;
use swc_ecma_ast::Accessibility;

use crate::{
    analyzer::{
        assign::{AssignData, AssignOpts},
        Analyzer,
    },
    VResult,
};

impl Analyzer<'_, '_> {
    pub(super) fn assign_to_class_def(&mut self, data: &mut AssignData, opts: AssignOpts, l: &ClassDef, r: &Type) -> VResult<()> {
        let r = r.normalize();

        match r {
            Type::Ref(..) => {
                let r = self.expand_top_ref(opts.span, Cow::Borrowed(r), Default::default())?;
                return self.assign_to_class_def(data, opts, l, &r);
            }

            Type::Query(r_ty) => match &*r_ty.expr {
                QueryExpr::TsEntityName(e) => {
                    let rhs = self
                        .resolve_typeof(opts.span, e)
                        .context("tried to resolve typeof for assignment")?;

                    return self.assign_to_class_def(data, opts, l, &rhs);
                }
                QueryExpr::Import(_) => {}
            },

            Type::ClassDef(rc) => {
                if l.eq_ignore_span(rc) {
                    return Ok(());
                }

                if !l.is_abstract && rc.is_abstract {
                    return Err(Error::CannotAssignAbstractConstructorToNonAbstractConstructor { span: opts.span });
                }

                if !rc.is_abstract {
                    // class Child extends Parent
                    // let c: Child;
                    // let p: Parent;
                    // `p = c` is valid
                    if let Some(parent) = &rc.super_class {
                        if self.assign_to_class_def(data, opts, l, &parent).is_ok() {
                            return Ok(());
                        }
                    }
                }

                let new_body;
                let r_body = if rc.super_class.is_some() {
                    if let Some(members) = self.collect_class_members(&[], r)? {
                        new_body = members;
                        &*new_body
                    } else {
                        return Err(Error::Unimplemented {
                            span: opts.span,
                            msg: format!("Failed to collect class members"),
                        });
                    }
                } else {
                    &*rc.body
                };

                for (i, lm) in l.body.iter().enumerate() {
                    self.assign_class_members_to_class_member(data, opts, lm, r_body)
                        .with_context(|| format!("tried to assign class members to {}th class member\n{:#?}\n{:#?}", i, lm, r_body))?;
                }

                return Ok(());
            }

            Type::TypeLit(..) | Type::Interface(..) => {
                let rhs = self.convert_type_to_type_lit(opts.span, Cow::Borrowed(r))?.unwrap();

                let mut lhs_members = vec![];
                for lm in &l.body {
                    let lm = self.make_type_el_from_class_member(lm, true)?;
                    let lm = match lm {
                        Some(v) => v,
                        None => {
                            // Instance property does not exist at the moment.
                            continue;
                        }
                    };
                    lhs_members.push(lm);
                }

                self.assign_to_type_elements(
                    data,
                    AssignOpts {
                        allow_unknown_rhs: true,
                        is_assigning_to_class_members: true,
                        ..opts
                    },
                    l.span,
                    &lhs_members,
                    &r,
                    TypeLitMetadata {
                        specified: true,
                        ..Default::default()
                    },
                )
                .context("tried to assign type elements to a class member")?;

                return Ok(());
            }
            _ => {}
        }

        Err(Error::Unimplemented {
            span: opts.span,
            msg: format!("Assignment of non-class object to class definition\n{:#?}", r),
        })
    }

    pub(super) fn assign_to_class(&mut self, data: &mut AssignData, opts: AssignOpts, l: &Class, r: &Type) -> VResult<()> {
        // debug_assert!(!span.is_dummy());

        let r = r.normalize();

        match r {
            Type::Ref(..) => {
                let mut r = self.expand_top_ref(opts.span, Cow::Borrowed(r), Default::default())?;
                r.make_clone_cheap();
                return self.assign_to_class(data, opts, l, &r);
            }

            Type::Class(rc) => {
                if l.eq_ignore_span(rc) {
                    return Ok(());
                }

                let new_body;
                let r_body = if rc.def.super_class.is_some() {
                    if let Some(members) = self.collect_class_members(&[], r)? {
                        new_body = members;
                        &*new_body
                    } else {
                        return Err(Error::Unimplemented {
                            span: opts.span,
                            msg: format!("Failed to collect class members"),
                        });
                    }
                } else {
                    &*rc.def.body
                };

                for (i, lm) in l.def.body.iter().enumerate() {
                    self.assign_class_members_to_class_member(data, opts, lm, r_body)
                        .with_context(|| format!("tried to assign class members to {}th class member\n{:#?}\n{:#?}", i, lm, r_body))?;
                }

                if !rc.def.is_abstract {
                    // class Child extends Parent
                    // let c: Child;
                    // let p: Parent;
                    // `p = c` is valid
                    if let Some(parent) = &rc.def.super_class {
                        let parent = self
                            .instantiate_class(opts.span, &parent)
<<<<<<< HEAD
                            .context("tried to instanitate class to asssign the super class to a class")?;
=======
                            .context("tried to instantiated class to assign the super class to a class")?;
>>>>>>> d121f20f
                        if self.assign_to_class(data, opts, l, &parent).is_ok() {
                            return Ok(());
                        }
                    }
                }

                if opts.disallow_different_classes {
                    return Err(Error::SimpleAssignFailed {
                        span: opts.span,
                        cause: None,
                    }
                    .context("opts.disallow_different_classes is true"));
                }

                return Ok(());
            }

            Type::TypeLit(..) | Type::Interface(..) | Type::Intersection(..) => {
                let mut lhs_members = vec![];
                for lm in &l.def.body {
                    let lm = self.make_type_el_from_class_member(lm, false)?;
                    let lm = match lm {
                        Some(v) => v,
                        None => {
                            continue;
                        }
                    };
                    lhs_members.push(lm);
                }

                self.assign_to_type_elements(
                    data,
                    AssignOpts {
                        allow_unknown_rhs: true,
                        is_assigning_to_class_members: true,
                        ..opts
                    },
                    l.span,
                    &lhs_members,
                    &r,
                    TypeLitMetadata {
                        specified: true,
                        ..Default::default()
                    },
                )
                .context("tried to assign type elements to class members")?;

                return Ok(());
            }

            _ => {}
        };

        // Everything left is assignable to empty classes, including classes with only
        // constructors.
        if !opts.disallow_special_assignment_to_empty_class {
            let is_empty = l
                .def
                .body
                .iter()
                .find(|member| match member {
                    ClassMember::Constructor(_) => false,
                    _ => true,
                })
                .is_none();
            if !l.def.is_abstract && is_empty {
                return Ok(());
            }
        }

        match r {
            Type::Lit(..) | Type::Keyword(..) => {
                return Err(Error::SimpleAssignFailed {
                    span: opts.span,
                    cause: None,
                }
                .context("cannot assign literal or keyword to a class"))
            }
            _ => {}
        }

        Err(Error::Unimplemented {
            span: opts.span,
            msg: format!("Assignment of non-class object to class\n{:#?}", r),
        })
    }

    fn assign_class_members_to_class_member(
        &mut self,
        data: &mut AssignData,
        opts: AssignOpts,
        l: &ClassMember,
        r: &[ClassMember],
    ) -> VResult<()> {
        let span = opts.span;

        match l {
            ClassMember::Constructor(lc) => {
                for rm in r {
                    match rm {
                        ClassMember::Constructor(rc) => {
                            self.assign_params(data, opts, &lc.params, &rc.params)?;
                            // TODO(kdy1): Validate parameters and etc..
                            return Ok(());
                        }
                        _ => {}
                    }
                }
            }
            ClassMember::Method(lm) => {
                for r_member in r {
                    match r_member {
                        ClassMember::Constructor(_) => {}
                        ClassMember::Method(rm) => {
                            //
                            if self.key_matches(span, &lm.key, &rm.key, false) {
                                if lm.span.lo == rm.span.lo && lm.span.hi == rm.span.hi {
                                    return Ok(());
                                }

                                if rm.accessibility == Some(Accessibility::Private) || rm.key.is_private() {
                                    return Err(Error::PrivateMethodIsDifferent { span });
                                }

                                self.assign_to_fn_like(
                                    data,
                                    opts,
                                    true,
                                    lm.type_params.as_ref(),
                                    &lm.params,
                                    Some(&lm.ret_ty),
                                    rm.type_params.as_ref(),
                                    &rm.params,
                                    Some(&rm.ret_ty),
                                )
                                .context("tried to assign a class method to another one")?;

                                return Ok(());
                            }
                        }
                        ClassMember::Property(_) => {}
                        ClassMember::IndexSignature(_) => {}
                    }
                }

                if lm.accessibility == Some(Accessibility::Private) || lm.key.is_private() {
                    return Err(Error::PrivateMethodIsDifferent { span });
                }

                if lm.is_optional {
                    return Ok(());
                }

                return Err(Error::SimpleAssignFailed { span, cause: None }).context("failed to assign a class member to another one");
            }
            ClassMember::Property(lp) => {
                for rm in r {
                    match rm {
                        ClassMember::Constructor(_) => {}
                        ClassMember::Method(_) => {}
                        ClassMember::Property(rp) => {
                            if lp.is_static == rp.is_static
                                && lp.is_static == rp.is_static
                                && self.key_matches(span, &lp.key, &rp.key, false)
                            {
                                if let Some(lt) = &lp.value {
                                    if let Some(rt) = &rp.value {
                                        self.assign_inner(data, &lt, &rt, opts)
                                            .context("tried to assign a class proeprty to another")?;
                                    }
                                }

                                if lp.span.lo == rp.span.lo && lp.span.hi == rp.span.hi {
                                    return Ok(());
                                }

                                if rp.accessibility == Some(Accessibility::Private) || rp.key.is_private() {
                                    return Err(Error::PrivatePropertyIsDifferent { span });
                                }

                                return Ok(());
                            }
                        }
                        ClassMember::IndexSignature(_) => {}
                    }
                }

                if lp.accessibility == Some(Accessibility::Private) || lp.key.is_private() {
                    return Err(Error::PrivatePropertyIsDifferent { span });
                }

                if lp.is_optional {
                    return Ok(());
                }

                if opts.use_missing_fields_for_class {
                    let err = Error::MissingFields { span, fields: vec![] };
                    return Err(Error::Errors { span, errors: vec![err] });
                } else {
                    return Err(Error::SimpleAssignFailed { span, cause: None });
                }
            }
            ClassMember::IndexSignature(_) => {}
        }

        Err(Error::Unimplemented {
            span: opts.span,
            msg: format!("fine-grained class assignment to lhs member: {:#?}", l),
        })
    }
}<|MERGE_RESOLUTION|>--- conflicted
+++ resolved
@@ -168,11 +168,7 @@
                     if let Some(parent) = &rc.def.super_class {
                         let parent = self
                             .instantiate_class(opts.span, &parent)
-<<<<<<< HEAD
-                            .context("tried to instanitate class to asssign the super class to a class")?;
-=======
                             .context("tried to instantiated class to assign the super class to a class")?;
->>>>>>> d121f20f
                         if self.assign_to_class(data, opts, l, &parent).is_ok() {
                             return Ok(());
                         }
