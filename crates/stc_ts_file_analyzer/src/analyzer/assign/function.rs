use std::borrow::Cow;

use fxhash::FxHashMap;
use itertools::{EitherOrBoth, Itertools};
use stc_ts_ast_rnode::{RBindingIdent, RIdent, RPat};
use stc_ts_errors::{
    debug::{dump_type_as_string, dump_type_map},
    DebugExt, Error,
};
use stc_ts_types::{ClassDef, Constructor, FnParam, Function, Type, TypeElement, TypeParamDecl};
use stc_utils::{cache::Freeze, debug_ctx};
use swc_atoms::js_word;
use swc_common::{Spanned, SyntaxContext, TypeEq};
use swc_ecma_ast::TsKeywordTypeKind;
use tracing::debug;

use crate::{
    analyzer::{
        assign::{AssignData, AssignOpts},
        expr::GetIteratorOpts,
        generic::InferTypeOpts,
        Analyzer,
    },
    util::unwrap_ref_with_single_arg,
    VResult,
};

/// Methods to handle assignment to function types and constructor types.
impl Analyzer<'_, '_> {
    #[cfg_attr(debug_assertions, tracing::instrument(skip_all))]
    pub(crate) fn assign_to_fn_like(
        &mut self,
        data: &mut AssignData,
        opts: AssignOpts,
        is_call: bool,
        l_type_params: Option<&TypeParamDecl>,
        l_params: &[FnParam],
        l_ret_ty: Option<&Type>,
        r_type_params: Option<&TypeParamDecl>,
        r_params: &[FnParam],
        r_ret_ty: Option<&Type>,
    ) -> VResult<()> {
        let span = opts.span.with_ctxt(SyntaxContext::empty());

        if let Some(r_ret_ty) = r_ret_ty {
            // Fast path for
            //
            //
            // lhs: ((value: T#0#0) => (TResult1#0#0 | PromiseLike<TResult1>) |
            // undefined | null);
            //
            // rhs: (b: boolean) => Promise<boolean>;

            if cfg!(feature = "fastpath") && l_params.len() == 1 && l_params[0].ty.is_type_param() && l_params[0].ty.span().is_dummy() {
                if let Some(l_ret_ty) = l_ret_ty {
                    if let Some(r_ret_ty) = unwrap_ref_with_single_arg(&r_ret_ty, "Promise") {
                        match l_ret_ty.normalize() {
                            Type::Union(l_ret_ty) => {
                                // Exact match
                                if l_ret_ty.types.len() == 4
                                    && l_ret_ty.types[0].is_type_param()
                                    && unwrap_ref_with_single_arg(&l_ret_ty.types[1], "PromiseLike").type_eq(&Some(&l_ret_ty.types[0]))
                                    && l_ret_ty.types[2].is_kwd(TsKeywordTypeKind::TsUndefinedKeyword)
                                    && l_ret_ty.types[3].is_kwd(TsKeywordTypeKind::TsNullKeyword)
                                {
                                    return Ok(());
                                }
                            }
                            _ => {}
                        }
                    }
                }
            }
        }

        if r_type_params.is_some() {
            // If a parameter of lhs is something like
            //
            // (x: {
            //     (a: number) : number;
            //     (a: string) : string;
            // }) : any[];
            //
            // and rhs is
            //
            // <T>(x: (a: T) => T) : T[];
            //
            // we need to infer two time.

            macro_rules! check {
                ($pat:ident) => {{
                    let l_pos = l_params.iter().position(|p| match p.ty.normalize() {
                        Type::TypeLit(ty) => {
                            ty.members
                                .iter()
                                .filter(|v| match v {
                                    TypeElement::$pat(..) => true,
                                    _ => false,
                                })
                                .count()
                                >= 2
                        }
                        _ => false,
                    });

                    if let Some(l_pos) = l_pos {
                        let count = match l_params[l_pos].ty.normalize() {
                            Type::TypeLit(ty) => ty
                                .members
                                .iter()
                                .filter(|v| match v {
                                    TypeElement::$pat(..) => true,
                                    _ => false,
                                })
                                .count(),
                            _ => {
                                unreachable!()
                            }
                        };

                        let mut vec = (0..count).into_iter().map(|_| l_params.to_vec()).collect_vec();

                        for (el_idx, new_params) in vec.iter_mut().enumerate() {
                            match new_params[l_pos].ty.normalize_mut() {
                                Type::TypeLit(ty) => {
                                    let mut call_idx = 0;
                                    ty.members.retain(|el| match el {
                                        TypeElement::$pat(..) => {
                                            if el_idx == call_idx {
                                                call_idx += 1;

                                                return true;
                                            }

                                            call_idx += 1;

                                            false
                                        }
                                        _ => true,
                                    });
                                }
                                _ => {
                                    unreachable!()
                                }
                            }
                        }

                        vec.make_clone_cheap();

                        for new_l_params in vec {
                            return self
                                .assign_to_fn_like(
                                    data,
                                    opts,
                                    is_call,
                                    l_type_params,
                                    &new_l_params,
                                    l_ret_ty,
                                    r_type_params,
                                    r_params,
                                    r_ret_ty,
                                )
                                .context("tried to assign by expanding overloads in a type literal");
                        }
                    }
                }};
            }

            check!(Call);
            check!(Constructor);
        }

        match (&l_type_params, r_type_params) {
            (Some(lt), Some(rt)) if lt.params.len() == rt.params.len() && lt.params.len() == 1 => {
                if lt.params[0].constraint.is_none() || rt.params[0].constraint.is_none() {
                    let map = lt
                        .params
                        .iter()
                        .zip(rt.params.iter())
                        .filter(|(l, r)| match (&l.constraint, &r.constraint) {
                            (None, Some(..)) => return false,
                            // TODO(kdy1): Use extends()
                            _ => true,
                        })
                        .map(|(l, r)| (r.name.clone(), Type::Param(l.clone()).cheap()))
                        .collect::<FxHashMap<_, _>>();
                    let mut new_r_params = self
                        .expand_type_params(&map, r_params.to_vec(), Default::default())
<<<<<<< HEAD
                        .context("tried to expand type parameters as a step of function assignemnt")?;
                    let mut new_r_ret_ty = self
                        .expand_type_params(&map, r_ret_ty.cloned(), Default::default())
                        .context("tried to expand return type of rhs as a step of function assignemnt")?;
=======
                        .context("tried to expand type parameters as a step of function assignment")?;
                    let mut new_r_ret_ty = self
                        .expand_type_params(&map, r_ret_ty.cloned(), Default::default())
                        .context("tried to expand return type of rhs as a step of function assignment")?;
>>>>>>> d121f20f

                    new_r_params.make_clone_cheap();
                    new_r_ret_ty.make_clone_cheap();

                    return self
                        .assign_to_fn_like(
                            data,
                            AssignOpts {
                                allow_assignment_of_void: Some(false),
                                ..opts
                            },
                            is_call,
                            l_type_params,
                            l_params,
                            l_ret_ty,
                            None,
                            &new_r_params,
                            new_r_ret_ty.as_ref(),
                        )
                        .context("tried to assign to a mapped (wrong) function");
                }
            }

            _ => {}
        }

        let (r_params, r_ret_ty) = match (&l_type_params, r_type_params) {
            (Some(lt), None) if opts.infer_type_params_of_left => {
                let opts = AssignOpts {
                    infer_type_params_of_left: false,
                    ..opts
                };

                let lf = Type::Function(Function {
                    span,
                    type_params: None,
                    params: l_params.to_vec(),
                    ret_ty: box l_ret_ty.cloned().unwrap_or_else(|| Type::any(span, Default::default())),
                    metadata: Default::default(),
                });
                let rf = Type::Function(Function {
                    span,
                    type_params: None,
                    params: r_params.to_vec(),
                    ret_ty: box r_ret_ty.cloned().unwrap_or_else(|| Type::any(span, Default::default())),
                    metadata: Default::default(),
                });

                let map = self.infer_type_with_types(span, &*lt.params, &lf, &rf, InferTypeOpts { ..Default::default() })?;
                let mut new_l_params = self
                    .expand_type_params(&map, l_params.to_vec(), Default::default())
<<<<<<< HEAD
                    .context("tried to expand type parameters of lhs as a step of function assignemnt")?;
                let mut new_l_ret_ty = self
                    .expand_type_params(&map, l_ret_ty.cloned(), Default::default())
                    .context("tried to expand return type of lhs as a step of function assignemnt")?;
=======
                    .context("tried to expand type parameters of lhs as a step of function assignment")?;
                let mut new_l_ret_ty = self
                    .expand_type_params(&map, l_ret_ty.cloned(), Default::default())
                    .context("tried to expand return type of lhs as a step of function assignment")?;
>>>>>>> d121f20f

                new_l_params.make_clone_cheap();
                new_l_ret_ty.make_clone_cheap();

                return self
                    .assign_to_fn_like(
                        data,
                        opts,
                        is_call,
                        None,
                        &new_l_params,
                        new_l_ret_ty.as_ref(),
                        None,
                        r_params,
                        r_ret_ty,
                    )
                    .context("tried to assign to an instantiated fn-like stuff");
            }

            // Assigning `(a: 1) => string` to `<Z>(a: Z) => string` is valid.
            (_, Some(rt)) => {
                let lf = Type::Function(Function {
                    span,
                    type_params: None,
                    params: l_params.to_vec(),
                    ret_ty: box l_ret_ty.cloned().unwrap_or_else(|| Type::any(span, Default::default())),
                    metadata: Default::default(),
                });
                let rf = Type::Function(Function {
                    span,
                    type_params: None,
                    params: r_params.to_vec(),
                    ret_ty: box r_ret_ty.cloned().unwrap_or_else(|| Type::any(span, Default::default())),
                    metadata: Default::default(),
                });

                let map = self.infer_type_with_types(
                    span,
                    &*rt.params,
                    &rf,
                    &lf,
                    InferTypeOpts {
                        for_fn_assignment: true,
                        ..Default::default()
                    },
                )?;

                if cfg!(debug_assertions) {
                    debug!("Callable map:\n{}", dump_type_map(&self.cm, &map));
                }

                let new_l_params = self
                    .expand_type_params(&map, l_params.to_vec(), Default::default())
<<<<<<< HEAD
                    .context("tried to expand type parameters of lhs as a step of function assignemnt")?
=======
                    .context("tried to expand type parameters of lhs as a step of function assignment")?
>>>>>>> d121f20f
                    .freezed();
                let new_l_ret_ty = self
                    .expand_type_params(&map, l_ret_ty.cloned(), Default::default())
                    .context("tried to expand return type of lhs as a step of function assignment")?
                    .freezed();

                let new_r_params = self
                    .expand_type_params(&map, r_params.to_vec(), Default::default())
<<<<<<< HEAD
                    .context("tried to expand type parameters of rhs as a step of function assignemnt")?
=======
                    .context("tried to expand type parameters of rhs as a step of function assignment")?
>>>>>>> d121f20f
                    .freezed();
                let new_r_ret_ty = self
                    .expand_type_params(&map, r_ret_ty.cloned(), Default::default())
                    .context("tried to expand return type of rhs as a step of function assignment")?
                    .freezed();

                let _panic_ctx = debug_ctx!(format!("new_r_params = {:?}", new_r_params));
                let _panic_ctx = debug_ctx!(format!("new_r_ret_ty = {:?}", new_r_ret_ty));

                return self
                    .assign_to_fn_like(
                        data,
                        opts,
                        is_call,
                        l_type_params,
                        &new_l_params,
                        new_l_ret_ty.as_ref(),
                        None,
                        &new_r_params,
                        new_r_ret_ty.as_ref(),
                    )
                    .with_context(|| format!("tried to assign to an expanded callable\nMap:\n{}", dump_type_map(&self.cm, &map)));
            }

            _ => (r_params, r_ret_ty),
        };

        // TypeScript functions are bivariant if strict_function_types is false.
        if !self.env.rule().strict_function_types || opts.is_params_of_method_definition {
            if self
                .assign_params(
                    data,
                    AssignOpts {
                        is_params_of_method_definition: false,
                        ..opts
                    },
                    &r_params,
                    &l_params,
                )
                .is_ok()
            {
                return Ok(());
            }
        }

        // () => void
        //
        // is assignable to
        //
        // (t: unknown, t1: unknown) => void
        //
        // So we check for length first.
        if r_params.len() != 0 {
<<<<<<< HEAD
            self.assign_params(data, opts, l_params, &r_params)
                .context("tried to assign parameters of a function to parameters of another function")?;
=======
            self.assign_params(
                data,
                AssignOpts {
                    is_params_of_method_definition: false,
                    ..opts
                },
                l_params,
                r_params,
            )
            .context("tried to assign parameters of a function to parameters of another function")?;
>>>>>>> d121f20f
        }

        if let Some(l_ret_ty) = l_ret_ty {
            if let Some(r_ret_ty) = r_ret_ty {
                // TODO(kdy1): Verify type parameters.

                let opts = AssignOpts {
                    // We are done with the overload context.
                    for_overload: false,
                    allow_assignment_of_void: Some(opts.allow_assignment_of_void.unwrap_or(true)),
                    allow_assignment_to_void: !opts.for_overload,
                    is_params_of_method_definition: false,
                    ..opts
                };

                self.assign_inner(data, l_ret_ty, r_ret_ty, opts)
                    .context("tried to assign the return type of a function to the return type of another function")?;
            }
        }

        return Ok(());
    }

    /// ```ts
    /// class Base {}
    /// class Derived extends Base {
    ///
    /// }
    ///
    /// declare var a: (b: Base) => {};
    /// declare var b: (b: Derived) => { foo: string };
    ///
    /// a = b;
    /// b = a; // error
    /// ```
    #[cfg_attr(debug_assertions, tracing::instrument(skip_all))]
<<<<<<< HEAD
    pub(super) fn assign_to_function(&mut self, data: &mut AssignData, opts: AssignOpts, lt: &Type, l: &Function, r: &Type) -> VResult<()> {
=======
    pub(super) fn assign_to_function(
        &mut self,
        data: &mut AssignData,
        mut opts: AssignOpts,
        lt: &Type,
        l: &Function,
        r: &Type,
    ) -> VResult<()> {
        opts.is_params_of_method_definition = false;

>>>>>>> d121f20f
        let span = opts.span;
        let r = r.normalize();

        match r {
            // var fnr2: () => any = fnReturn2();
            Type::Function(Function {
                type_params: r_type_params,
                params: r_params,
                ret_ty: r_ret_ty,
                ..
            }) => {
                self.assign_to_fn_like(
                    data,
                    opts,
                    true,
                    l.type_params.as_ref(),
                    &l.params,
                    Some(&l.ret_ty),
                    r_type_params.as_ref(),
                    r_params,
                    Some(r_ret_ty),
                )
                .context("tried to assign a function to another one")?;

                return Ok(());
            }

            Type::TypeLit(rt) => {
                for rm in &rt.members {
                    match rm {
                        TypeElement::Call(rm) => {
                            return self
                                .assign_to_fn_like(
                                    data,
                                    AssignOpts {
                                        infer_type_params_of_left: true,
                                        ..opts
                                    },
                                    true,
                                    l.type_params.as_ref(),
                                    &l.params,
                                    Some(&l.ret_ty),
                                    rm.type_params.as_ref(),
                                    &rm.params,
                                    rm.ret_ty.as_deref(),
                                )
                                .context("tried to assign TypeElemeny::Call to a function");
                        }
                        _ => {}
                    }
                }
            }

            Type::Interface(..) => {
                let ty = self
                    .convert_type_to_type_lit(span, Cow::Borrowed(r))?
                    .map(Cow::into_owned)
                    .map(Type::TypeLit);
                if let Some(ty) = ty {
                    return self
                        .assign_to_function(data, opts, lt, l, &ty)
                        .context("tried to assign an expanded type to a function");
                }
            }
            _ => {}
        }

        Err(Error::SimpleAssignFailed { span, cause: None })
    }

    ///
    /// # Note
    ///
    /// We should distinguish assign failure due to type parameter instantiation
    /// with assign failure due to type element kind mismatch.
    ///
    /// ```ts
    /// declare var a16: {
    ///     new (x: {
    ///         new (a: number): number;
    ///         new (a?: number): number;
    ///     }): number[];
    ///     new (x: {
    ///         new (a: boolean): boolean;
    ///         new (a?: boolean): boolean;
    ///     }): boolean[];
    /// };
    /// declare var b16: new <T>(x: (a: T) => T) => T[];
    /// a16 = b16; // error
    /// b16 = a16; // error
    ///
    ///
    /// declare var a18: {
    ///     new (x: {
    ///         (a: number): number;
    ///         (a: string): string;
    ///     }): any[];
    ///     new (x: {
    ///         (a: boolean): boolean;
    ///         (a: Date): Date;
    ///     }): any[];
    /// }
    /// declare var b18: new <T>(x: (a: T) => T) => T[];
    /// a18 = b18; // ok
    /// b18 = a18; // ok
    /// ```
    #[cfg_attr(debug_assertions, tracing::instrument(skip_all))]
    pub(super) fn assign_to_constructor(
        &mut self,
        data: &mut AssignData,
        opts: AssignOpts,
        lt: &Type,
        l: &Constructor,
        r: &Type,
    ) -> VResult<()> {
        let span = opts.span;
        let r = r.normalize();

        match r {
            Type::Constructor(rc) => {
                if l.type_eq(rc) {
                    return Ok(());
                }

                self.assign_to_fn_like(
                    data,
                    opts,
                    false,
                    l.type_params.as_ref(),
                    &l.params,
                    Some(&l.type_ann),
                    rc.type_params.as_ref(),
                    &rc.params,
                    Some(&rc.type_ann),
                )
                .context("tried to assign a constructor to another one")?;

                return Ok(());
            }
            Type::Lit(..) | Type::ClassDef(ClassDef { is_abstract: true, .. }) | Type::Function(..) => {
                return Err(Error::SimpleAssignFailed { span, cause: None })
            }

            Type::TypeLit(rt) => {
                let r_el_cnt = rt.members.iter().filter(|m| matches!(m, TypeElement::Constructor(..))).count();

                let mut errors = vec![];
                for (idx, rm) in rt.members.iter().enumerate() {
                    match rm {
                        TypeElement::Constructor(rc) => {
                            if let Err(err) = self
                                .assign_to_fn_like(
                                    data,
                                    AssignOpts {
                                        allow_assignment_to_param: opts.allow_assignment_to_param || r_el_cnt > 1,
                                        ..opts
                                    },
                                    false,
                                    l.type_params.as_ref(),
                                    &l.params,
                                    Some(&l.type_ann),
                                    rc.type_params.as_ref(),
                                    &rc.params,
                                    rc.ret_ty.as_deref(),
                                )
                                .with_context(|| format!("tried to assign a constructor to another constructor ({}th element)", idx))
                            {
                                errors.push(err);
                                continue;
                            }

                            return Ok(());
                        }
                        _ => {}
                    }
                }

                if !errors.is_empty() {
                    return Err(Error::SimpleAssignFailedWithCause { span, cause: errors });
                }
            }
            Type::Interface(..) => {
                let ty = self
                    .convert_type_to_type_lit(span, Cow::Borrowed(r))?
                    .map(Cow::into_owned)
                    .map(Type::TypeLit);
                if let Some(ty) = ty {
                    return self
                        .assign_to_constructor(data, opts, lt, l, &ty)
                        .context("tried to assign an expanded type to a constructor type");
                }
            }
            _ => {}
        }

        Err(Error::SimpleAssignFailed { span, cause: None })
    }

    /// Assigns a parameter to another one.
    /// It may assign in reverse direction because of the rule 1.
    /// At the same time, it should not be reversed in some cases. (See rule 2)
    ///
    /// ## Rule 1
    ///
    /// ```ts
    /// declare let a: (parent: 'foo' | 'bar') => void
    /// declare let b: (parent: 'bar') => void
    ///
    /// a = b // error
    /// b = a // ok
    /// ```
    ///
    /// Valid assignment is `foo | bar` = `bar`, which is `a.param[0] =
    /// b.param[0]`, but it doesn't match `b = a`.
    ///
    /// ## Rule 2
    ///
    /// ```ts
    /// class Base {
    ///     private foo!: string
    /// }
    /// class Derived extends Base {
    ///     private bar!: string
    /// }
    ///
    /// declare var a: (y: Derived) => any;
    /// declare var b: (y: Base) => any
    ///
    /// a = b // ok
    /// b = a // error
    /// ```
    ///
    /// Valid assignment is `Derived = Base`, which is `a.params[0] =
    /// b.param[0]` and it matches `a = b`.
    ///
    /// # Notes
    ///
    ///  - `string` is assignable to `...args: any[]`.
    #[cfg_attr(debug_assertions, tracing::instrument(skip_all))]
    fn assign_param(&mut self, data: &mut AssignData, l: &FnParam, r: &FnParam, opts: AssignOpts) -> VResult<()> {
        let span = opts.span;
        debug_assert!(!opts.span.is_dummy(), "Cannot assign function parameters with dummy span");

        let _panic = debug_ctx!(format!("left = {}\n{:?}", dump_type_as_string(&self.cm, &l.ty), &l.ty));
        let _panic = debug_ctx!(format!("right = {}\n{:?}", dump_type_as_string(&self.cm, &r.ty), &r.ty));

        match l.pat {
            RPat::Rest(..) => {
                let l_ty = self
                    .normalize(Some(span), Cow::Borrowed(&l.ty), Default::default())
                    .context("tried to normalize lhs")?;

                let l_elem_type = self.get_iterator_element_type(span, l_ty, false, GetIteratorOpts { ..Default::default() });

                if let Ok(l_elem_type) = l_elem_type {
                    if let Ok(()) = self.assign_with_opts(data, opts, &l_elem_type, &r.ty) {
                        return Ok(());
                    }
                }
            }
            _ => {}
        }

        // TODO(kdy1): Change this to extends call.

        let mut l_ty = self.normalize(Some(opts.span), Cow::Borrowed(&l.ty), Default::default())?;
        let mut r_ty = self.normalize(Some(opts.span), Cow::Borrowed(&r.ty), Default::default())?;

        l_ty.make_clone_cheap();
        r_ty.make_clone_cheap();

<<<<<<< HEAD
        let reverse = !opts.for_overload
            && match (l_ty.normalize_instance(), r_ty.normalize_instance()) {
                (Type::Union(..), Type::Union(..)) => false,

                (Type::Function(..), Type::Function(..)) => false,

                (Type::Function(..) | Type::Constructor(..) | Type::Class(..), Type::TypeLit(..) | Type::Interface(..)) => false,

                (_, Type::Union(..)) => true,

                _ => true,
            };

        let res = if reverse {
            self.assign_with_opts(data, AssignOpts { ..opts }, &r_ty, &l_ty)
                .context("tried to assign the type of a parameter to another (reversed)")
        } else {
=======
        let res = if opts.for_overload {
>>>>>>> d121f20f
            self.assign_with_opts(data, AssignOpts { ..opts }, &l_ty, &r_ty)
                .context("tried to assign the type of a parameter to another")
        } else {
            self.assign_with_opts(data, AssignOpts { ..opts }, &r_ty, &l_ty)
                .context("tried to assign the type of a parameter to another (reversed due to variance)")
        };

        res.convert_err(|err| match &err {
            Error::MissingFields { span, .. } => Error::SimpleAssignFailed {
                span: *span,
                cause: Some(box err),
            },

            Error::Errors { errors, .. } => {
                if errors.iter().all(|err| match err.actual() {
                    Error::MissingFields { .. } => true,
                    _ => false,
                }) {
                    Error::SimpleAssignFailed {
                        span,
                        cause: Some(box err),
                    }
                } else {
                    err
                }
            }
            _ => err,
        })?;

        Ok(())
    }

    /// # Validation of parameter count
    ///
    /// A parameter named `this` is excluded.
    ///
    ///
    /// ## Rule
    ///
    /// ```ts
    /// declare var a: (x: string) => any;
    /// declare var b: (x: string, y: number) => any
    ///
    /// a = b // error
    /// b = a // ok
    /// ```
    ///
    /// So, it's an error if `l.params.len() < r.params.len()`.
    #[cfg_attr(debug_assertions, tracing::instrument(skip_all))]
    pub(crate) fn assign_params(&mut self, data: &mut AssignData, opts: AssignOpts, l: &[FnParam], r: &[FnParam]) -> VResult<()> {
        let span = opts.span;

        let li = l.iter().filter(|p| match p.pat {
            RPat::Ident(RBindingIdent {
                id: RIdent { sym: js_word!("this"), .. },
                ..
            }) => false,
            _ => true,
        });
        let ri = r.iter().filter(|p| match p.pat {
            RPat::Ident(RBindingIdent {
                id: RIdent { sym: js_word!("this"), .. },
                ..
            }) => false,
            _ => true,
        });

        let l_has_rest = l.iter().any(|p| match p.pat {
            RPat::Rest(..) => true,
            _ => false,
        });

        // TODO(kdy1): Consider optional parameters.

        let required_li = li.clone().filter(|i| i.required);
        let required_ri = ri.clone().filter(|i| i.required);

        let required_non_void_li = li.clone().filter(|i| i.required && !i.ty.is_kwd(TsKeywordTypeKind::TsVoidKeyword));
        let required_non_void_ri = ri.clone().filter(|i| i.required && !i.ty.is_kwd(TsKeywordTypeKind::TsVoidKeyword));

        if opts.for_overload {
            if required_li.clone().count() > required_ri.clone().count() {
                return Err(Error::SimpleAssignFailed { span, cause: None }).context("l.params.required.len > r.params.required.len");
            }
        }

        // Don't ask why.
        if li.clone().count() < required_ri.clone().count() {
            if !l_has_rest && required_non_void_li.clone().count() < required_non_void_ri.clone().count() {
                // I don't know why, but overload signature does not need to match overloaded
                // signature.
                if opts.for_overload {
                    return Ok(());
                }

                return Err(Error::SimpleAssignFailed { span, cause: None }).with_context(|| {
                    format!(
                        "!l_has_rest && l.params.required.len < r.params.required.len\nLeft: {:?}\nRight: {:?}\n",
                        required_non_void_li.collect_vec(),
                        required_non_void_ri.collect_vec()
                    )
                });
            }
        }

        for pair in li.zip_longest(ri) {
            match pair {
                EitherOrBoth::Both(lp, rp) => {
                    // TODO(kdy1): What should we do?
                    if opts.allow_assignment_to_param {
                        if let Ok(()) = self.assign_param(
                            data,
                            &rp,
                            &lp,
                            AssignOpts {
                                allow_unknown_type: true,
                                ..opts
                            },
                        ) {
                            continue;
                        }
                    }

                    self.assign_param(
                        data,
                        lp,
                        rp,
                        AssignOpts {
                            allow_unknown_type: true,
                            ..opts
                        },
                    )
                    .with_context(|| format!("tried to assign a parameter to another parameter",))?;
                }
                EitherOrBoth::Left(_) => {}
                EitherOrBoth::Right(_) => {}
            }
        }

        Ok(())
    }
}<|MERGE_RESOLUTION|>--- conflicted
+++ resolved
@@ -186,17 +186,10 @@
                         .collect::<FxHashMap<_, _>>();
                     let mut new_r_params = self
                         .expand_type_params(&map, r_params.to_vec(), Default::default())
-<<<<<<< HEAD
                         .context("tried to expand type parameters as a step of function assignemnt")?;
                     let mut new_r_ret_ty = self
                         .expand_type_params(&map, r_ret_ty.cloned(), Default::default())
-                        .context("tried to expand return type of rhs as a step of function assignemnt")?;
-=======
-                        .context("tried to expand type parameters as a step of function assignment")?;
-                    let mut new_r_ret_ty = self
-                        .expand_type_params(&map, r_ret_ty.cloned(), Default::default())
                         .context("tried to expand return type of rhs as a step of function assignment")?;
->>>>>>> d121f20f
 
                     new_r_params.make_clone_cheap();
                     new_r_ret_ty.make_clone_cheap();
@@ -248,17 +241,10 @@
                 let map = self.infer_type_with_types(span, &*lt.params, &lf, &rf, InferTypeOpts { ..Default::default() })?;
                 let mut new_l_params = self
                     .expand_type_params(&map, l_params.to_vec(), Default::default())
-<<<<<<< HEAD
                     .context("tried to expand type parameters of lhs as a step of function assignemnt")?;
                 let mut new_l_ret_ty = self
                     .expand_type_params(&map, l_ret_ty.cloned(), Default::default())
-                    .context("tried to expand return type of lhs as a step of function assignemnt")?;
-=======
-                    .context("tried to expand type parameters of lhs as a step of function assignment")?;
-                let mut new_l_ret_ty = self
-                    .expand_type_params(&map, l_ret_ty.cloned(), Default::default())
                     .context("tried to expand return type of lhs as a step of function assignment")?;
->>>>>>> d121f20f
 
                 new_l_params.make_clone_cheap();
                 new_l_ret_ty.make_clone_cheap();
@@ -312,11 +298,7 @@
 
                 let new_l_params = self
                     .expand_type_params(&map, l_params.to_vec(), Default::default())
-<<<<<<< HEAD
-                    .context("tried to expand type parameters of lhs as a step of function assignemnt")?
-=======
                     .context("tried to expand type parameters of lhs as a step of function assignment")?
->>>>>>> d121f20f
                     .freezed();
                 let new_l_ret_ty = self
                     .expand_type_params(&map, l_ret_ty.cloned(), Default::default())
@@ -325,11 +307,7 @@
 
                 let new_r_params = self
                     .expand_type_params(&map, r_params.to_vec(), Default::default())
-<<<<<<< HEAD
-                    .context("tried to expand type parameters of rhs as a step of function assignemnt")?
-=======
                     .context("tried to expand type parameters of rhs as a step of function assignment")?
->>>>>>> d121f20f
                     .freezed();
                 let new_r_ret_ty = self
                     .expand_type_params(&map, r_ret_ty.cloned(), Default::default())
@@ -383,10 +361,8 @@
         //
         // So we check for length first.
         if r_params.len() != 0 {
-<<<<<<< HEAD
             self.assign_params(data, opts, l_params, &r_params)
                 .context("tried to assign parameters of a function to parameters of another function")?;
-=======
             self.assign_params(
                 data,
                 AssignOpts {
@@ -397,7 +373,6 @@
                 r_params,
             )
             .context("tried to assign parameters of a function to parameters of another function")?;
->>>>>>> d121f20f
         }
 
         if let Some(l_ret_ty) = l_ret_ty {
@@ -434,9 +409,6 @@
     /// b = a; // error
     /// ```
     #[cfg_attr(debug_assertions, tracing::instrument(skip_all))]
-<<<<<<< HEAD
-    pub(super) fn assign_to_function(&mut self, data: &mut AssignData, opts: AssignOpts, lt: &Type, l: &Function, r: &Type) -> VResult<()> {
-=======
     pub(super) fn assign_to_function(
         &mut self,
         data: &mut AssignData,
@@ -447,7 +419,6 @@
     ) -> VResult<()> {
         opts.is_params_of_method_definition = false;
 
->>>>>>> d121f20f
         let span = opts.span;
         let r = r.normalize();
 
@@ -719,7 +690,6 @@
         l_ty.make_clone_cheap();
         r_ty.make_clone_cheap();
 
-<<<<<<< HEAD
         let reverse = !opts.for_overload
             && match (l_ty.normalize_instance(), r_ty.normalize_instance()) {
                 (Type::Union(..), Type::Union(..)) => false,
@@ -733,13 +703,7 @@
                 _ => true,
             };
 
-        let res = if reverse {
-            self.assign_with_opts(data, AssignOpts { ..opts }, &r_ty, &l_ty)
-                .context("tried to assign the type of a parameter to another (reversed)")
-        } else {
-=======
         let res = if opts.for_overload {
->>>>>>> d121f20f
             self.assign_with_opts(data, AssignOpts { ..opts }, &l_ty, &r_ty)
                 .context("tried to assign the type of a parameter to another")
         } else {
