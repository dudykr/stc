--- conflicted
+++ resolved
@@ -6,15 +6,12 @@
     DebugExt, ErrorKind,
 };
 use stc_ts_types::{
-<<<<<<< HEAD
     Array, Conditional, EnumVariant, Index, Instance, Interface, Intersection, IntrinsicKind, Key, KeywordType, KeywordTypeMetadata,
     LitType, Mapped, PropertySignature, QueryExpr, QueryType, Readonly, Ref, StringMapping, ThisType, Tuple, TupleElement, Type,
     TypeElement, TypeLit, TypeParam, Union,
-=======
     Array, Conditional, EnumVariant, Index, Instance, Interface, Intersection, IntrinsicKind, Key, KeywordType, LitType, Mapped,
     PropertySignature, QueryExpr, QueryType, Readonly, Ref, StringMapping, ThisType, Tuple, TupleElement, Type, TypeElement, TypeLit,
     TypeParam,
->>>>>>> d932c27b
 };
 use stc_utils::{cache::Freeze, dev_span, ext::SpanExt, stack};
 use swc_atoms::js_word;
