--- conflicted
+++ resolved
@@ -1208,11 +1208,8 @@
                     {
                         return Ok(());
                     }
-<<<<<<< HEAD
-                }
-=======
-
->>>>>>> 24edab2d
+                }
+
                 for ty in &li.types {
                     match self
                         .assign_with_opts(
