use std::{borrow::Cow, collections::HashMap};

use stc_ts_ast_rnode::{RBool, RExpr, RIdent, RLit, RStr, RTsEntityName, RTsEnumMemberId, RTsLit};
use stc_ts_errors::{
    ctx,
    debug::{dump_type_as_string, force_dump_type_as_string},
    DebugExt, ErrorKind,
};
use stc_ts_file_analyzer_macros::context;
use stc_ts_types::{
    Array, Conditional, EnumVariant, Instance, Interface, Intersection, Intrinsic, IntrinsicKind, Key, KeywordType, KeywordTypeMetadata,
    LitType, Mapped, Operator, PropertySignature, QueryExpr, QueryType, Ref, RestType, ThisType, Tuple, Type, TypeElement, TypeLit,
    TypeParam,
};
use stc_utils::{cache::Freeze, debug_ctx, stack};
use swc_atoms::js_word;
use swc_common::{EqIgnoreSpan, Span, Spanned, TypeEq, DUMMY_SP};
use swc_ecma_ast::{TruePlusMinus::*, *};
use tracing::{debug, error, info, span, Level};

use crate::{
    analyzer::{types::NormalizeTypeOpts, util::is_lit_eq_ignore_span, Analyzer},
    ty::TypeExt,
    VResult,
};

mod builtin;
mod cast;
mod class;
mod function;
mod query;
#[cfg(test)]
mod tests;
mod tpl;
mod type_el;
mod unions;

/// Context used for `=` assignments.
#[derive(Debug, Clone, Copy, Default)]
pub(crate) struct AssignOpts {
    /// This field should be overriden by caller.
    pub span: Span,
    pub right_ident_span: Option<Span>,

    // Span of X in expr `X = Y`
    // This is used for better error display
    pub left_ident_span: Option<Span>,

    /// # Values
    ///
    /// - `Some(false)`: `inexact` and `specified` of [TypeLitMetadata] are
    ///   ignored.
    /// - `Some(true)`: extra properties are allowed.
    /// - `None`: It depends on `inexact` and `specified` of [TypeLitMetadata]
    ///
    /// # Usages
    ///
    /// - `Some(false)` is Used for `extends` check.
    pub allow_unknown_rhs: Option<bool>,

    pub allow_missing_fields: bool,

    /// Allow assigning `unknown` type to other types. This should be `true` for
    /// parameters because the following is valid.
    ///
    ///
    /// ```ts
    ///   declare var a: {
    ///     (a:[2]): void
    ///   }
    ///
    ///   declare var b: {
    ///     (a:[unknown]): void
    ///   }
    ///
    ///   a = b;
    /// ```
    pub allow_unknown_type: bool,

    /// Allow assignment to [Type::Param].
    pub allow_assignment_to_param: bool,

    pub allow_assignment_of_param: bool,
    pub skip_call_and_constructor_elem: bool,

    pub for_overload: bool,

    pub disallow_assignment_to_unknown: bool,
    /// This is `true` for variable overloads, too. This will be fixed in
    /// future.
    pub for_castablity: bool,

    /// If this is `false`, assignment of literals or some other strange type to
    /// empty class will success.
    pub disallow_special_assignment_to_empty_class: bool,

    /// If true, assignment of a class to another class without inheritance
    /// relation will fail, even if the class is empty.
    pub disallow_different_classes: bool,

    /// If true, `assign` will try to assign by converting rhs to an iterable.
    pub allow_iterable_on_rhs: bool,

    /// If `true`, assignment will success if rhs is `void`.
    /// [None] means `false`.
    ///
    /// This is [Option] because it's required.
    pub allow_assignment_of_void: Option<bool>,

    /// If `true`, assignment will success if lhs is `void`.
    pub allow_assignment_to_void: bool,

    pub allow_assignment_of_array_to_optional_type_lit: bool,

    pub use_missing_fields_for_class: bool,

    pub allow_assignment_to_param_constraint: bool,

    /// The code below is valid.
    ///
    /// ```ts
    /// declare var p: Promise<Promise<string>>
    ///
    /// async function foo(): Promise<string> {
    ///     return p
    /// }
    /// ```
    pub may_unwrap_promise: bool,

    /// contextualTYpeWithUnionTypeMembers says
    ///
    /// > When used as a contextual type, a union type U has those members that
    /// > are present in any of its constituent types, with types that are
    /// > unions of the respective members in the constituent types.
    ///
    /// And
    ///
    /// ```ts
    /// var i1Ori2: I1<number> | I2<number> = { // Like i1 and i2 both
    ///     commonPropertyType: "hello",
    ///     commonMethodType: a=> a,
    ///     commonMethodWithTypeParameter: a => a,
    ///     methodOnlyInI1: a => a,
    ///     propertyOnlyInI1: "Hello",
    ///     methodOnlyInI2: a => a,
    ///     propertyOnlyInI2: "Hello",
    /// };
    /// ```
    ///
    /// is valid but
    ///
    ///
    /// ```ts
    /// function f13(x: { a: null; b: string } | { a: string, c: number }) {
    ///     x = { a: null, b: "foo", c: 4};  // Error
    /// }
    /// ```
    ///
    /// and
    ///
    /// ```ts
    /// var test: { a: null; b: string } | { a: string, c: number } = { a: null, b: "foo", c: 4}
    /// ```
    /// are not.
    pub allow_unknown_rhs_if_expanded: bool,

    pub infer_type_params_of_left: bool,

    pub is_assigning_to_class_members: bool,

    // Method definitions are bivariant (method shorthand)
    pub is_params_of_method_definition: bool,

    pub treat_array_as_interfaces: bool,

    pub do_not_convert_enum_to_string_nor_number: bool,

    pub ignore_enum_variant_name: bool,
    pub ignore_tuple_length_difference: bool,

    /// Used to prevent recursion
    pub do_not_normalize_intersection_on_rhs: bool,
}

#[derive(Default)]
pub struct AssignData {
    dejavu: Vec<(Type, Type)>,
}

impl Analyzer<'_, '_> {
    /// Denies `null` and `undefined`. This method does not check for elements
    /// of union.
    pub(crate) fn deny_null_or_undefined(&mut self, span: Span, ty: &Type) -> VResult<()> {
        if ty.is_kwd(TsKeywordTypeKind::TsUndefinedKeyword) {
            return Err(ErrorKind::ObjectIsPossiblyUndefined { span }.into());
        }

        if ty.is_kwd(TsKeywordTypeKind::TsNullKeyword) {
            return Err(ErrorKind::ObjectIsPossiblyNull { span }.into());
        }

        Ok(())
    }

    /// Used to validate assignments like `a += b`.
    pub(crate) fn assign_with_op(&mut self, span: Span, op: AssignOp, lhs: &Type, rhs: &Type) -> VResult<()> {
        debug_assert_ne!(op, op!("="));

        let l = self.normalize(
            Some(span),
            Cow::Borrowed(lhs),
            NormalizeTypeOpts {
                preserve_global_this: true,
                ..Default::default()
            },
        )?;
        let r = self.normalize(
            Some(span),
            Cow::Borrowed(rhs),
            NormalizeTypeOpts {
                preserve_global_this: true,
                ..Default::default()
            },
        )?;

        let lhs = l.normalize();
        let rhs = r.normalize();

        if op == op!("+=") {
            if lhs.is_enum_variant() {
                if rhs.is_type_lit() || rhs.is_bool() || rhs.is_symbol_like() {
                    return Err(ErrorKind::OperatorCannotBeAppliedToTypes { span }.into());
                }
            }
        }

        match op {
            op!("*=")
            | op!("**=")
            | op!("/=")
            | op!("%=")
            | op!("-=")
            | op!("&=")
            | op!("|=")
            | op!("^=")
            | op!("<<=")
            | op!(">>=")
            | op!(">>>=") => {
                if lhs.is_symbol_like() {
                    return Err(ErrorKind::WrongTypeForLhsOfNumericOperation { span }.into());
                }
            }
            _ => {}
        }

        let mut rhs_errored = false;
        match op {
            op!("*=") | op!("**=") | op!("/=") | op!("%=") | op!("-=") => {
                if let Type::Keyword(KeywordType {
                    kind: TsKeywordTypeKind::TsUndefinedKeyword | TsKeywordTypeKind::TsNullKeyword,
                    ..
                }) = rhs
                {
                    if op == op!("**=") {
                        rhs_errored = true;
                    }
                    self.storage
                        .report(ErrorKind::UndefinedOrNullIsNotValidOperand { span: rhs.span() }.into());
                } else {
                    let _ctx = ctx!("tried to check operands of a numeric assignment");
                    self.deny_null_or_undefined(rhs.span(), rhs)?;
                }

                match lhs {
                    Type::TypeLit(..) => return Err(ErrorKind::WrongTypeForLhsOfNumericOperation { span }.into()),
                    ty if ty.is_bool() || ty.is_str() || ty.is_tpl() || ty.is_kwd(TsKeywordTypeKind::TsVoidKeyword) => {
                        return Err(ErrorKind::WrongTypeForLhsOfNumericOperation { span }.into());
                    }
                    _ => {}
                }

                match rhs {
                    Type::TypeLit(..) => return Err(ErrorKind::WrongTypeForRhsOfNumericOperation { span, ty: box rhs.clone() }.into()),
                    ty if ty.is_bool() || ty.is_str() || ty.is_tpl() || ty.is_kwd(TsKeywordTypeKind::TsVoidKeyword) => {
                        return Err(ErrorKind::WrongTypeForRhsOfNumericOperation { span, ty: box rhs.clone() }.into())
                    }
                    _ => {}
                }

                let r_castable = self.can_be_casted_to_number_in_rhs(rhs.span(), rhs);
                if r_castable {
                    if l.is_num() {
                        return Ok(());
                    }

                    if let Type::Enum(l) = lhs {
                        //
                        if !l.has_str {
                            return Ok(());
                        }
                    }
                }
            }

            _ => {}
        }

        // Trivial
        if lhs.is_any() || rhs.is_any() {
            return Ok(());
        }

        // Addition to a string converts rhs into string.
        if op == op!("+=") {
            if lhs.is_str() || lhs.is_tpl() {
                return Ok(());
            }
        }

        if lhs.is_num() || lhs.is_enum_variant() {
            // TODO(kdy1): Check if actual value is number.

            if rhs.is_num() {
                return Ok(());
            }

            if rhs.is_enum_variant() {
                // TODO(kdy1): Check if actual value is number.
                return Ok(());
            }

            if rhs.is_kwd(TsKeywordTypeKind::TsUndefinedKeyword)
                || rhs.is_kwd(TsKeywordTypeKind::TsNullKeyword)
                || rhs.is_kwd(TsKeywordTypeKind::TsVoidKeyword)
            {
                if rhs_errored {
                    return Ok(());
                }
                return Err(ErrorKind::AssignOpCannotBeApplied { span, op }.into());
            }
        }

        if let Type::TypeLit(lhs) = lhs {
            if lhs.members.is_empty() {
                if rhs.is_str() {
                    return Ok(());
                }
            }
        }

        match op {
            op!("&&=") | op!("||=") => {
                if l.type_eq(&r) {
                    return Ok(());
                }
            }
            op!("??=") => {
                if rhs.is_bool() {
                    return Ok(());
                }
            }
            _ => {}
        }

        if let op!("&&=") = op {
            if rhs.is_bool() {
                return Ok(());
            }

            if self.can_be_casted_to_number_in_rhs(span, &l) && self.can_be_casted_to_number_in_rhs(span, &r) {
                return Ok(());
            }
        }

        match op {
            op!("+=") => {
                if rhs.is_str() {
                    if l.is_bool() || l.is_num() || l.is_enum_variant() || l.is_type_lit() || l.is_kwd(TsKeywordTypeKind::TsVoidKeyword) {
                        return Err(ErrorKind::InvalidOpAssign {
                            span,
                            op,
                            lhs: box l.into_owned().clone(),
                            rhs: box r.into_owned().clone(),
                        }
                        .into());
                    }

                    return Ok(());
                }
            }

            op!("??=") | op!("||=") | op!("&&=") => {
                return self
                    .assign_with_opts(
                        &mut Default::default(),
                        lhs,
                        rhs,
                        AssignOpts {
                            span,
                            ..Default::default()
                        },
                    )
                    .convert_err(|err| ErrorKind::InvalidOpAssign {
                        span,
                        op,
                        lhs: box l.into_owned().clone(),
                        rhs: box r.into_owned().clone(),
                    });
            }
            _ => {}
        }

        if rhs_errored {
            return Ok(());
        }

        Err(ErrorKind::AssignOpCannotBeApplied { span, op }.into())
    }

    /// Assign `right` to `left`. You can just use default for [AssignData].
    pub(crate) fn assign(&mut self, span: Span, data: &mut AssignData, left: &Type, right: &Type) -> VResult<()> {
        self.assign_with_opts(
            data,
            left,
            right,
            AssignOpts {
                span,
                ..Default::default()
            },
        )
    }

    /// Assign `right` to `left`. You can just use default for [AssignData].
    pub(crate) fn assign_with_opts(&mut self, data: &mut AssignData, left: &Type, right: &Type, opts: AssignOpts) -> VResult<()> {
        if self.is_builtin {
            return Ok(());
        }

        left.assert_valid();
        right.assert_valid();

        let _stack = stack::track(opts.span)?;

        // if cfg!(debug_assertions) && span.is_dummy() {
        //     print_backtrace();
        //     debug_assert!(!span.is_dummy());
        // }

        // self.verify_before_assign("lhs", left);
        // self.verify_before_assign("rhs", right);
        let res = self.assign_inner(data, left, right, opts);

        match res.as_ref().map_err(|e| &**e) {
            Err(ErrorKind::Errors { errors, .. }) if errors.is_empty() => return Ok(()),
            _ => {}
        }

        res.convert_err(|err| match err {
            ErrorKind::AssignFailed { .. }
            | ErrorKind::Errors { .. }
            | ErrorKind::Unimplemented { .. }
            | ErrorKind::TupleAssignError { .. }
            | ErrorKind::ObjectAssignFailed { .. } => err,
            _ => ErrorKind::AssignFailed {
                span: opts.span,
                left: box left.clone(),
                right: box right.clone(),
                right_ident: opts.right_ident_span,
                cause: vec![err.into()],
            },
        })
    }

    fn normalize_for_assign<'a>(&mut self, span: Span, ty: &'a Type, opts: AssignOpts) -> VResult<Cow<'a, Type>> {
        ty.assert_valid();

        let _ctx = ctx!("tried to normalize a type for assignment");
        let ty = ty.normalize();

        if let Type::Instance(Instance { ty, .. }) = ty {
            // Normalize further
            if ty.is_ref_type() {
                let normalized = self.normalize_for_assign(span, ty, opts)?;

                if normalized.is_keyword() {
                    return Ok(normalized);
                }
            }

            if ty.is_mapped() {
                let ty = self.normalize_for_assign(span, ty, opts)?;

                return Ok(ty);
            }
        }

        match ty {
            Type::Ref(Ref {
                span,
                type_name: RTsEntityName::Ident(type_name),
                type_args: None,
                metadata,
                ..
            }) => {
                // TODO(kdy1): Check if ref points global.
                return Ok(Cow::Owned(Type::Keyword(KeywordType {
                    span: *span,
                    kind: match type_name.sym {
                        js_word!("Boolean") => TsKeywordTypeKind::TsBooleanKeyword,
                        js_word!("Number") => TsKeywordTypeKind::TsNumberKeyword,
                        js_word!("String") => TsKeywordTypeKind::TsStringKeyword,
                        _ => return Ok(Cow::Borrowed(ty)),
                    },
                    metadata: KeywordTypeMetadata {
                        common: metadata.common,
                        ..Default::default()
                    },
                    tracker: Default::default(),
                })));
            }
            Type::EnumVariant(e @ EnumVariant { name: Some(..), .. }) => {
                if opts.ignore_enum_variant_name {
                    return Ok(Cow::Owned(Type::EnumVariant(EnumVariant { name: None, ..e.clone() })));
                }
            }
            Type::Conditional(..)
            | Type::IndexedAccessType(..)
            | Type::Alias(..)
            | Type::Instance(..)
            | Type::Intrinsic(..)
            | Type::Mapped(..)
            | Type::Enum(..)
            | Type::Union(..)
            | Type::Operator(Operator {
                op: TsTypeOperatorOp::KeyOf,
                ..
            })
            | Type::Tpl(..) => {
                let ty = self
                    .normalize(
                        Some(span),
                        Cow::Borrowed(ty),
                        NormalizeTypeOpts {
                            merge_union_elements: true,
                            ..Default::default()
                        },
                    )?
                    .into_owned();

                return Ok(Cow::Owned(ty));
            }
            _ => {}
        }

        Ok(Cow::Borrowed(ty))
    }

    fn assign_inner(&mut self, data: &mut AssignData, left: &Type, right: &Type, opts: AssignOpts) -> VResult<()> {
        left.assert_valid();
        right.assert_valid();

        let l = dump_type_as_string(left);
        let r = dump_type_as_string(right);

        let _panic_ctx = debug_ctx!(format!("left = {}", l));
        let _panic_ctx = debug_ctx!(format!("right = {}", r));

        if data
            .dejavu
            .iter()
            .any(|(prev_l, prev_r)| prev_l.type_eq(left) && prev_r.type_eq(right))
        {
            if cfg!(debug_assertions) {
                info!("[assign/dejavu] {} = {}\n{:?} ", l, r, opts);
            }
            return Ok(());
        }
        let _stack = stack::track(opts.span)?;

        data.dejavu.push((left.clone(), right.clone()));

        let res = self.assign_without_wrapping(data, left, right, opts).with_context(|| {
            //
            let l = force_dump_type_as_string(left);
            let r = force_dump_type_as_string(right);

            format!("\nlhs = {}\nrhs = {}", l, r)
        });

        let dejavu = data.dejavu.pop();
        debug_assert!(dejavu.is_some());

        debug!("[assign ({:?})] {} = {}\n{:?} ", res.is_ok(), l, r, opts);

        res
    }

    /// Assigns, but does not wrap error with [Error::AssignFailed].
    fn assign_without_wrapping(&mut self, data: &mut AssignData, to: &Type, rhs: &Type, opts: AssignOpts) -> VResult<()> {
        let span = opts.span;

        if !self.is_builtin && span.is_dummy() {
            unreachable!("cannot assign with dummy span")
        }

        let _tracing = if cfg!(debug_assertions) {
            let lhs = dump_type_as_string(to);
            let rhs = dump_type_as_string(rhs);

            Some(span!(Level::ERROR, "assign", lhs = &*lhs, rhs = &*rhs).entered())
        } else {
            None
        };

        // It's valid to assign any to everything.
        if rhs.is_any() {
            return Ok(());
        }

        if opts.allow_unknown_type && rhs.is_unknown() {
            return Ok(());
        }

        if opts.allow_assignment_to_void && to.is_kwd(TsKeywordTypeKind::TsVoidKeyword) {
            return Ok(());
        }

        // debug_assert!(!span.is_dummy(), "\n\t{:?}\n<-\n\t{:?}", to, rhs);
        let mut to = self.normalize_for_assign(span, to, opts).context("tried to normalize lhs")?;
        to.make_clone_cheap();
        let mut rhs = self.normalize_for_assign(span, rhs, opts).context("tried to normalize rhs")?;
        rhs.make_clone_cheap();

        let to = to.normalize();
        let rhs = rhs.normalize();

        macro_rules! fail {
            () => {{
                let _ctx = ctx!(format!(
                    "`fail!()` called from assign/mod.rs:{}\nLHS (final): {}\nRHS (final): {}",
                    line!(),
                    force_dump_type_as_string(to),
                    force_dump_type_as_string(rhs)
                ));
                return Err(ErrorKind::AssignFailed {
                    span,
                    left: box to.clone(),
                    right: box rhs.clone(),
                    right_ident: opts.right_ident_span,
                    cause: vec![],
                }
                .into());
            }};
        }

        macro_rules! handle_enum_in_rhs {
            ($e:expr) => {{
                let e = $e;

                // Allow
                //      let e: E = E.a
                //
                // and
                //
                //      let e1: E = E.a
                //      let e2: E = e1
                match *to {
                    Type::Enum(ref left_enum) => {
                        if left_enum.id.sym == *e.id.sym {
                            return Ok(());
                        }
                        fail!()
                    }
                    _ => {}
                }

                if opts.do_not_convert_enum_to_string_nor_number {
                    fail!()
                }

                if !e.has_str && !e.has_num {
                    return self
                        .assign_inner(
                            data,
                            to,
                            &Type::Keyword(KeywordType {
                                span,
                                kind: TsKeywordTypeKind::TsNumberKeyword,
                                metadata: Default::default(),
                                tracker: Default::default(),
                            }),
                            opts,
                        )
                        .context("tried to assign enum as `number`");
                }

                if !e.has_num {
                    return self
                        .assign_inner(
                            data,
                            to,
                            &Type::Keyword(KeywordType {
                                span,
                                kind: TsKeywordTypeKind::TsStringKeyword,
                                metadata: Default::default(),
                                tracker: Default::default(),
                            }),
                            opts,
                        )
                        .context("tried to assign enum as `string`");
                }

                if !e.has_str {
                    return self
                        .assign_inner(
                            data,
                            to,
                            &Type::Keyword(KeywordType {
                                span,
                                kind: TsKeywordTypeKind::TsNumberKeyword,
                                metadata: Default::default(),
                                tracker: Default::default(),
                            }),
                            opts,
                        )
                        .context("tried to assign enum as `number`");
                }

                return self
                    .assign_inner(
                        data,
                        to,
                        &Type::new_union(
                            span,
                            vec![
                                Type::Keyword(KeywordType {
                                    span,
                                    kind: TsKeywordTypeKind::TsNumberKeyword,
                                    metadata: Default::default(),
                                    tracker: Default::default(),
                                }),
                                Type::Keyword(KeywordType {
                                    span,
                                    kind: TsKeywordTypeKind::TsStringKeyword,
                                    metadata: Default::default(),
                                    tracker: Default::default(),
                                }),
                            ],
                        ),
                        opts,
                    )
                    .context("tried to assign enum as `number | string`");
            }};
        }

        if to.type_eq(rhs) {
            return Ok(());
        }

        if let Some(res) = self.assign_to_builtin(data, to, rhs, opts) {
            return res;
        }

        if rhs.is_kwd(TsKeywordTypeKind::TsNeverKeyword) {
            return Ok(());
        }
        if opts.disallow_assignment_to_unknown && to.is_kwd(TsKeywordTypeKind::TsUnknownKeyword) {
            fail!()
        }

        if to.is_kwd(TsKeywordTypeKind::TsNeverKeyword) {
            if let Type::Param(TypeParam { constraint: Some(ty), .. }) = rhs {
                if ty.is_never() {
                    return Ok(());
                }
            }
            fail!()
        }

        let opts = AssignOpts {
            disallow_assignment_to_unknown: false,
            ..opts
        };

        match (to, rhs) {
            (Type::Rest(lr), r) => {
                if let Type::Array(la) = lr.ty.normalize() {
                    return self.assign_with_opts(data, &la.elem_type, r, opts);
                }
            }

            (l, Type::Rest(rr)) => {
                if let Type::Array(ra) = rr.ty.normalize() {
                    return self.assign_with_opts(data, l, &ra.elem_type, opts);
                }
            }

            (Type::Tuple(..) | Type::Array(..), Type::Function(..) | Type::Constructor(..)) => {
                fail!()
            }
            _ => {}
        }

        if to.is_any() {
            return Ok(());
        }

        if opts.allow_assignment_of_param {
            if rhs.is_type_param() {
                return Ok(());
            }
        }

        if rhs.is_enum_type() {
            let rhs = self
                .normalize(
                    Some(span),
                    Cow::Borrowed(rhs),
                    NormalizeTypeOpts {
                        expand_enum_def: true,
                        ..Default::default()
                    },
                )?
                .freezed()
                .into_owned()
                .freezed();
            if self.assign_inner(data, to, &rhs, opts).is_ok() {
                return Ok(());
            }
        }

        match to {
            Type::Ref(Ref {
                type_name: RTsEntityName::Ident(RIdent {
                    sym: js_word!("Symbol"), ..
                }),
                ..
            }) => {
                if rhs.is_kwd(TsKeywordTypeKind::TsSymbolKeyword) {
                    return Ok(());
                }
            }

            // Str contains `kind`, and it's not handled properly by type_eq.
            Type::Lit(LitType { lit: RTsLit::Str(to), .. }) => match rhs {
                Type::Lit(LitType { lit: RTsLit::Str(rhs), .. }) => {
                    if to.value == rhs.value {
                        return Ok(());
                    } else {
                        fail!()
                    }
                }
                _ => {
                    if opts.for_castablity {
                        if rhs.is_kwd(TsKeywordTypeKind::TsStringKeyword) {
                            return Ok(());
                        }
                    }
                }
            },

            Type::Ref(left) => {
                if let Type::Ref(right) = rhs {
                    // We need this as type may recurse, and thus cannot be handled by expander.
                    if left.type_name.type_eq(&right.type_name) && left.type_args.type_eq(&right.type_args) {
                        return Ok(());
                    }
                }

                let new_lhs = self.expand_top_ref(span, Cow::Borrowed(to), Default::default())?.freezed();
                // self.replace(&mut new_lhs, &[(to, &Type::any(span))]);

                return self
                    .assign_inner(
                        data,
                        &new_lhs,
                        rhs,
                        AssignOpts {
                            allow_unknown_rhs: if opts.allow_unknown_rhs_if_expanded {
                                Some(true)
                            } else {
                                opts.allow_unknown_rhs
                            },
                            allow_unknown_rhs_if_expanded: false,
                            ..opts
                        },
                    )
                    .context("tried to assign a type created from a reference");
            }

            _ => {}
        }

        if to.is_str_lit() || to.is_num_lit() || to.is_bool_lit() {
            if rhs.is_type_lit() {
                fail!()
            }
        }

        // never -> never is ok, but T -> never is not.
        if to.is_kwd(TsKeywordTypeKind::TsNeverKeyword) {
            if !rhs.is_kwd(TsKeywordTypeKind::TsNeverKeyword) {
                fail!()
            }
        }

        // Allow v = null and v = undefined if strict null check is false
        if !self.rule().strict_null_checks {
            match rhs {
                Type::Keyword(KeywordType {
                    kind: TsKeywordTypeKind::TsNullKeyword,
                    ..
                })
                | Type::Keyword(KeywordType {
                    kind: TsKeywordTypeKind::TsUndefinedKeyword,
                    ..
                }) => return Ok(()),
                _ => {}
            }
        }

        if match rhs.normalize_instance() {
            Type::Lit(..) => true,
            Type::Interface(i) => matches!(&**i.name.sym(), "Boolean" | "String" | "Number" | "BigInt"),
            _ => false,
        } {
            // Handle special cases.
            // Assigning boolean to Boolean is ok, but assigning Boolean to boolean is an
            // error.
            let special_cases = &[
                (TsKeywordTypeKind::TsBooleanKeyword, "Boolean"),
                (TsKeywordTypeKind::TsStringKeyword, "String"),
                (TsKeywordTypeKind::TsNumberKeyword, "Number"),
                (TsKeywordTypeKind::TsBigIntKeyword, "BigInt"),
            ];

            let rhs = rhs.clone().generalize_lit();

            for (kwd, interface) in special_cases {
                match to {
                    Type::Keyword(k) if k.kind == *kwd => match rhs {
                        Type::Instance(Instance {
                            ty: box Type::Interface(ref i),
                            ..
                        })
                        | Type::Interface(ref i) => {
                            if i.name.as_str() == *interface {
                                return Err(ErrorKind::AssignedWrapperToPrimitive { span }.into());
                            }
                        }
                        _ => {}
                    },
                    Type::Instance(Instance {
                        ty: box Type::Interface(ref i),
                        ..
                    })
                    | Type::Interface(ref i)
                        if i.name.as_str() == *interface =>
                    {
                        match rhs {
                            Type::Keyword(ref k) if k.kind == *kwd => return Ok(()),
                            _ => {}
                        }
                    }
                    _ => {}
                }
            }
        }

        if let (Type::Conditional(lc), Type::Conditional(rc)) = (to, rhs) {
            if lc.check_type.type_eq(&rc.check_type) && lc.extends_type.type_eq(&rc.extends_type) {
                self.assign_with_opts(data, &lc.true_type, &rc.true_type, opts)
                    .context("tried to assign the true type of a conditional type to it of similar conditional type")?;

                self.assign_with_opts(data, &lc.false_type, &rc.false_type, opts)
                    .context("tried to assign the true type of a conditional type to it of similar conditional type")?;

                return Ok(());
            }

            if lc.extends_type.type_eq(&rc.extends_type) {
                //
                let l_variance = self.variance(lc)?;
                let r_variance = self.variance(rc)?;

                match (l_variance, r_variance) {
                    (Variance::Covariant, Variance::Covariant) => {
                        return self
                            .assign_with_opts(data, &lc.check_type, &rc.check_type, opts)
                            .context("tried assignment of covariant types")
                    }
                    (Variance::Contravariant, Variance::Contravariant) => {
                        return self
                            .assign_with_opts(data, &rc.check_type, &lc.check_type, opts)
                            .context("tried assignment of contravariant types")
                    }
                    _ => {
                        return Err(ErrorKind::Unimplemented {
                            span,
                            msg: format!("{:?} = {:?}", l_variance, r_variance),
                        }
                        .into())
                    }
                }
            }
        }

        match (to, rhs) {
            (_, Type::Conditional(rc)) => {
                self.assign_with_opts(data, to, &rc.true_type, opts)
                    .context("tried to assign the true type of a conditional type to lhs")?;
                self.assign_with_opts(data, to, &rc.false_type, opts)
                    .context("tried to assign the false type of a conditional type to lhs")?;

                return Ok(());
            }

            (Type::Conditional(lc), _) => {
                self.assign_with_opts(data, &lc.true_type, rhs, opts)
                    .context("tried to assign to the true type")?;
                self.assign_with_opts(data, &lc.false_type, rhs, opts)
                    .context("tried to assign to the false type")?;

                return Ok(());
            }

            _ => {}
        }

        match to {
            Type::Keyword(KeywordType {
                kind: TsKeywordTypeKind::TsUndefinedKeyword,
                ..
            }) => fail!(),

            Type::Keyword(KeywordType {
                kind: TsKeywordTypeKind::TsVoidKeyword,
                ..
            }) => {
                if rhs.is_kwd(TsKeywordTypeKind::TsUndefinedKeyword) {
                    return Ok(());
                }
                if let Type::Query(QueryType { expr, .. }) = rhs.clone() {
                    if let QueryExpr::TsEntityName(RTsEntityName::Ident(RIdent { sym, .. })) = *expr {
                        if sym == js_word!("undefined") {
                            return Ok(());
                        }
                    }
                }
                fail!()
            }
            // Anything is assignable to unknown
            Type::Keyword(KeywordType {
                kind: TsKeywordTypeKind::TsUnknownKeyword,
                ..
            }) => return Ok(()),

            // Everything is assignable to Object
            Type::Interface(ref i) if i.name.as_str() == "Object" => return Ok(()),

            Type::Module(to) => {
                // TODO(kdy1): Use unique id for module type.
                if let Type::Module(rhs) = rhs {
                    if to.name.eq_ignore_span(&rhs.name) {
                        return Ok(());
                    }
                }
                // TODO(kdy1): Validate this correctly
                //
                // Note that this task is a 100% parity issue, as no one do this in real world.
                return Ok(());
            }
            Type::Enum(..) => fail!(),

            Type::EnumVariant(EnumVariant { name: None, enum_name, .. }) => {
                match rhs.normalize() {
                    Type::Lit(LitType {
                        lit: RTsLit::Number(..), ..
                    })
                    | Type::Keyword(KeywordType {
                        kind: TsKeywordTypeKind::TsNumberKeyword,
                        ..
                    }) => {
                        if opts.do_not_convert_enum_to_string_nor_number {
                            fail!()
                        }

                        // validEnumAssignments.ts insists that this is valid.
                        // but if enum isn't has num, not assignable
                        let items = self.find_type(enum_name).context("failed to find an enum for assignment")?;

                        if let Some(items) = items {
                            for t in items {
                                if let Type::Enum(en) = t.normalize() {
                                    if en.has_num {
                                        return Ok(());
                                    }
                                }
                            }
                        }

                        fail!()
                    }

                    Type::EnumVariant(rhs) => {
                        if rhs.enum_name == *enum_name {
                            return Ok(());
                        }
                        fail!()
                    }

                    Type::Lit(..)
                    | Type::TypeLit(..)
                    | Type::Keyword(KeywordType {
                        kind: TsKeywordTypeKind::TsVoidKeyword,
                        ..
                    })
                    | Type::Keyword(KeywordType {
                        kind: TsKeywordTypeKind::TsStringKeyword,
                        ..
                    })
                    | Type::Keyword(KeywordType {
                        kind: TsKeywordTypeKind::TsBooleanKeyword,
                        ..
                    }) => fail!(),

                    _ => {}
                }
            }
            Type::EnumVariant(
                ref e @ EnumVariant {
                    name: Some(name),
                    enum_name,
                    ..
                },
            ) => {
                // Single-variant enums seem to be treated like a number.
                // but if enum isn't has num, not assignable
                //
                // See typeArgumentInferenceWithObjectLiteral.ts
                match rhs.normalize() {
                    Type::EnumVariant(en) => {
                        if !&en.enum_name.type_eq(&e.enum_name) {
                            fail!()
                        }

                        if let Some(en_name) = &en.name {
                            if en_name.type_eq(name) {
                                return Ok(());
                            }
                        }

                        fail!()
                    }
                    Type::Lit(LitType {
                        lit: RTsLit::Number(..), ..
                    })
                    | Type::Keyword(KeywordType {
                        kind: TsKeywordTypeKind::TsNumberKeyword,
                        ..
                    }) => {
                        if opts.do_not_convert_enum_to_string_nor_number {
                            fail!()
                        }

                        let items = self.find_type(&e.enum_name).context("failed to find an enum for assignment")?;

                        if let Some(items) = items {
                            for t in items {
                                if let Type::Enum(en) = t.normalize() {
                                    if let Some(v) = en.members.iter().find(|m| match m.id {
                                        RTsEnumMemberId::Ident(RIdent { ref sym, .. })
                                        | RTsEnumMemberId::Str(RStr { value: ref sym, .. }) => sym == name,
                                    }) {
                                        match &*v.val {
                                            RExpr::Lit(RLit::Num(..)) => return Ok(()),
                                            _ => fail!(),
                                        }
                                    }
                                }
                            }
                        }
                        fail!()
                    }
                    _ => fail!(),
                }
            }

            Type::Intersection(ref li) => {
                let mut errors = vec![];

                // TODO(kdy1): Optimize unknown rhs handling

                let is_str = li.types.iter().any(|ty| ty.is_str());
                let is_num = li.types.iter().any(|ty| ty.is_num());
                let is_bool = li.types.iter().any(|ty| ty.is_bool());

                // LHS is never.
<<<<<<< HEAD
                if u32::from(is_str) + u32::from(is_num) + u32::from(is_bool) >= 2 && !rhs.is_never() {
                    fail!()
                }

                // This is required to handle intersections of function-like types.
                if let Some(l_type_lit) = self.convert_type_to_type_lit(span, Cow::Borrowed(to))? {
                    if self
                        .assign_to_type_elements(data, li.span, &l_type_lit.members, rhs, l_type_lit.metadata, opts)
                        .is_ok()
                    {
                        return Ok(());
                    }
=======
                if u32::from(is_str) + u32::from(is_num) + u32::from(is_bool) >= 2 {
                    fail!()
>>>>>>> f0422a3c
                }

                for ty in &li.types {
                    match self
                        .assign_with_opts(
                            data,
                            ty,
                            rhs,
                            AssignOpts {
                                allow_unknown_rhs: Some(true),
                                allow_assignment_to_param_constraint: true,
                                ..opts
                            },
                        )
                        .context("tried to assign to an element of an intersection type")
                        .convert_err(|err| ErrorKind::SimpleAssignFailed {
                            span: err.span(),
                            cause: Some(box err.into()),
                        }) {
                        Ok(..) => {}
                        Err(err) => errors.push(err),
                    }
                }

                let left_contains_object = li.types.iter().any(|ty| ty.is_kwd(TsKeywordTypeKind::TsObjectKeyword));
                let rhs_requires_unknown_property_check = !matches!(rhs.normalize(), Type::Keyword(..));

                if !left_contains_object && rhs_requires_unknown_property_check && !opts.allow_unknown_rhs.unwrap_or_default() {
                    let lhs = self.convert_type_to_type_lit(span, Cow::Borrowed(to))?;

                    if let Some(lhs) = lhs {
                        self.assign_to_type_elements(data, lhs.span, &lhs.members, rhs, lhs.metadata, AssignOpts { ..opts })
                            .with_context(|| {
                                format!(
                                    "tried to check if unknown rhs exists while assigning to an intersection type:\nLHS: {}",
                                    dump_type_as_string(&Type::TypeLit(lhs.into_owned()))
                                )
                            })
                            .convert_err(|err| ErrorKind::SimpleAssignFailed {
                                span: err.span(),
                                cause: Some(box err.into()),
                            })?;

                        errors.retain(|err| !matches!(&**err, ErrorKind::UnknownPropertyInObjectLiteralAssignment { .. }));
                    }
                }

                if errors.is_empty() {
                    return Ok(());
                }

                return Err(ErrorKind::Errors { span, errors }.into());
            }

            Type::Class(l) => match rhs {
                Type::Interface(..)
                | Type::Ref(..)
                | Type::TypeLit(..)
                | Type::Lit(..)
                | Type::Keyword(..)
                | Type::Class(..)
                | Type::Predicate(..) => {
                    return self
                        .assign_to_class(data, l, rhs, opts)
                        .context("tried to assign a type to an instance of a class")
                }
                Type::Array(..) | Type::ClassDef(..) => {
                    fail!()
                }
                _ => {}
            },
            Type::ClassDef(l) => {
                return self
                    .assign_to_class_def(data, l, rhs, opts)
                    .context("tried to assign a type to a class definition")
            }

            Type::Lit(ref lhs) => match rhs.normalize() {
                Type::Lit(rhs) => {
                    if is_lit_eq_ignore_span(lhs, rhs) {
                        return Ok(());
                    } else {
                        return Err(ErrorKind::AssignFailed {
                            span: opts.left_ident_span.unwrap_or(span),
                            left: box to.clone(),
                            right_ident: opts.right_ident_span,
                            right: box rhs.clone().into(),
                            cause: vec![],
                        }
                        .into());
                    }
                }
                Type::Ref(..) | Type::Query(..) | Type::Param(..) => {
                    // We should expand ref. We expand it with the match
                    // expression below.
                }
                Type::EnumVariant(e) => {
                    if opts.do_not_convert_enum_to_string_nor_number {
                        fail!()
                    }

                    // Single-variant enums seem to be treated like a number.
                    //
                    // See typeArgumentInferenceWithObjectLiteral.ts

                    let e = self.find_type(&e.enum_name).context("failed to find an enum for assignment")?;

                    if let Some(e) = e {
                        for e in e {
                            if let Type::Enum(e) = e.normalize() {
                                if e.members.len() == 1 {
                                    return Ok(());
                                }
                            }
                        }
                    }

                    fail!()
                }
                _ => {
                    if let RTsLit::Str(lhs) = &lhs.lit {
                        if let Type::Tpl(rhs) = rhs {
                            if rhs.types.is_empty() {
                                if *lhs.value == *rhs.quasis[0].value {
                                    return Ok(());
                                }
                            }
                        }
                    }
                    fail!()
                }
            },

            Type::Query(ref to) => return self.assign_to_query_type(data, to, rhs, opts),

            Type::Operator(Operator {
                op: TsTypeOperatorOp::ReadOnly,
                ty,
                ..
            }) => {
                return self
                    .assign_with_opts(data, ty, rhs, opts)
                    .context("tried to assign a type to an operand of readonly type")
            }

            _ => {}
        }

        if opts.allow_assignment_of_void.unwrap_or_default() {
            if rhs.is_kwd(TsKeywordTypeKind::TsVoidKeyword) {
                return Ok(());
            }
        }

        match rhs {
            Type::Ref(..) => {
                let mut new_rhs = self.expand_top_ref(span, Cow::Borrowed(rhs), Default::default())?;
                new_rhs.make_clone_cheap();
                // self.replace(&mut new_rhs, &[(rhs, &Type::any(span))]);
                return self
                    .assign_inner(data, to, &new_rhs, opts)
                    .context("tried to assign a type expanded from a reference to another type");
            }

            Type::Query(rhs) => {
                return self
                    .assign_query_type_to_type(data, to, rhs, opts)
                    .context("tried to assign a query type to another type")
            }

            Type::Infer(..) => fail!(),

            // When strict null check is disabled, we can assign null / undefined to many things.
            Type::Keyword(KeywordType {
                kind: TsKeywordTypeKind::TsUndefinedKeyword,
                ..
            })
            | Type::Keyword(KeywordType {
                kind: TsKeywordTypeKind::TsNullKeyword,
                ..
            }) => {
                // Deny assigning null to class. (not instance)

                match *to.normalize() {
                    Type::Class(..) | Type::Function(..) => fail!(),
                    _ => {}
                }

                if !self.rule().strict_null_checks {
                    return Ok(());
                }
            }

            Type::Keyword(KeywordType {
                kind: TsKeywordTypeKind::TsVoidKeyword,
                ..
            }) => fail!(),

            Type::Intersection(Intersection { types, .. }) => {
                if !opts.do_not_normalize_intersection_on_rhs {
                    // Filter out `never` types
                    if let Some(new) = self.normalize_intersection_types(span, types, NormalizeTypeOpts { ..Default::default() })? {
                        return self
                            .assign_inner(
                                data,
                                to,
                                &new,
                                AssignOpts {
                                    do_not_normalize_intersection_on_rhs: true,
                                    ..opts
                                },
                            )
                            .context("tried to assign a normalized intersection type to another type");
                    }
                }
                if let Some(new) = self.normalize_intersection_types(span, types, NormalizeTypeOpts { ..Default::default() })? {
                    if new.is_never() && to.is_never() {
                        return Ok(());
                    }
                }
                let errors = types
                    .iter()
                    .map(|rhs| {
                        self.assign_inner(
                            data,
                            to,
                            rhs,
                            AssignOpts {
                                allow_missing_fields: true,
                                ..opts
                            },
                        )
                        .context("tried to assign an element of an intersection type to another type")
                    })
                    .collect::<Vec<_>>();
                if errors.iter().any(Result::is_ok) {
                    return Ok(());
                }

                if let Ok(Some(rhs)) = self.convert_type_to_type_lit(opts.span, Cow::Borrowed(rhs)) {
                    if self.assign_inner(data, to, &Type::TypeLit(rhs.into_owned()), opts).is_ok() {
                        return Ok(());
                    }
                }

                let use_single_error = types.iter().all(|ty| ty.is_interface());
                let errors = errors.into_iter().map(Result::unwrap_err).collect();

                if use_single_error {
                    return Err(ErrorKind::AssignFailed {
                        span,
                        left: box to.clone(),
                        right_ident: None,
                        right: box rhs.clone(),
                        cause: errors,
                    }
                    .into());
                }

                return Err(ErrorKind::Errors { span, errors }.into());
            }

            Type::Union(r) => {
                if self.should_use_special_union_assignment(span, rhs)? {
                    // TODO(kdy1): We should assign rhs as full.
                    //
                    //
                    // lhs = (undefined | {
                    //     (x: number) : number;
                    //     (s: string) : string;
                    // });
                    // rhs = (undefined | (x: number) => number | (s: string) => string);
                    //
                    // The assignment above is valid, but it only works if we create a type literal
                    // with two call signatures using two functions in rhs.

                    r.types
                        .iter()
                        .try_for_each(|rhs| {
                            if cfg!(debug_assertions) {
                                // Assertion for deep clones.
                                let _ = to.clone();
                                let _ = rhs.clone();
                            }

                            self.assign_with_opts(
                                data,
                                to,
                                rhs,
                                AssignOpts {
                                    allow_unknown_rhs: Some(true),
                                    ..opts
                                },
                            )
                        })
                        .context("tried to assign an union type to another one")?;

                    return Ok(());
                }

                let errors = r
                    .types
                    .iter()
                    .filter_map(|rhs| match self.assign_with_opts(data, to, rhs, opts) {
                        Ok(()) => None,
                        Err(err) => Some(err),
                    })
                    .collect::<Vec<_>>();
                if errors.is_empty() {
                    return Ok(());
                }
                return Err(ErrorKind::Errors { span, errors }.context("tried to assign a union to other type"));
            }

            Type::Keyword(KeywordType {
                kind: TsKeywordTypeKind::TsAnyKeyword,
                ..
            }) => return Ok(()),

            Type::Param(TypeParam {
                ref name, ref constraint, ..
            }) => {
                if let Type::Param(TypeParam { name: ref l_name, .. }) = to {
                    if opts.allow_assignment_to_param {
                        return Ok(());
                    }

                    if name == l_name {
                        return Ok(());
                    }
                    match constraint.as_deref() {
                        Some(constraint) if constraint.is_type_param() => {}
                        _ => {
                            fail!()
                        }
                    }
                }

                match *constraint {
                    Some(ref c) => {
                        return self.assign_inner(
                            data,
                            to,
                            c,
                            AssignOpts {
                                allow_unknown_rhs: Some(true),
                                ..opts
                            },
                        );
                    }
                    None => match to.normalize() {
                        Type::TypeLit(TypeLit { ref members, .. }) if members.is_empty() => return Ok(()),
                        _ => {}
                    },
                }

                match to.normalize() {
                    Type::Union(..) => {}
                    Type::Mapped(m) => {
                        if let Err(err) = self.assign_to_mapped(data, m, rhs, opts) {
                            fail!()
                        }
                    }
                    _ => {
                        fail!()
                    }
                }
            }

            Type::Predicate(..) => {
                if let Type::Keyword(KeywordType {
                    kind: TsKeywordTypeKind::TsBooleanKeyword,
                    ..
                }) = rhs
                {
                    return Ok(());
                }
            }

            _ => {}
        }

        match to {
            Type::Mapped(to) => return self.assign_to_mapped(data, to, rhs, opts),
            Type::Param(TypeParam {
                constraint: Some(ref c), ..
            }) => {
                if opts.allow_assignment_to_param_constraint {
                    return self.assign_inner(
                        data,
                        c,
                        rhs,
                        AssignOpts {
                            allow_assignment_to_param: true,
                            ..opts
                        },
                    );
                }

                fail!()
            }

            Type::Param(..) => {
                // We handled equality above.
                //
                // This is optional so we can change behavior while selecting method to call.
                // While selecting method, we may need to assign to a type parameter.

                if opts.allow_assignment_to_param {
                    return Ok(());
                } else {
                    match rhs {
                        Type::Mapped(m) => {
                            // Try assign mapped type takes `T` as an arg to type param `T` has no
                            // constraint.
                            // Error will occur if mapped type including `?` or `+?`
                            // modifiers.
                            //
                            // ex) type Partial<T> = { [P in keyof T]?: T[P] | undefined; }
                            // ```ts
                            // function error<T>(x: T, y: Partial<T>) {
                            //     x = y; // error TS2322
                            // }
                            // ```
                            let add_opt = matches!(m.optional, Some(True) | Some(Plus));
                            if let Some(
                                constraint @ Type::Operator(Operator {
                                    op: TsTypeOperatorOp::KeyOf,
                                    ty,
                                    ..
                                }),
                            ) = m.type_param.constraint.as_deref().map(|ty| ty.normalize())
                            {
                                if to.type_eq(ty) && !add_opt {
                                    return Ok(());
                                } else {
                                    fail!()
                                }
                            }
                        }
                        _ => fail!(),
                    };
                }
            }

            Type::Array(Array {
                elem_type: ref lhs_elem_type,
                ..
            }) => match rhs {
                Type::Array(Array {
                    elem_type: ref rhs_elem_type,
                    ..
                }) => {
                    return self.assign_inner(data, lhs_elem_type, rhs_elem_type, opts);
                }

                Type::Tuple(Tuple { ref elems, .. }) => {
                    let mut errors = vec![];
                    for el in elems {
                        errors.extend(self.assign_inner(data, lhs_elem_type, &el.ty, opts).err());
                    }
                    if !errors.is_empty() {
                        Err(ErrorKind::Errors { span, errors })?;
                    }

                    return Ok(());
                }

                _ => {
                    if let Some(res) = self.try_assign_using_parent(data, to, rhs, opts) {
                        return res;
                    }

                    let r = self.convert_type_to_type_lit(span, Cow::Borrowed(rhs))?;
                    if let Some(r) = r {
                        for m in &r.members {
                            if let TypeElement::Index(m) = m {
                                if let Type::Keyword(KeywordType {
                                    span,
                                    kind: TsKeywordTypeKind::TsNumberKeyword,
                                    ..
                                }) = m.params[0].ty.normalize()
                                {
                                    if let Some(type_ann) = &m.type_ann {
                                        return self.assign_with_opts(data, lhs_elem_type, type_ann, opts);
                                    }
                                }
                            }
                        }
                    }

                    // Try to assign by converting rhs to an iterable.
                    if opts.allow_iterable_on_rhs {
                        let res: VResult<_> = try {
                            let r = self
                                .get_iterator(span, Cow::Borrowed(rhs), Default::default())
                                .context("tried to convert a type to an iterator to assign to a tuple")?;
                            //
                            let rhs_el = self
                                .get_iterator_element_type(span, r, false, Default::default())
                                .context("tried to get the element type of an iterator assignment")?;

                            self.assign_with_opts(
                                data,
                                lhs_elem_type,
                                &rhs_el,
                                AssignOpts {
                                    allow_iterable_on_rhs: false,
                                    ..opts
                                },
                            )?;
                        };

                        if res.is_ok() {
                            return Ok(());
                        }
                    }

                    if opts.treat_array_as_interfaces {
                        if rhs.is_type_lit() {
                            return Ok(());
                        }
                    }

                    fail!()
                }
            },

            // let a: string | number = 'string';
            Type::Union(lu) => {
                // true | false = boolean
                if rhs.is_kwd(TsKeywordTypeKind::TsBooleanKeyword) {
                    if lu.types.iter().any(|ty| {
                        matches!(
                            ty.normalize(),
                            Type::Lit(LitType {
                                lit: RTsLit::Bool(RBool { value: true, .. }),
                                ..
                            })
                        )
                    }) && lu.types.iter().any(|ty| {
                        matches!(
                            ty.normalize(),
                            Type::Lit(LitType {
                                lit: RTsLit::Bool(RBool { value: false, .. }),
                                ..
                            })
                        )
                    }) {
                        return Ok(());
                    }
                }

                if rhs.is_unknown() {
                    //  In TypeScript, type `{}` means "any non-nullish value".
                    //  So, `unknown` is assignable to `{} | null | undefined`.

                    let empty_member: Vec<TypeElement> = Vec::new();
                    if lu.types.iter().any(|ty| {
                        matches!(
                            ty.normalize(),
                            Type::Keyword(KeywordType {
                                kind: TsKeywordTypeKind::TsNullKeyword,
                                ..
                            })
                        )
                    }) && lu.types.iter().any(|ty| {
                        matches!(
                            ty.normalize(),
                            Type::Keyword(KeywordType {
                                kind: TsKeywordTypeKind::TsUndefinedKeyword,
                                ..
                            })
                        )
                    }) && lu
                        .types
                        .iter()
                        .any(|ty| matches!(ty.normalize(), Type::TypeLit(TypeLit { members: empty_member, .. })))
                    {
                        return Ok(());
                    }
                }

                if let Type::Tuple(..) | Type::TypeLit(..) | Type::Union(..) | Type::Alias(..) | Type::Interface(..) = rhs {
                    if let Some(res) = self.assign_to_union(data, to, rhs, opts) {
                        return res.context("tried to assign using `assign_to_union`");
                    }
                }

                if let Type::Intrinsic(Intrinsic { type_args, .. }) = rhs {
                    if let Some(res) = type_args.params.iter().find_map(|param| {
                        if let Type::Param(TypeParam {
                            constraint: Some(constraint),
                            ..
                        }) = param
                        {
                            if let Type::Union(..) = constraint.normalize() {
                                if let Some(res) = self.assign_to_union(data, to, constraint, opts) {
                                    return Some(res.context("tried to assign intrinsic union using `assign_to_union`"));
                                }
                            }
                        }
                        None
                    }) {
                        return res;
                    }
                }

                let results = lu
                    .types
                    .iter()
                    .map(|to| {
                        self.assign_with_opts(
                            data,
                            to,
                            rhs,
                            AssignOpts {
                                allow_unknown_rhs_if_expanded: true,
                                ..opts
                            },
                        )
                        .context("tried to assign a type to a union")
                    })
                    .collect::<Vec<_>>();
                if results.iter().any(Result::is_ok) {
                    return Ok(());
                }
                let normalized = lu.types.iter().any(|ty| match ty.normalize() {
                    Type::TypeLit(ty) => ty.metadata.normalized,
                    _ => false,
                });
                let errors = results.into_iter().map(Result::unwrap_err).collect();
                let should_use_single_error = normalized
                    || lu.types.iter().all(|ty| {
                        ty.is_lit()
                            || ty.is_type_lit()
                            || ty.is_keyword()
                            || ty.is_enum_variant()
                            || ty.is_ref_type()
                            || ty.is_query()
                            || ty.is_fn_type()
                            || ty.is_tpl()
                            || ty.is_intersection()
                    });

                if should_use_single_error {
                    return Err(ErrorKind::AssignFailed {
                        span,
                        cause: errors,
                        left: box to.clone(),
                        right: box rhs.clone(),
                        right_ident: opts.right_ident_span,
                    }
                    .into());
                } else {
                    return Err(ErrorKind::Errors { span, errors }.context("tried to assign a type to a union type"));
                }
            }

            Type::Intersection(Intersection { ref types, .. }) => {
                let vs = types.iter().map(|to| self.assign_inner(data, to, rhs, opts)).collect::<Vec<_>>();

                // TODO(kdy1): Multiple error
                for v in vs {
                    if let Err(error) = v {
                        return Err(ErrorKind::IntersectionError { span, error: box error }.into());
                    }
                }

                return Ok(());
            }

            // Handle same keyword type.
            Type::Keyword(KeywordType { kind, .. }) => {
                match *rhs {
                    Type::Keyword(KeywordType { kind: rhs_kind, .. }) => {
                        if rhs_kind == *kind {
                            return Ok(());
                        }

                        if rhs_kind == TsKeywordTypeKind::TsUndefinedKeyword && *kind == TsKeywordTypeKind::TsVoidKeyword {
                            return Ok(());
                        }

                        if *kind == TsKeywordTypeKind::TsUndefinedKeyword && rhs_kind == TsKeywordTypeKind::TsVoidKeyword {
                            return Ok(());
                        }

                        fail!()
                    }

                    Type::Symbol(..) => match kind {
                        TsKeywordTypeKind::TsSymbolKeyword => return Ok(()),
                        _ => {
                            fail!()
                        }
                    },

                    Type::Array(..) | Type::Tuple(..) | Type::Class(..) | Type::ClassDef(..) => {
                        if *kind != TsKeywordTypeKind::TsObjectKeyword {
                            fail!()
                        }
                    }

                    _ => {}
                }

                match kind {
                    TsKeywordTypeKind::TsStringKeyword => match *rhs {
                        Type::Lit(LitType { lit: RTsLit::Str(..), .. }) => return Ok(()),
                        Type::EnumVariant(EnumVariant {
                            name: None, ref enum_name, ..
                        }) => {
                            if let Some(types) = self.find_type(enum_name)? {
                                for ty in types {
                                    if let Type::Enum(ref e) = *ty.normalize() {
                                        let condition = e.has_str && !e.has_num;
                                        if condition {
                                            return Ok(());
                                        }
                                    }
                                }
                            }
                        }
                        Type::EnumVariant(EnumVariant { ref name, .. }) => {
                            // Allow assigning enum with numeric values to
                            // string.
                            if let Ok(Type::Lit(LitType { lit: RTsLit::Str(..), .. })) = self.expand_enum_variant(rhs.clone()) {
                                return Ok(());
                            }

                            fail!()
                        }
                        _ => {}
                    },

                    TsKeywordTypeKind::TsNumberKeyword => match *rhs {
                        Type::Lit(LitType {
                            lit: RTsLit::Number(..), ..
                        }) => return Ok(()),
                        Type::EnumVariant(EnumVariant {
                            name: None, ref enum_name, ..
                        }) => {
                            if opts.do_not_convert_enum_to_string_nor_number {
                                fail!()
                            }

                            if let Some(types) = self.find_type(enum_name)? {
                                for ty in types {
                                    if let Type::Enum(ref e) = *ty.normalize() {
                                        let condition = e.has_num && !e.has_str;
                                        if condition {
                                            return Ok(());
                                        }
                                    }
                                }
                            }
                        }
                        Type::EnumVariant(EnumVariant { ref name, .. }) => {
                            if opts.do_not_convert_enum_to_string_nor_number {
                                fail!()
                            }

                            // Allow assigning enum with numeric values to
                            // number.
                            if let Ok(Type::Lit(LitType {
                                lit: RTsLit::Number(..), ..
                            })) = self.expand_enum_variant(rhs.clone())
                            {
                                return Ok(());
                            }

                            fail!()
                        }
                        _ => {}
                    },

                    TsKeywordTypeKind::TsBooleanKeyword => {
                        if let Type::Lit(LitType { lit: RTsLit::Bool(..), .. }) = *rhs {
                            return Ok(());
                        }
                    }

                    TsKeywordTypeKind::TsSymbolKeyword => {
                        //

                        if rhs.is_symbol_like() {
                            return Ok(());
                        }
                        fail!()
                    }

                    TsKeywordTypeKind::TsObjectKeyword => {
                        match *rhs {
                            Type::Keyword(KeywordType {
                                kind: TsKeywordTypeKind::TsNumberKeyword,
                                ..
                            })
                            | Type::Keyword(KeywordType {
                                kind: TsKeywordTypeKind::TsStringKeyword,
                                ..
                            })
                            | Type::Keyword(KeywordType {
                                kind: TsKeywordTypeKind::TsBooleanKeyword,
                                ..
                            })
                            | Type::Keyword(KeywordType {
                                kind: TsKeywordTypeKind::TsBigIntKeyword,
                                ..
                            })
                            | Type::Keyword(KeywordType {
                                kind: TsKeywordTypeKind::TsVoidKeyword,
                                ..
                            })
                            | Type::Keyword(KeywordType {
                                kind: TsKeywordTypeKind::TsNullKeyword,
                                ..
                            })
                            | Type::Keyword(KeywordType {
                                kind: TsKeywordTypeKind::TsUndefinedKeyword,
                                ..
                            })
                            | Type::Lit(..)
                            | Type::Param(..) => {
                                fail!()
                            }

                            // let a: object = {};
                            Type::Function(..)
                            | Type::Constructor(..)
                            | Type::Enum(..)
                            | Type::Interface(..)
                            | Type::Class(..)
                            | Type::TypeLit(..) => return Ok(()),

                            _ => {}
                        }
                    }
                    _ => {}
                }

                match kind {
                    TsKeywordTypeKind::TsStringKeyword
                    | TsKeywordTypeKind::TsBigIntKeyword
                    | TsKeywordTypeKind::TsNumberKeyword
                    | TsKeywordTypeKind::TsBooleanKeyword
                    | TsKeywordTypeKind::TsNullKeyword
                    | TsKeywordTypeKind::TsUndefinedKeyword => match rhs {
                        Type::Lit(..) | Type::Interface(..) | Type::Function(..) | Type::Constructor(..) => fail!(),
                        Type::TypeLit(..) => {
                            let left = self.normalize(
                                Some(span),
                                Cow::Borrowed(to),
                                NormalizeTypeOpts {
                                    normalize_keywords: true,
                                    ..Default::default()
                                },
                            )?;
                            return self
                                .assign_inner(
                                    data,
                                    &left,
                                    rhs,
                                    AssignOpts {
                                        allow_unknown_rhs: Some(false),
                                        allow_missing_fields: false,
                                        ..opts
                                    },
                                )
                                .convert_err(|err| ErrorKind::SimpleAssignFailed {
                                    span: err.span(),
                                    cause: Some(box err.into()),
                                })
                                .context("tried to assign a type literal to an expanded keyword");
                        }
                        _ => {}
                    },
                    _ => {}
                }
            }

            Type::EnumVariant(ref l @ EnumVariant { name: Some(..), .. }) => match *rhs {
                Type::EnumVariant(ref r) => {
                    if l.enum_name == r.enum_name && l.name == r.name {
                        return Ok(());
                    }
                }
                Type::Lit(..)
                | Type::TypeLit(..)
                | Type::Keyword(KeywordType {
                    kind: TsKeywordTypeKind::TsStringKeyword,
                    ..
                })
                | Type::Keyword(KeywordType {
                    kind: TsKeywordTypeKind::TsNumberKeyword,
                    ..
                })
                | Type::Keyword(KeywordType {
                    kind: TsKeywordTypeKind::TsBooleanKeyword,
                    ..
                }) => {
                    fail!()
                }
                _ => {}
            },

            Type::This(ThisType { span, .. }) => return Err(ErrorKind::CannotAssignToThis { span: *span }.into()),

            Type::Interface(Interface {
                name,
                ref body,
                ref extends,
                ..
            }) => {
                // TODO(kdy1): Optimize handling of unknown rhs

                if name == "Function" {
                    if let Type::Function(..) = rhs.normalize() {
                        return Ok(());
                    }
                }

                self.assign_to_type_elements(
                    data,
                    span,
                    body,
                    rhs,
                    Default::default(),
                    AssignOpts {
                        allow_unknown_rhs: Some(true),
                        allow_assignment_of_array_to_optional_type_lit: true,
                        ..opts
                    },
                )
                .context("tried to assign a type to an interface")?;

                let mut errors = vec![];
                for parent in extends {
                    let parent = self
                        .type_of_ts_entity_name(span, &parent.expr, parent.type_args.as_deref())?
                        .freezed();

                    // An interface can extend a class.
                    let parent = self.instantiate_class(span, &parent)?;

                    let res = self.assign_with_opts(
                        data,
                        &parent,
                        rhs,
                        AssignOpts {
                            allow_unknown_rhs: Some(true),
                            ..opts
                        },
                    );

                    errors.extend(res.err());
                }

                if !extends.is_empty() && errors.is_empty() {
                    return Ok(());
                }

                // TODO(kdy1): Prevent recursion and uncomment the code below.
                //
                // // We try assigning as builtin interfaces.
                // match rhs {
                //     Type::Keyword(KeywordType {
                //         kind: TsKeywordTypeKind::TsStringKeyword,
                //         ..
                //     })
                //     | Type::Lit(LitType {
                //         lit: RTsLit::Str(..), ..
                //     }) => {
                //         return self
                //             .assign_inner(
                //                 to,
                //                 &Type::Ref(Ref {
                //                     span,
                //                     ctxt: ModuleId::builtin(),
                //                     type_name:
                // RTsEntityName::Ident(RIdent::new("String".into(), span)),
                //                     type_args: None,
                //                 }),
                //                 opts,
                //             )
                //             .context("tried to assign by converting rhs to builtin interface
                // 'String'")     }
                //     _ => {}
                // }

                // Assignment failed. This check is required to distinguish an empty interface
                // from an interface with parents.
                //
                // TODO(kdy1): Use errors returned from parent assignment.
                if body.is_empty() && !extends.is_empty() {
                    return Err(ErrorKind::AssignFailed {
                        span,
                        left: box to.clone(),
                        right: box rhs.clone(),
                        right_ident: opts.right_ident_span,
                        cause: errors,
                    }
                    .into());
                }

                // We should check for unknown rhs, while allowing assignment to parent
                // interfaces.
                if !opts.allow_unknown_rhs.unwrap_or_default() && !opts.allow_unknown_rhs_if_expanded {
                    let lhs = self.convert_type_to_type_lit(span, Cow::Borrowed(to))?;
                    if let Some(lhs) = lhs {
                        self.assign_to_type_elements(data, span, &lhs.members, rhs, Default::default(), opts)
                            .with_context(|| {
                                format!(
                                    "tried to assign a type to an interface to check if unknown rhs exists\nLHS: {}\nRHS: {}",
                                    dump_type_as_string(&Type::TypeLit(lhs.into_owned())),
                                    dump_type_as_string(rhs)
                                )
                            })?;
                    }
                }

                if !errors.is_empty() {
                    return Err(ErrorKind::AssignFailed {
                        span,
                        left: box to.clone(),
                        right: box rhs.clone(),
                        right_ident: opts.right_ident_span,
                        cause: errors,
                    }
                    .into());
                }

                return Ok(());
            }

            Type::TypeLit(TypeLit { ref members, metadata, .. }) => {
                return self
                    .assign_to_type_elements(data, span, members, rhs, *metadata, opts)
                    .context("tried to assign a type to type elements");
            }

            Type::Lit(LitType { ref lit, .. }) => match *rhs {
                Type::Lit(LitType { lit: ref r_lit, .. }) => {
                    if lit.eq_ignore_span(r_lit) {
                        return Ok(());
                    }

                    // Extra check to handle "has_escape"
                    match (lit, r_lit) {
                        (&RTsLit::Str(ref l), &RTsLit::Str(ref r)) if l.value == r.value => return Ok(()),
                        _ => {}
                    }

                    fail!()
                }

                Type::Ref(..) | Type::Param(..) | Type::Query(..) => {}

                // TODO(kdy1): allow
                // let a: true | false = bool
                _ => fail!(),
            },

            Type::Function(lf) => match rhs {
                Type::Function(..) | Type::TypeLit(..) | Type::Interface(..) => {
                    return self.assign_to_function(data, to, lf, rhs, opts).with_context(|| {
                        format!(
                            "tried to assign to a function type: {}",
                            dump_type_as_string(&Type::Function(lf.clone()))
                        )
                    })
                }
                Type::Keyword(KeywordType {
                    kind: TsKeywordTypeKind::TsVoidKeyword,
                    ..
                })
                | Type::Keyword(KeywordType {
                    kind: TsKeywordTypeKind::TsNumberKeyword,
                    ..
                })
                | Type::Keyword(KeywordType {
                    kind: TsKeywordTypeKind::TsStringKeyword,
                    ..
                })
                | Type::Keyword(KeywordType {
                    kind: TsKeywordTypeKind::TsBigIntKeyword,
                    ..
                })
                | Type::Keyword(KeywordType {
                    kind: TsKeywordTypeKind::TsBooleanKeyword,
                    ..
                })
                | Type::Constructor(..)
                | Type::Array(..)
                | Type::Tuple(..) => {
                    fail!()
                }
                _ => {}
            },

            Type::Tuple(Tuple { ref elems, .. }) => {
                if elems.is_empty() {
                    match rhs {
                        Type::Array(..) | Type::Tuple(..) => return Ok(()),
                        _ => {}
                    }
                }

                match *rhs.normalize() {
                    Type::Tuple(Tuple { elems: ref rhs_elems, .. }) => {
                        if rhs_elems.is_empty() {
                            fail!()
                        }

                        if !opts.ignore_tuple_length_difference && elems.len() < rhs_elems.len() {
                            if elems.iter().any(|elem| elem.ty.is_rest()) {
                                // Type::Rest eats many elements
                            } else {
                                return Err(ErrorKind::AssignFailedBecauseTupleLengthDiffers { span }.into());
                            }
                        }

                        if !opts.ignore_tuple_length_difference && elems.len() > rhs_elems.len() {
                            let is_len_fine = elems.iter().skip(rhs_elems.len()).all(|l| {
                                matches!(
                                    l.ty.normalize_instance(),
                                    Type::Keyword(KeywordType {
                                        kind: TsKeywordTypeKind::TsAnyKeyword,
                                        ..
                                    }) | Type::Optional(..)
                                )
                            });

                            if !is_len_fine {
                                return Err(ErrorKind::AssignFailedBecauseTupleLengthDiffers { span }.into());
                            }
                        }

                        let mut errors = vec![];
                        for (l, r) in elems.iter().zip(rhs_elems) {
                            for el in elems {
                                if let Type::Keyword(KeywordType {
                                    kind: TsKeywordTypeKind::TsUndefinedKeyword,
                                    ..
                                }) = *r.ty.normalize()
                                {
                                    continue;
                                }

                                errors.extend(
                                    self.assign_inner(
                                        data,
                                        &l.ty,
                                        &r.ty,
                                        AssignOpts {
                                            allow_unknown_rhs: Some(true),
                                            ..opts
                                        },
                                    )
                                    .err(),
                                );
                            }
                        }

                        if !errors.is_empty() {
                            return Err(ErrorKind::TupleAssignError { span, errors }.into());
                        }

                        return Ok(());
                    }
                    Type::Array(Array {
                        elem_type: ref rhs_elem_type,
                        ..
                    }) => {
                        if elems.len() != 1 {
                            fail!();
                        }

                        match elems[0].ty.normalize() {
                            Type::Rest(RestType { ty: l_ty, .. }) => {
                                self.assign_inner(
                                    data,
                                    l_ty,
                                    rhs_elem_type,
                                    AssignOpts {
                                        allow_unknown_rhs: Some(true),
                                        ..opts
                                    },
                                )?;
                            }
                            _ => {
                                fail!();
                            }
                        }
                    }

                    Type::Operator(Operator {
                        op: TsTypeOperatorOp::ReadOnly,
                        ..
                    })
                    | Type::Lit(..)
                    | Type::Interface(..)
                    | Type::TypeLit(..)
                    | Type::Keyword(..)
                    | Type::Class(..)
                    | Type::ClassDef(..)
                        if !opts.allow_iterable_on_rhs =>
                    {
                        fail!()
                    }

                    _ => {
                        // Try to assign by converting rhs to an iterable.
                        if opts.allow_iterable_on_rhs {
                            let r = self
                                .get_iterator(span, Cow::Borrowed(rhs), Default::default())
                                .context("tried to convert a type to an iterator to assign to a tuple")?;
                            //
                            for (i, elem) in elems.iter().enumerate() {
                                let r_ty = self
                                    .get_element_from_iterator(span, Cow::Borrowed(&r), i)
                                    .context("tried to get an element of type to assign to a tuple element")?;

                                self.assign_with_opts(
                                    data,
                                    &elem.ty,
                                    &r_ty,
                                    AssignOpts {
                                        allow_iterable_on_rhs: false,
                                        ..opts
                                    },
                                )?;
                            }

                            return Ok(());
                        }
                    }
                }
            }

            Type::Constructor(ref lc) => {
                return self
                    .assign_to_constructor(data, to, lc, rhs, opts)
                    .context("tried to assign to a constructor type")
            }

            _ => {}
        }

        match rhs {
            Type::Enum(ref e) => match to {
                Type::Interface(..) | Type::TypeLit(..) => {
                    fail!()
                }
                _ => {
                    handle_enum_in_rhs!(e)
                }
            },

            // Handle unknown on rhs
            Type::Keyword(KeywordType {
                kind: TsKeywordTypeKind::TsUnknownKeyword,
                ..
            }) => {
                if to.is_kwd(TsKeywordTypeKind::TsAnyKeyword) || to.is_kwd(TsKeywordTypeKind::TsUndefinedKeyword) {
                    return Ok(());
                }

                fail!();
            }

            Type::EnumVariant(EnumVariant { ref enum_name, .. }) => {
                if let Some(types) = self.find_type(enum_name)? {
                    for ty in types {
                        if let Type::Enum(ref e) = ty.normalize() {
                            match to {
                                Type::Interface(..) | Type::TypeLit(..) => {}
                                _ => {
                                    handle_enum_in_rhs!(e)
                                }
                            }
                        }
                    }
                }

                fail!()
            }

            _ => {}
        }

        match to {
            // Handle symbol assignments
            Type::Operator(Operator {
                op: TsTypeOperatorOp::Unique,
                ty,
                ..
            }) if ty.is_kwd(TsKeywordTypeKind::TsSymbolKeyword) => {
                if rhs.is_symbol() {
                    return Ok(());
                }
            }

            Type::Predicate(..) => {
                if rhs.is_kwd(TsKeywordTypeKind::TsBooleanKeyword) {
                    return Ok(());
                }
            }

            Type::Operator(Operator {
                op: TsTypeOperatorOp::KeyOf,
                ty,
                ..
            }) if ty.is_type_param() => {
                return self
                    .assign_with_opts(
                        data,
                        &Type::Keyword(KeywordType {
                            span: DUMMY_SP,
                            kind: TsKeywordTypeKind::TsStringKeyword,
                            metadata: Default::default(),
                            tracker: Default::default(),
                        }),
                        rhs,
                        opts,
                    )
                    .context("tried to assign a type to a `keyof TypeParam`")
            }

            _ => {}
        }

        if to.is_symbol() || to.is_kwd(TsKeywordTypeKind::TsNeverKeyword) || rhs.is_kwd(TsKeywordTypeKind::TsVoidKeyword) {
            fail!()
        }

        match (to, rhs) {
            (Type::Tpl(l), r) => {
                return self
                    .assign_to_tpl(data, l, r, opts)
                    .with_context(|| format!("tried to assign to a template type: {}", force_dump_type_as_string(to)))
            }
            (
                Type::Keyword(KeywordType {
                    kind: TsKeywordTypeKind::TsStringKeyword,
                    ..
                }),
                Type::Tpl(..),
            )
            | (
                Type::Predicate(..),
                Type::Keyword(KeywordType {
                    kind: TsKeywordTypeKind::TsBooleanKeyword,
                    ..
                }),
            )
            | (Type::Predicate(..), Type::Predicate(..)) => return Ok(()),

            (Type::Intrinsic(l), r) => return self.assign_to_intrinsic(data, l, r, opts),

            (Type::Rest(l), Type::Rest(r)) => {
                return self
                    .assign_with_opts(data, &l.ty, &r.ty, opts)
                    .context("tried to assign to a rest type")
            }
            _ => {}
        }

        // TODO(kdy1): Implement full type checker
        error!(
            "unimplemented: assign: \nLeft: {}\nRight: {}",
            force_dump_type_as_string(to),
            force_dump_type_as_string(rhs)
        );
        Ok(())
    }

    /// Should be called only if `to` is not expandable.
    fn assign_to_intrinsic(&mut self, data: &mut AssignData, to: &Intrinsic, r: &Type, opts: AssignOpts) -> VResult<()> {
        match to.kind {
            IntrinsicKind::Uppercase => {}
            IntrinsicKind::Lowercase => {}
            IntrinsicKind::Capitalize => {}
            IntrinsicKind::Uncapitalize => {}
        }

        error!("unimplemented: assign to intrinsic type\n{:?}\n{}", to, dump_type_as_string(r));
        Ok(())
    }

    #[context("tried to extract keys")]
    fn extract_keys(&mut self, span: Span, ty: &Type) -> VResult<Type> {
        let ty = self.normalize(
            Some(span),
            Cow::Borrowed(ty),
            NormalizeTypeOpts {
                normalize_keywords: true,
                process_only_key: true,
                ..Default::default()
            },
        )?;
        let ty = ty.normalize();

        if let Type::TypeLit(ty) = ty {
            //
            let mut keys = vec![];
            for member in &ty.members {
                if let TypeElement::Property(PropertySignature {
                    span,
                    key: Key::Normal { sym: key, .. },
                    ..
                }) = member
                {
                    keys.push(Type::Lit(LitType {
                        span: *span,
                        lit: RTsLit::Str(RStr {
                            span: *span,
                            value: key.clone(),
                            raw: None,
                        }),
                        metadata: Default::default(),
                        tracker: Default::default(),
                    }));
                }
            }

            return Ok(Type::new_union(span, keys));
        }

        if let Some(ty) = self
            .convert_type_to_type_lit(span, Cow::Borrowed(ty))?
            .map(Cow::into_owned)
            .map(Type::TypeLit)
        {
            return self.extract_keys(span, &ty);
        }

        Err(ErrorKind::Unimplemented {
            span,
            msg: "Extract keys".to_string(),
        })?
    }

    /// Handles `P in 'foo' | 'bar'`. Note that `'foo' | 'bar'` part should be
    /// passed as `keys`.
    ///
    ///
    /// Currently only literals and unions are supported for `keys`.
    fn assign_keys(&mut self, data: &mut AssignData, keys: &Type, rhs: &Type, opts: AssignOpts) -> VResult<()> {
        let keys = keys.normalize();
        let rhs = rhs.normalize();

        let mut rhs_keys = self.extract_keys(opts.span, rhs)?;
        rhs_keys.make_clone_cheap();

        self.assign_with_opts(
            data,
            keys,
            &rhs_keys,
            AssignOpts {
                allow_unknown_rhs: Some(true),
                ..opts
            },
        )
        .context("tried to assign keys")
    }

    fn assign_to_mapped(&mut self, data: &mut AssignData, l: &Mapped, r: &Type, opts: AssignOpts) -> VResult<()> {
        let span = opts.span;
        let mut r = self
            .normalize(Some(span), Cow::Borrowed(r), NormalizeTypeOpts { ..Default::default() })
            .context("tried to normalize rhs of assignment (to a mapped type)")?;
        r.make_clone_cheap();

        let res: VResult<_> = try {
            // Validate keys

            let l_ty = match &l.ty {
                Some(v) => v.normalize(),
                None => return Ok(()),
            };

            match r.normalize() {
                Type::Interface(..) | Type::Class(..) | Type::ClassDef(..) | Type::Intersection(..) => {
                    if let Some(r) = self
                        .convert_type_to_type_lit(span, Cow::Borrowed(&r))?
                        .map(Cow::into_owned)
                        .map(Type::TypeLit)
                    {
                        self.assign_to_mapped(data, l, &r, opts)
                            .context("tried to assign a type to a mapped type by converting it to a type literal")?;
                        return Ok(());
                    }
                }

                Type::TypeLit(rt) => {
                    match &l.type_param.constraint {
                        Some(constraint) => self.assign_keys(data, constraint, &r, opts)?,
                        None => {}
                    }

                    //
                    for member in &rt.members {
                        match member {
                            TypeElement::Property(prop) => {
                                if let Some(prop_ty) = &prop.type_ann {
                                    self.assign_with_opts(data, l_ty, prop_ty, opts)?;
                                }
                            }
                            _ => Err(ErrorKind::Unimplemented {
                                span: opts.span,
                                msg: format!("Assignment to mapped type: type element - {:?}", member),
                            })?,
                        }
                    }

                    return Ok(());
                }
                Type::Param(ty) => {
                    // Try assign type param `T` has no constraint to mapped
                    // type takes `T` as an arg.
                    // Error will occur if mapped type including `-?`
                    // modifiers.
                    //
                    // ex) type Required<T> = { [P in keyof T]-?: T[P]; }
                    // ```ts
                    // function error<T>(x: Required<T>, y: T) {
                    //     x = y; // error TS2322
                    // }
                    // ```
                    let remove_opt = matches!(l.optional, Some(Minus));
                    if let Some(
                        constraint @ Type::Operator(Operator {
                            op: TsTypeOperatorOp::KeyOf,
                            ty,
                            ..
                        }),
                    ) = l.type_param.constraint.as_deref().map(|ty| ty.normalize())
                    {
                        if r.type_eq(ty) && !remove_opt {
                            return Ok(());
                        }
                    }
                }
                Type::Mapped(r) => {
                    if l.type_eq(r) {
                        return Ok(());
                    }

                    // If constraint is identical, we replace type parameter of rhs and see if
                    // return type is identical.
                    //
                    if l.type_param.constraint.type_eq(&r.type_param.constraint) {
                        if l.ty.type_eq(&r.ty) {
                            return Ok(());
                        }

                        let mut map = HashMap::default();
                        map.insert(r.type_param.name.clone(), Type::Param(l.type_param.clone()).freezed());

                        let new_r_ty = self.expand_type_params(&map, r.ty.clone(), Default::default())?;

                        if l.ty.type_eq(&new_r_ty) {
                            return Ok(());
                        }

                        if let Some(l) = &l.ty {
                            if let Some(r) = &new_r_ty {
                                Err(ErrorKind::Unimplemented {
                                    span: opts.span,
                                    msg: format!("Assignment to mapped type\n{}\n{}", dump_type_as_string(l), dump_type_as_string(r),),
                                })?
                            }
                        }
                    }
                }
                _ => {}
            }

            Err(ErrorKind::Unimplemented {
                span: opts.span,
                msg: "Assignment to mapped type".to_string(),
            })?
        };

        res.with_context(|| format!("tried to assign {} to a mapped type", dump_type_as_string(&r)))
    }

    /// Returns true for `A | B | | C = A | B` and similar cases.
    ///
    /// Should be called iff lhs is a union type.
    fn should_use_special_union_assignment(&mut self, span: Span, r: &Type) -> VResult<bool> {
        match r.normalize() {
            Type::Union(..) => return Ok(true),
            Type::TypeLit(r) => {
                if r.members.iter().all(|el| matches!(el, TypeElement::Call(..))) {
                    return Ok(true);
                }

                if r.members.iter().all(|el| matches!(el, TypeElement::Constructor(..))) {
                    return Ok(true);
                }
            }
            _ => {}
        }

        Ok(false)
    }

    /// TODO(kdy1): I'm not sure about this.
    fn variance(&mut self, ty: &Conditional) -> VResult<Variance> {
        let covariant = self.is_covariant(&ty.check_type, &ty.true_type)? || self.is_covariant(&ty.check_type, &ty.false_type)?;

        let contravariant =
            self.is_contravariant(&ty.check_type, &ty.true_type)? || self.is_contravariant(&ty.check_type, &ty.false_type)?;

        match (covariant, contravariant) {
            (true, true) | (false, false) => Ok(Variance::Invariant),
            (true, false) => Ok(Variance::Covariant),
            (false, true) => Ok(Variance::Contravariant),
        }
    }

    fn is_covariant(&mut self, check_type: &Type, output_type: &Type) -> VResult<bool> {
        Ok(check_type.type_eq(output_type))
    }

    fn is_contravariant(&mut self, check_type: &Type, output_type: &Type) -> VResult<bool> {
        if let Type::Operator(Operator {
            op: TsTypeOperatorOp::KeyOf,
            ty,
            ..
        }) = output_type.normalize()
        {
            if output_type.type_eq(&**ty) {
                return Ok(true);
            }
        }

        Ok(false)
    }
}

#[derive(Debug, Clone, Copy, PartialEq, Eq)]
pub(crate) enum Variance {
    Covariant,
    Contravariant,
    Invariant,
}

//fn type_of_ts_fn_param<'a>(p: &TsFnParam) -> Type {
//    match p {
//        RTsFnParam::Ident(Ident { type_ann, .. })
//        | TsFnParam::Array(ArrayPat { type_ann, .. })
//        | TsFnParam::Object(ObjectPat { type_ann, .. })
//        | TsFnParam::Rest(RRestPat { type_ann, .. }) => type_ann
//            .clone()
//            .map(|ty| Type::from(ty))
//            .unwrap_or(Type::any(p.span())),
//    }
//}<|MERGE_RESOLUTION|>--- conflicted
+++ resolved
@@ -1196,7 +1196,6 @@
                 let is_bool = li.types.iter().any(|ty| ty.is_bool());
 
                 // LHS is never.
-<<<<<<< HEAD
                 if u32::from(is_str) + u32::from(is_num) + u32::from(is_bool) >= 2 && !rhs.is_never() {
                     fail!()
                 }
@@ -1209,12 +1208,7 @@
                     {
                         return Ok(());
                     }
-=======
-                if u32::from(is_str) + u32::from(is_num) + u32::from(is_bool) >= 2 {
-                    fail!()
->>>>>>> f0422a3c
-                }
-
+                }
                 for ty in &li.types {
                     match self
                         .assign_with_opts(
