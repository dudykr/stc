use std::{borrow::Cow, collections::HashMap};

use stc_ts_ast_rnode::{RBool, RIdent, RStr, RTsEntityName, RTsEnumMemberId, RTsLit};
use stc_ts_errors::{
    debug::{dump_type_as_string, force_dump_type_as_string},
    DebugExt, ErrorKind,
};
use stc_ts_types::{
<<<<<<< HEAD
    Array, Conditional, EnumVariant, Index, Instance, Interface, Intersection, IntrinsicKind, Key, KeywordType, LitType, Mapped,
    PropertySignature, QueryExpr, QueryType, Readonly, Ref, StringMapping, ThisType, Tuple, TupleElement, Type, TypeElement, TypeLit,
    TypeParam, Union,
=======
    Array, Conditional, EnumVariant, Index, IndexedAccessType, Instance, Interface, Intersection, IntrinsicKind, Key, KeywordType, LitType,
    Mapped, PropertySignature, QueryExpr, QueryType, Readonly, Ref, StringMapping, ThisType, Tuple, TupleElement, Type, TypeElement,
    TypeLit, TypeParam,
>>>>>>> 34abe15f
};
use stc_utils::{cache::Freeze, dev_span, ext::SpanExt, stack};
use swc_atoms::js_word;
use swc_common::{EqIgnoreSpan, Span, Spanned, TypeEq, DUMMY_SP};
use swc_ecma_ast::{TruePlusMinus::*, *};
use tracing::{debug, error, info};

use super::pat::PatMode;
use crate::{
    analyzer::{types::NormalizeTypeOpts, util::is_lit_eq_ignore_span, Analyzer},
    ty::TypeExt,
    util::is_str_or_union,
    VResult,
};

mod array;
mod builtin;
mod cast;
mod class;
mod function;
#[cfg(test)]
mod tests;
mod tpl;
mod type_el;
mod unions;

/// Context used for `=` assignments.
#[derive(Debug, Clone, Copy, Default)]
pub(crate) struct AssignOpts {
    /// This field should be overriden by caller.
    pub span: Span,
    pub right_ident_span: Option<Span>,

    // Span of X in expr `X = Y`
    // This is used for better error display
    pub left_ident_span: Option<Span>,

    /// # Values
    ///
    /// - `Some(false)`: `inexact` and `specified` of [TypeLitMetadata] are
    ///   ignored.
    /// - `Some(true)`: extra properties are allowed.
    /// - `None`: It depends on `inexact` and `specified` of [TypeLitMetadata]
    ///
    /// # Usages
    ///
    /// - `Some(false)` is Used for `extends` check.
    pub allow_unknown_rhs: Option<bool>,

    pub allow_missing_fields: bool,

    /// Allow assigning `unknown` type to other types. This should be `true` for
    /// parameters because the following is valid.
    ///
    ///
    /// ```ts
    ///   declare var a: {
    ///     (a:[2]): void
    ///   }
    ///
    ///   declare var b: {
    ///     (a:[unknown]): void
    ///   }
    ///
    ///   a = b;
    /// ```
    pub allow_unknown_type: bool,

    /// Allow assignment to [Type::Param].
    pub allow_assignment_to_param: bool,

    pub allow_assignment_of_param: bool,
    pub skip_call_and_constructor_elem: bool,

    pub for_overload: bool,

    pub disallow_assignment_to_unknown: bool,
    /// This is `true` for variable overloads, too. This will be fixed in
    /// future.
    pub for_castablity: bool,

    /// If this is `false`, assignment of literals or some other strange type to
    /// empty class will success.
    pub disallow_special_assignment_to_empty_class: bool,

    /// If true, assignment of a class to another class without inheritance
    /// relation will fail, even if the class is empty.
    pub disallow_different_classes: bool,

    /// If true, `assign` will try to assign by converting rhs to an iterable.
    pub allow_iterable_on_rhs: bool,

    /// If `true`, assignment will success if rhs is `void`.
    /// [None] means `false`.
    ///
    /// This is [Option] because it's required.
    pub allow_assignment_of_void: Option<bool>,

    /// If `true`, assignment will success if lhs is `void`.
    pub allow_assignment_to_void: bool,

    pub allow_assignment_of_array_to_optional_type_lit: bool,

    pub use_missing_fields_for_class: bool,

    pub allow_assignment_to_param_constraint: bool,

    /// The code below is valid.
    ///
    /// ```ts
    /// declare var p: Promise<Promise<string>>
    ///
    /// async function foo(): Promise<string> {
    ///     return p
    /// }
    /// ```
    pub may_unwrap_promise: bool,

    /// contextualTYpeWithUnionTypeMembers says
    ///
    /// > When used as a contextual type, a union type U has those members that
    /// > are present in any of its constituent types, with types that are
    /// > unions of the respective members in the constituent types.
    ///
    /// And
    ///
    /// ```ts
    /// var i1Ori2: I1<number> | I2<number> = { // Like i1 and i2 both
    ///     commonPropertyType: "hello",
    ///     commonMethodType: a=> a,
    ///     commonMethodWithTypeParameter: a => a,
    ///     methodOnlyInI1: a => a,
    ///     propertyOnlyInI1: "Hello",
    ///     methodOnlyInI2: a => a,
    ///     propertyOnlyInI2: "Hello",
    /// };
    /// ```
    ///
    /// is valid but
    ///
    ///
    /// ```ts
    /// function f13(x: { a: null; b: string } | { a: string, c: number }) {
    ///     x = { a: null, b: "foo", c: 4};  // Error
    /// }
    /// ```
    ///
    /// and
    ///
    /// ```ts
    /// var test: { a: null; b: string } | { a: string, c: number } = { a: null, b: "foo", c: 4}
    /// ```
    /// are not.
    pub allow_unknown_rhs_if_expanded: bool,

    pub infer_type_params_of_left: bool,

    pub is_assigning_to_class_members: bool,

    // Method definitions are bivariant (method shorthand)
    pub is_params_of_method_definition: bool,

    pub treat_array_as_interfaces: bool,

    pub do_not_convert_enum_to_string_nor_number: bool,

    pub ignore_enum_variant_name: bool,
    pub ignore_tuple_length_difference: bool,

    /// Used to prevent recursion
    pub do_not_normalize_intersection_on_rhs: bool,

    /// Use `TS2322` on missing properties.
    pub report_assign_failure_for_missing_properties: Option<bool>,

    pub do_not_use_single_error_for_tuple_with_rest: bool,

    /// If true, `assign` will fail if the params of the LHS is longer than the
    /// RHS.
    pub ensure_params_length: bool,

    pub check_for_common_properties: Option<bool>,
    pub may_check_for_common_properties: bool,

    pub enable_do_not_use_return_type_while_inference: bool,
}

#[derive(Default)]
pub struct AssignData {
    dejavu: Vec<(Type, Type)>,
}

impl Analyzer<'_, '_> {
    /// Denies `null` and `undefined`. This method does not check for elements
    /// of union.
    pub(crate) fn deny_null_or_undefined(&mut self, span: Span, ty: &Type) -> VResult<()> {
        if ty.is_kwd(TsKeywordTypeKind::TsUndefinedKeyword) {
            return Err(ErrorKind::ObjectIsPossiblyUndefined { span }.into());
        }

        if ty.is_kwd(TsKeywordTypeKind::TsNullKeyword) {
            return Err(ErrorKind::ObjectIsPossiblyNull { span }.into());
        }

        Ok(())
    }

    /// Used to validate assignments like `a += b`.
    pub(crate) fn assign_with_operator(&mut self, span: Span, op: AssignOp, lhs: &Type, rhs: &Type) -> VResult<()> {
        debug_assert_ne!(op, op!("="));

        let l = self.normalize(
            Some(span),
            Cow::Borrowed(lhs),
            NormalizeTypeOpts {
                preserve_global_this: true,
                ..Default::default()
            },
        )?;
        let r = self.normalize(
            Some(span),
            Cow::Borrowed(rhs),
            NormalizeTypeOpts {
                preserve_global_this: true,
                ..Default::default()
            },
        )?;

        let lhs = l.normalize();
        let rhs = r.normalize();

        if op == op!("+=") {
            if lhs.is_enum_variant() {
                if rhs.is_type_lit() || rhs.is_bool() || rhs.is_symbol_like() {
                    return Err(ErrorKind::OperatorCannotBeAppliedToTypes { span }.into());
                }
            }
        }

        match op {
            op!("*=")
            | op!("**=")
            | op!("/=")
            | op!("%=")
            | op!("-=")
            | op!("&=")
            | op!("|=")
            | op!("^=")
            | op!("<<=")
            | op!(">>=")
            | op!(">>>=") => {
                if lhs.is_symbol_like() {
                    return Err(ErrorKind::WrongTypeForLhsOfNumericOperation { span }.into());
                }
            }
            _ => {}
        }

        let mut skip_check_null_or_undefined_of_rhs = false;
        match op {
            op!("*=") | op!("**=") | op!("/=") | op!("%=") | op!("-=") => {
                if rhs.is_null_or_undefined() {
                    if op == op!("**=") {
                        skip_check_null_or_undefined_of_rhs = true;
                    }

                    if op != op!("**=") && !self.rule().strict_null_checks && (l.is_num() || l.is_enum_variant()) {
                        skip_check_null_or_undefined_of_rhs = true;
                    } else {
                        self.storage
                            .report(ErrorKind::UndefinedOrNullIsNotValidOperand { span: rhs.span() }.into());
                    }
                } else {
                    self.deny_null_or_undefined(rhs.span(), rhs)
                        .context("tried to check operands of a numeric assignment")?;
                }

                match lhs {
                    Type::TypeLit(..) => return Err(ErrorKind::WrongTypeForLhsOfNumericOperation { span }.into()),
                    ty if ty.is_bool() || ty.is_str() || ty.is_tpl() || ty.is_kwd(TsKeywordTypeKind::TsVoidKeyword) => {
                        return Err(ErrorKind::WrongTypeForLhsOfNumericOperation { span }.into());
                    }
                    _ => {}
                }

                match rhs {
                    Type::TypeLit(..) => {
                        return Err(ErrorKind::WrongTypeForRhsOfNumericOperation {
                            span,
                            ty: Box::new(rhs.clone()),
                        }
                        .into())
                    }
                    ty if ty.is_bool() || ty.is_str() || ty.is_tpl() || ty.is_kwd(TsKeywordTypeKind::TsVoidKeyword) => {
                        return Err(ErrorKind::WrongTypeForRhsOfNumericOperation {
                            span,
                            ty: Box::new(rhs.clone()),
                        }
                        .into())
                    }
                    _ => {}
                }

                let r_castable = self.can_be_casted_to_number_in_rhs(rhs.span(), rhs);
                if r_castable {
                    if l.is_num() {
                        return Ok(());
                    }

                    if let Type::Enum(l) = lhs {
                        //
                        if !l.has_str {
                            return Ok(());
                        }
                    }
                }
            }

            _ => {}
        }

        // Trivial
        if lhs.is_any() || rhs.is_any() {
            return Ok(());
        }

        // Addition to a string converts rhs into string.
        if op == op!("+=") {
            if lhs.is_str() || lhs.is_tpl() {
                return Ok(());
            }
        }

        if lhs.is_num() || lhs.is_enum_variant() {
            // TODO(kdy1): Check if actual value is number.

            if rhs.is_num() {
                return Ok(());
            }

            if rhs.is_enum_variant() {
                // TODO(kdy1): Check if actual value is number.
                return Ok(());
            }

            if rhs.is_kwd(TsKeywordTypeKind::TsUndefinedKeyword)
                || rhs.is_kwd(TsKeywordTypeKind::TsNullKeyword)
                || rhs.is_kwd(TsKeywordTypeKind::TsVoidKeyword)
            {
                if skip_check_null_or_undefined_of_rhs {
                    return Ok(());
                }
                return Err(ErrorKind::AssignOpCannotBeApplied { span, op }.into());
            }
        }

        if let Type::TypeLit(lhs) = lhs {
            if lhs.members.is_empty() {
                if rhs.is_str() {
                    return Ok(());
                }
            }
        }

        match op {
            op!("&&=") | op!("||=") => {
                if l.type_eq(&r) {
                    return Ok(());
                }
            }
            op!("??=") => {
                if rhs.is_bool() {
                    return Ok(());
                }
            }
            _ => {}
        }

        if let op!("&&=") = op {
            if rhs.is_bool() {
                return Ok(());
            }

            if self.can_be_casted_to_number_in_rhs(span, &l) && self.can_be_casted_to_number_in_rhs(span, &r) {
                return Ok(());
            }
        }

        match op {
            op!("+=") => {
                if rhs.is_str() {
                    if l.is_bool() || l.is_num() || l.is_enum_variant() || l.is_type_lit() || l.is_kwd(TsKeywordTypeKind::TsVoidKeyword) {
                        return Err(ErrorKind::InvalidOpAssign {
                            span,
                            op,
                            lhs: Box::new(l.into_owned()),
                            rhs: Box::new(r.into_owned()),
                        }
                        .into());
                    }

                    return Ok(());
                }
            }

            op!("??=") | op!("||=") | op!("&&=") => {
                return self
                    .assign_with_opts(
                        &mut Default::default(),
                        lhs,
                        rhs,
                        AssignOpts {
                            span,
                            ..Default::default()
                        },
                    )
                    .convert_err(|err| ErrorKind::InvalidOpAssign {
                        span,
                        op,
                        lhs: Box::new(l.into_owned()),
                        rhs: Box::new(r.into_owned()),
                    });
            }
            _ => {}
        }

        if skip_check_null_or_undefined_of_rhs {
            return Ok(());
        }

        Err(ErrorKind::AssignOpCannotBeApplied { span, op }.into())
    }

    /// Assign `right` to `left`. You can just use default for [AssignData].
    pub(crate) fn assign(&mut self, span: Span, data: &mut AssignData, left: &Type, right: &Type) -> VResult<()> {
        self.assign_with_opts(
            data,
            left,
            right,
            AssignOpts {
                span,
                ..Default::default()
            },
        )
    }

    /// Assign `right` to `left`. You can just use default for [AssignData].
    pub(crate) fn assign_with_opts(&mut self, data: &mut AssignData, left: &Type, right: &Type, opts: AssignOpts) -> VResult<()> {
        if self.config.is_builtin {
            return Ok(());
        }

        left.assert_valid();
        right.assert_valid();

        let _stack = stack::track(opts.span)?;

        // if cfg!(debug_assertions) && span.is_dummy() {
        //     print_backtrace();
        //     debug_assert!(!span.is_dummy());
        // }

        // self.verify_before_assign("lhs", left);
        // self.verify_before_assign("rhs", right);
        let res = self.assign_inner(data, left, right, opts);

        match res.as_ref().map_err(|e| &**e) {
            Err(ErrorKind::Errors { errors, .. }) if errors.is_empty() => return Ok(()),
            _ => {}
        }

        res.convert_err(|err| match err {
            ErrorKind::AssignFailed { .. }
            | ErrorKind::Errors { .. }
            | ErrorKind::Unimplemented { .. }
            | ErrorKind::TupleAssignError { .. }
            | ErrorKind::ObjectAssignFailed { .. } => err,
            _ => ErrorKind::AssignFailed {
                span: opts.span,
                left: Box::new(left.clone()),
                right: Box::new(right.clone()),
                right_ident: opts.right_ident_span,
                cause: vec![err.into()],
            },
        })
    }

    fn normalize_for_assign<'a>(&mut self, span: Span, ty: &'a Type, opts: AssignOpts) -> VResult<Cow<'a, Type>> {
        ty.assert_valid();

        let ty = ty.normalize();

        if let Type::Instance(Instance { ty, .. }) = ty {
            // Normalize further
            if ty.is_ref_type() {
                let normalized = self.normalize_for_assign(span, ty, opts)?;

                if normalized.is_keyword() {
                    return Ok(normalized);
                }
            }

            if ty.is_mapped() {
                let ty = self.normalize_for_assign(span, ty, opts)?;

                return Ok(ty);
            }
        }

        match ty.normalize() {
            Type::EnumVariant(e @ EnumVariant { name: Some(..), .. }) => {
                if opts.ignore_enum_variant_name {
                    return Ok(Cow::Owned(Type::EnumVariant(EnumVariant { name: None, ..e.clone() })));
                }
            }
            Type::IndexedAccessType(IndexedAccessType {
                obj_type:
                    obj @ box Type::Param(TypeParam {
                        span: p_span,
                        name,
                        constraint,
                        ..
                    }),
                index_type:
                    box Type::Index(Index {
                        ty:
                            box Type::Param(TypeParam {
                                constraint: None,
                                default: None,
                                name: rhs_param_name,
                                ..
                            }),
                        ..
                    }),
                ..
            }) if name.eq(rhs_param_name) => {
                let create_index_accessed_type = |ty: Box<Type>, obj| {
                    Type::IndexedAccessType(IndexedAccessType {
                        span,
                        readonly: false,
                        obj_type: obj,
                        index_type: ty,
                        metadata: Default::default(),
                        tracker: Default::default(),
                    })
                };

                let gen_keyword_type = |kind| {
                    Type::Keyword(KeywordType {
                        span,
                        kind,
                        metadata: Default::default(),
                        tracker: Default::default(),
                    })
                };

                return Ok(Cow::Owned(Type::new_union(
                    span,
                    [
                        create_index_accessed_type(
                            Box::new(gen_keyword_type(TsKeywordTypeKind::TsStringKeyword)),
                            Box::new(*obj.clone()),
                        ),
                        create_index_accessed_type(
                            Box::new(gen_keyword_type(TsKeywordTypeKind::TsNumberKeyword)),
                            Box::new(*obj.clone()),
                        ),
                        create_index_accessed_type(
                            Box::new(gen_keyword_type(TsKeywordTypeKind::TsSymbolKeyword)),
                            Box::new(*obj.clone()),
                        ),
                    ],
                )));
            }

            Type::Conditional(..)
            | Type::IndexedAccessType(..)
            | Type::Alias(..)
            | Type::Instance(..)
            | Type::StringMapping(..)
            | Type::Enum(..)
            | Type::Import(..)
            | Type::Tuple(..)
            | Type::Union(..)
            | Type::Index(..)
            | Type::Tpl(..)
            | Type::Query(..) => {
                let ty = self
                    .normalize(
                        Some(span),
                        Cow::Borrowed(ty),
                        NormalizeTypeOpts {
                            merge_union_elements: true,
                            preserve_global_this: true,
                            in_type_or_type_param: true,
                            ..Default::default()
                        },
                    )?
                    .into_owned();
                return Ok(Cow::Owned(ty));
            }
            _ => {}
        }

        Ok(Cow::Borrowed(ty))
    }

    fn assign_inner(&mut self, data: &mut AssignData, left: &Type, right: &Type, opts: AssignOpts) -> VResult<()> {
        left.assert_valid();
        right.assert_valid();

        let l = dump_type_as_string(left);
        let r = dump_type_as_string(right);

        if data
            .dejavu
            .iter()
            .any(|(prev_l, prev_r)| prev_l.type_eq(left) && prev_r.type_eq(right))
        {
            if cfg!(debug_assertions) {
                info!("[assign/dejavu] {} = {}\n{:?} ", l, r, opts);
            }
            return Ok(());
        }
        let _stack = stack::track(opts.span)?;

        data.dejavu.push((left.clone(), right.clone()));
        let res = self.assign_without_wrapping(data, left, right, opts).with_context(|| {
            //
            let l = force_dump_type_as_string(left);
            let r = force_dump_type_as_string(right);

            if l == r && !l.contains("symbol") && format!("{:?}", left) == format!("{:?}", right) {
                unreachable!("Assignment of identical type failed\n{}\n{:?}", l, left);
            }

            let l_final = self.normalize_for_assign(opts.span, left, opts);
            let r_final = self.normalize_for_assign(opts.span, right, opts);

            let l_final = l_final.map(|v| force_dump_type_as_string(&v)).unwrap_or_default();
            let r_final = r_final.map(|v| force_dump_type_as_string(&v)).unwrap_or_default();

            format!(
                "\nlhs = {}\nrhs = {}\nlhs (normalized) = {}\nrhs (normalized) = {}",
                l, r, l_final, r_final
            )
        });

        let dejavu = data.dejavu.pop();
        debug_assert!(dejavu.is_some());

        debug!("[assign ({:?})] {} = {}\n{:?} ", res.is_ok(), l, r, opts);

        res
    }

    /// Assigns, but does not wrap error with [Error::AssignFailed].
    fn assign_without_wrapping(&mut self, data: &mut AssignData, to: &Type, rhs: &Type, opts: AssignOpts) -> VResult<()> {
        let span = opts.span;

        if !self.config.is_builtin && span.is_dummy() {
            unreachable!("cannot assign with dummy span")
        }

        let _tracing = if cfg!(debug_assertions) {
            let lhs = dump_type_as_string(to);
            let rhs = dump_type_as_string(rhs);

            Some(dev_span!("assign", lhs = &*lhs, rhs = &*rhs))
        } else {
            None
        };

        // It's valid to assign any to everything.
        if rhs.is_any() {
            return Ok(());
        }

        if opts.allow_unknown_type && rhs.is_unknown() {
            return Ok(());
        }

        if opts.allow_assignment_to_void && to.is_kwd(TsKeywordTypeKind::TsVoidKeyword) {
            return Ok(());
        }

        if to.type_eq(rhs) {
            return Ok(());
        }
        if to.is_any() {
            return Ok(());
        }
        // debug_assert!(!span.is_dummy(), "\n\t{:?}\n<-\n\t{:?}", to, rhs);
        let mut to = self.normalize_for_assign(span, to, opts).context("tried to normalize lhs")?;
        to.freeze();
        let mut rhs = self.normalize_for_assign(span, rhs, opts).context("tried to normalize rhs")?;
        rhs.freeze();

        let to = to.normalize();
        let rhs = rhs.normalize();

        macro_rules! fail {
            () => {{
                return Err(ErrorKind::AssignFailed {
                    span,
                    left: Box::new(to.clone()),
                    right: Box::new(rhs.clone()),
                    right_ident: opts.right_ident_span,
                    cause: vec![],
                }
                .context(format!(
                    "LHS (final): {}\nRHS (final): {}",
                    force_dump_type_as_string(to),
                    force_dump_type_as_string(rhs)
                )));
            }};
        }

        macro_rules! handle_enum_in_rhs {
            ($e:expr) => {{
                let e = $e;

                // Allow
                //      let e: E = E.a
                //
                // and
                //
                //      let e1: E = E.a
                //      let e2: E = e1
                match *to {
                    Type::Enum(ref left_enum) => {
                        if left_enum.id.sym() == e.id.sym() {
                            return Ok(());
                        }
                        fail!()
                    }
                    _ => {}
                }

                if opts.do_not_convert_enum_to_string_nor_number {
                    fail!()
                }

                if !e.has_str && !e.has_num {
                    return self
                        .assign_inner(
                            data,
                            to,
                            &Type::Keyword(KeywordType {
                                span,
                                kind: TsKeywordTypeKind::TsNumberKeyword,
                                metadata: Default::default(),
                                tracker: Default::default(),
                            }),
                            opts,
                        )
                        .context("tried to assign enum as `number`");
                }

                if !e.has_num {
                    return self
                        .assign_inner(
                            data,
                            to,
                            &Type::Keyword(KeywordType {
                                span,
                                kind: TsKeywordTypeKind::TsStringKeyword,
                                metadata: Default::default(),
                                tracker: Default::default(),
                            }),
                            opts,
                        )
                        .context("tried to assign enum as `string`");
                }

                if !e.has_str {
                    return self
                        .assign_inner(
                            data,
                            to,
                            &Type::Keyword(KeywordType {
                                span,
                                kind: TsKeywordTypeKind::TsNumberKeyword,
                                metadata: Default::default(),
                                tracker: Default::default(),
                            }),
                            opts,
                        )
                        .context("tried to assign enum as `number`");
                }

                return self
                    .assign_inner(
                        data,
                        to,
                        &Type::new_union(
                            span,
                            vec![
                                Type::Keyword(KeywordType {
                                    span,
                                    kind: TsKeywordTypeKind::TsNumberKeyword,
                                    metadata: Default::default(),
                                    tracker: Default::default(),
                                }),
                                Type::Keyword(KeywordType {
                                    span,
                                    kind: TsKeywordTypeKind::TsStringKeyword,
                                    metadata: Default::default(),
                                    tracker: Default::default(),
                                }),
                            ],
                        ),
                        opts,
                    )
                    .context("tried to assign enum as `number | string`");
            }};
        }

        if to.type_eq(rhs) {
            return Ok(());
        }

        if to.is_global_this() || rhs.is_global_this() {
            return Err(ErrorKind::SimpleAssignFailed {
                span: opts.span,
                cause: None,
            }
            .context("global this"));
        }

        if let Some(res) = self.assign_to_builtin(data, to, rhs, opts) {
            return res;
        }

        if rhs.is_kwd(TsKeywordTypeKind::TsNeverKeyword) {
            return Ok(());
        }
        if opts.disallow_assignment_to_unknown && to.is_kwd(TsKeywordTypeKind::TsUnknownKeyword) {
            fail!()
        }

        if to.is_kwd(TsKeywordTypeKind::TsNeverKeyword) {
            match rhs.normalize() {
                Type::Param(TypeParam { constraint: Some(ty), .. }) if ty.is_never() => return Ok(()),
                Type::Intersection(Intersection { types, .. }) => {
                    let result_ty = self.normalize_intersection_types(span, types, Default::default())?;
                    if let Some(rhs) = result_ty {
                        if rhs.is_never() {
                            return Ok(());
                        }
                        fail!()
                    }
                }
                _ => fail!(),
            };
        }

        let opts = AssignOpts {
            disallow_assignment_to_unknown: false,
            ..opts
        };

        match (to, rhs) {
            (Type::Rest(lr), r) => {
                if r.is_unknown() {
                    return Err(ErrorKind::AssignFailed {
                        span,
                        left: Box::new(to.clone()),
                        right: Box::new(rhs.clone()),
                        right_ident: opts.right_ident_span,
                        cause: vec![],
                    }
                    .into());
                }

                if let Type::Array(la) = lr.ty.normalize() {
                    return self.assign_with_opts(data, &la.elem_type, r, opts);
                }
            }

            (l, Type::Rest(rr)) => {
                if let Type::Array(ra) = rr.ty.normalize() {
                    return self.assign_with_opts(data, l, &ra.elem_type, opts);
                }
            }

            (Type::Tuple(..) | Type::Array(..), Type::Function(..) | Type::Constructor(..)) => {
                fail!()
            }
            (Type::TypeLit(TypeLit { members, .. }), Type::TypeLit(..)) => {
                if members.is_empty() && !opts.for_overload {
                    return Ok(());
                }
            }
            _ => {}
        }

        if to.is_any() {
            return Ok(());
        }

        if opts.allow_assignment_of_param {
            if rhs.is_type_param() {
                return Ok(());
            }
        }

        if rhs.is_enum_type() {
            let rhs = self
                .normalize(
                    Some(span),
                    Cow::Borrowed(rhs),
                    NormalizeTypeOpts {
                        expand_enum_def: true,
                        ..Default::default()
                    },
                )?
                .freezed()
                .into_owned()
                .freezed();
            if self.assign_inner(data, to, &rhs, opts).is_ok() {
                return Ok(());
            }
        }

        match to {
            Type::Ref(Ref {
                type_name: RTsEntityName::Ident(RIdent {
                    sym: js_word!("Symbol"), ..
                }),
                ..
            }) => {
                if rhs.is_kwd(TsKeywordTypeKind::TsSymbolKeyword) {
                    return Ok(());
                }
            }

            // Str contains `kind`, and it's not handled properly by type_eq.
            Type::Lit(LitType { lit: RTsLit::Str(to), .. }) => match rhs {
                Type::Lit(LitType { lit: RTsLit::Str(rhs), .. }) => {
                    if to.value == rhs.value {
                        return Ok(());
                    } else {
                        fail!()
                    }
                }
                _ => {
                    if opts.for_castablity {
                        if rhs.is_kwd(TsKeywordTypeKind::TsStringKeyword) {
                            return Ok(());
                        }
                    }
                }
            },

            Type::Ref(left) => {
                if let Type::Ref(right) = rhs {
                    // We need this as type may recurse, and thus cannot be handled by expander.
                    if left.type_name.type_eq(&right.type_name) && left.type_args.type_eq(&right.type_args) {
                        return Ok(());
                    }
                }

                let new_lhs = self.expand_top_ref(span, Cow::Borrowed(to), Default::default())?.freezed();
                // self.replace(&mut new_lhs, &[(to, &Type::any(span))]);

                return self
                    .assign_inner(
                        data,
                        &new_lhs,
                        rhs,
                        AssignOpts {
                            allow_unknown_rhs: if opts.allow_unknown_rhs_if_expanded {
                                Some(true)
                            } else {
                                opts.allow_unknown_rhs
                            },
                            allow_unknown_rhs_if_expanded: false,
                            ..opts
                        },
                    )
                    .context("tried to assign a type created from a reference");
            }

            _ => {}
        }

        if to.is_mapped() {
            let to = self
                .normalize(
                    Some(opts.span),
                    Cow::Borrowed(rhs),
                    NormalizeTypeOpts {
                        preserve_typeof: true,
                        preserve_global_this: true,
                        preserve_intersection: true,
                        preserve_union: true,
                        ..Default::default()
                    },
                )?
                .freezed();

            if let Ok(()) = self.assign_with_opts(data, &to, rhs, opts) {
                return Ok(());
            }
        }

        if rhs.is_mapped() {
            let rhs = self
                .normalize(
                    Some(opts.span),
                    Cow::Borrowed(rhs),
                    NormalizeTypeOpts {
                        preserve_typeof: true,
                        preserve_global_this: true,
                        preserve_intersection: true,
                        preserve_union: true,
                        ..Default::default()
                    },
                )?
                .freezed();

            if let Ok(()) = self.assign_with_opts(data, to, &rhs, opts) {
                return Ok(());
            }
        }

        if to.is_str_lit() || to.is_num_lit() || to.is_bool_lit() {
            if rhs.is_type_lit() {
                fail!()
            }
        }

        // never -> never is ok, but T -> never is not.
        if to.is_kwd(TsKeywordTypeKind::TsNeverKeyword) {
            if !rhs.is_kwd(TsKeywordTypeKind::TsNeverKeyword) {
                fail!()
            }
        }

        // Allow v = null and v = undefined if strict null check is false
        if !self.rule().strict_null_checks {
            match rhs {
                Type::Keyword(KeywordType {
                    kind: TsKeywordTypeKind::TsNullKeyword,
                    ..
                })
                | Type::Keyword(KeywordType {
                    kind: TsKeywordTypeKind::TsUndefinedKeyword,
                    ..
                }) => return Ok(()),
                _ => {}
            }
        }

        if match rhs.normalize_instance() {
            Type::Lit(..) => true,
            Type::Interface(i) => matches!(&**i.name.sym(), "Boolean" | "String" | "Number" | "BigInt"),
            Type::EnumVariant(..) => true,
            _ => false,
        } {
            // Handle special cases.
            // Assigning boolean to Boolean is ok, but assigning Boolean to boolean is an
            // error.
            let special_cases = &[
                (TsKeywordTypeKind::TsBooleanKeyword, "Boolean"),
                (TsKeywordTypeKind::TsStringKeyword, "String"),
                (TsKeywordTypeKind::TsNumberKeyword, "Number"),
                (TsKeywordTypeKind::TsBigIntKeyword, "BigInt"),
            ];

            let rhs = rhs.clone().generalize_lit();

            for (kwd, interface) in special_cases {
                match to {
                    Type::Keyword(k) if k.kind == *kwd => match rhs {
                        Type::Instance(Instance {
                            ty: box Type::Interface(ref i),
                            ..
                        })
                        | Type::Interface(ref i) => {
                            if i.name.as_str() == *interface {
                                return Err(ErrorKind::AssignedWrapperToPrimitive { span }.into());
                            }
                        }
                        _ => {}
                    },
                    Type::Instance(Instance {
                        ty: box Type::Interface(ref i),
                        ..
                    })
                    | Type::Interface(ref i)
                        if i.name.as_str() == *interface =>
                    {
                        match rhs {
                            Type::Keyword(ref k) if k.kind == *kwd => return Ok(()),
                            Type::EnumVariant(ref e) => {
                                let e = e.def.normalize();
                                if (e.has_num && !e.has_str && *interface == "Number")
                                    || (e.has_str && !e.has_num && *interface == "String")
                                {
                                    return Ok(());
                                }
                            }
                            _ => {}
                        }
                    }
                    _ => {}
                }
            }
        }

        if let (Type::Conditional(lc), Type::Conditional(rc)) = (to, rhs) {
            if lc.extends_type.type_eq(&rc.extends_type) {
                if self.assign_with_opts(data, &rc.check_type, &lc.check_type, opts).is_ok() {
                    self.assign_with_opts(data, &lc.true_type, &rc.true_type, opts)
                        .context("tried to assign the true type of a conditional type to it of similar conditional type")?;

                    self.assign_with_opts(data, &lc.false_type, &rc.false_type, opts)
                        .context("tried to assign the true type of a conditional type to it of similar conditional type")?;

                    return Ok(());
                }
            }

            if lc.extends_type.type_eq(&rc.extends_type) {
                let variance = self.variance(lc)?;

                match variance {
                    Variance::Covariant => {
                        return self
                            .assign_with_opts(data, &lc.check_type, &rc.check_type, opts)
                            .context("tried assignment of covariant types")
                    }
                    Variance::Contravariant => {
                        return self
                            .assign_with_opts(data, &rc.check_type, &lc.check_type, opts)
                            .context("tried assignment of contravariant types")
                    }
                    Variance::Invariant => {
                        fail!()
                    }
                }
            }
        }

        match (to, rhs) {
            (_, Type::Conditional(rc)) => {
                let new_true_ty = self.overwrite_conditional(span, rc);

                self.assign_with_opts(data, to, &new_true_ty, opts)
                    .context("tried to assign the true type of a conditional type to lhs")?;
                self.assign_with_opts(data, to, &rc.false_type, opts)
                    .context("tried to assign the false type of a conditional type to lhs")?;

                return Ok(());
            }

            (Type::Conditional(lc), _) => {
                self.assign_with_opts(data, &lc.true_type, rhs, opts)
                    .context("tried to assign to the true type")?;
                self.assign_with_opts(data, &lc.false_type, rhs, opts)
                    .context("tried to assign to the false type")?;

                return Ok(());
            }

<<<<<<< HEAD
            (Type::Interface(Interface { extends, .. }), Type::Tuple(Tuple { elems, .. })) => {
                for parent in extends {
                    let rhs = self
                        .type_of_ts_entity_name(span, &parent.expr, parent.type_args.as_deref())?
                        .freezed();
                    if let Some(Array { elem_type, .. }) = rhs.array() {
                        if let Some(Union { types: rhs_types, .. }) = elem_type.union_type() {
                            let lhs_types = elems.iter().map(|TupleElement { ty, .. }| ty);
                            for (lhs, rhs) in lhs_types.zip(rhs_types.iter()) {
                                if let (Some(_), Some(_)) = (lhs.clone().keyword(), rhs.clone().keyword()) {
                                    return self.assign_with_opts(data, lhs, rhs, opts);
                                }
                            }
                        }
                    };
                }
            }
=======
            // function f3<T, U extends T>(x: T, y: U, k: keyof T) {
            //     x[k] = y[k];
            // }
            (
                Type::IndexedAccessType(IndexedAccessType {
                    obj_type: box Type::Param(TypeParam { name: lhs_name, .. }),
                    index_type: lhs_idx,
                    ..
                }),
                Type::IndexedAccessType(IndexedAccessType {
                    obj_type:
                        box Type::Param(TypeParam {
                            constraint: Some(box Type::Param(TypeParam { name: rhs_name, .. })),
                            ..
                        }),
                    index_type: rhs_idx,
                    ..
                }),
            ) if lhs_name.eq(rhs_name) && lhs_idx.is_index() && rhs_idx.is_index() => {
                if matches!((
                    lhs_idx.as_index().map(|ty| ty.ty.normalize()),
                    rhs_idx.as_index().map(|ty| ty.ty.normalize()),
                ), (
                        Some(Type::Param(TypeParam {
                            name: lhs_ty_param_name, ..
                        })),
                        Some(Type::Param(TypeParam {
                            name: rhs_ty_param_name, ..
                        })),
                    ) if lhs_ty_param_name.eq(rhs_ty_param_name))
                {
                    return Ok(());
                }
            }

>>>>>>> 34abe15f
            _ => {}
        }

        match to {
            Type::Keyword(KeywordType {
                kind: TsKeywordTypeKind::TsUndefinedKeyword,
                ..
            }) => fail!(),

            Type::Keyword(KeywordType {
                kind: TsKeywordTypeKind::TsVoidKeyword,
                ..
            }) => {
                if rhs.is_kwd(TsKeywordTypeKind::TsUndefinedKeyword) || rhs.is_any() {
                    return Ok(());
                }
                if let Type::Query(QueryType { expr, .. }) = rhs.clone() {
                    if let QueryExpr::TsEntityName(RTsEntityName::Ident(RIdent { sym, .. })) = *expr {
                        if sym == js_word!("undefined") {
                            return Ok(());
                        }
                    }
                }
                fail!()
            }
            // Anything is assignable to unknown
            Type::Keyword(KeywordType {
                kind: TsKeywordTypeKind::TsUnknownKeyword,
                ..
            }) => return Ok(()),

            // Everything is assignable to Object
            Type::Interface(ref i) if i.name.as_str() == "Object" => return Ok(()),

            Type::Module(to) => {
                // TODO(kdy1): Use unique id for module type.
                if let Type::Module(rhs) = rhs {
                    if to.name.eq_ignore_span(&rhs.name) {
                        return Ok(());
                    }
                }
                // TODO(kdy1): Validate this correctly
                //
                // Note that this task is a 100% parity issue, as no one do this in real world.
                return Ok(());
            }
            Type::Enum(..) => fail!(),

            Type::EnumVariant(EnumVariant { name: None, def, .. }) => match rhs.normalize() {
                Type::Lit(LitType {
                    lit: RTsLit::Number(r_num),
                    ..
                }) => {
                    if opts.do_not_convert_enum_to_string_nor_number {
                        fail!()
                    }

                    for m in def.members.iter() {
                        if let Type::Lit(LitType {
                            lit: RTsLit::Number(l_num),
                            ..
                        }) = m.val.normalize()
                        {
                            if l_num.value == r_num.value {
                                return Ok(());
                            }
                        }
                    }

                    fail!()
                }
                Type::Keyword(KeywordType {
                    kind: TsKeywordTypeKind::TsNumberKeyword,
                    ..
                }) => {
                    if opts.do_not_convert_enum_to_string_nor_number {
                        fail!()
                    }

                    // TODO: Check for values of member
                    if def.has_num {
                        return Ok(());
                    }
                    fail!()
                }

                Type::Lit(LitType {
                    lit: RTsLit::Str(r_str), ..
                }) => {
                    if opts.do_not_convert_enum_to_string_nor_number {
                        fail!()
                    }

                    for m in def.members.iter() {
                        if let Type::Lit(LitType {
                            lit: RTsLit::Str(l_str), ..
                        }) = m.val.normalize()
                        {
                            if l_str.value == r_str.value {
                                return Ok(());
                            }
                        }
                    }

                    fail!()
                }
                Type::Keyword(KeywordType {
                    kind: TsKeywordTypeKind::TsStringKeyword,
                    ..
                }) => {
                    if opts.do_not_convert_enum_to_string_nor_number {
                        fail!()
                    }

                    // TODO: Check for values of member
                    if def.has_str {
                        return Ok(());
                    }

                    fail!()
                }

                Type::EnumVariant(rhs) => {
                    if rhs.def.id == def.id {
                        return Ok(());
                    }
                    fail!()
                }

                Type::Lit(..)
                | Type::TypeLit(..)
                | Type::Keyword(KeywordType {
                    kind: TsKeywordTypeKind::TsVoidKeyword,
                    ..
                })
                | Type::Keyword(KeywordType {
                    kind: TsKeywordTypeKind::TsBooleanKeyword,
                    ..
                }) => fail!(),

                _ => {}
            },
            Type::EnumVariant(ref e @ EnumVariant { name: Some(name), .. }) => {
                // Single-variant enums seem to be treated like a number.
                // but if enum isn't has num, not assignable
                //
                // See typeArgumentInferenceWithObjectLiteral.ts
                match rhs.normalize() {
                    Type::EnumVariant(en) => {
                        if !&en.def.id.type_eq(&e.def.id) {
                            fail!()
                        }

                        if let Some(en_name) = &en.name {
                            if en_name.type_eq(name) {
                                return Ok(());
                            }
                        }

                        fail!()
                    }
                    Type::Lit(LitType {
                        lit: RTsLit::Number(r_num),
                        ..
                    }) => {
                        if opts.do_not_convert_enum_to_string_nor_number {
                            fail!()
                        }

                        if let Some(v) = e.def.members.iter().find(|m| match m.id {
                            RTsEnumMemberId::Ident(RIdent { ref sym, .. }) | RTsEnumMemberId::Str(RStr { value: ref sym, .. }) => {
                                sym == name
                            }
                        }) {
                            if let Type::Lit(LitType {
                                lit: RTsLit::Number(l_num),
                                ..
                            }) = v.val.normalize()
                            {
                                if l_num.value == r_num.value {
                                    return Ok(());
                                }
                            }
                        }
                        fail!()
                    }
                    Type::Lit(LitType {
                        lit: RTsLit::Str(r_str), ..
                    }) => {
                        if opts.do_not_convert_enum_to_string_nor_number {
                            fail!()
                        }

                        if let Some(v) = e.def.members.iter().find(|m| match m.id {
                            RTsEnumMemberId::Ident(RIdent { ref sym, .. }) | RTsEnumMemberId::Str(RStr { value: ref sym, .. }) => {
                                sym == name
                            }
                        }) {
                            if let Type::Lit(LitType {
                                lit: RTsLit::Str(l_str), ..
                            }) = &*v.val
                            {
                                if l_str.value == r_str.value {
                                    return Ok(());
                                }
                            }
                        }

                        fail!()
                    }
                    _ => fail!(),
                }
            }

            Type::Intersection(ref li) => {
                let mut errors = vec![];

                // This is required to handle intersections of function-like types.
                if let Some(l_type_lit) = self.convert_type_to_type_lit(span, Cow::Borrowed(to), Default::default())? {
                    if self
                        .assign_to_type_elements(
                            data,
                            li.span,
                            &l_type_lit.members,
                            rhs,
                            l_type_lit.metadata,
                            AssignOpts {
                                is_assigning_to_class_members: true,
                                allow_unknown_rhs: Some(false),
                                ..opts
                            },
                        )
                        .is_ok()
                    {
                        return Ok(());
                    }
                }

                for ty in &li.types {
                    match self
                        .assign_with_opts(
                            data,
                            ty,
                            rhs,
                            AssignOpts {
                                allow_unknown_rhs: Some(true),
                                allow_assignment_to_param_constraint: true,
                                ..opts
                            },
                        )
                        .context("tried to assign to an element of an intersection type")
                        .convert_err(|err| ErrorKind::SimpleAssignFailed {
                            span: err.span(),
                            cause: Some(Box::new(err.into())),
                        }) {
                        Ok(..) => {}
                        Err(err) => errors.push(err),
                    }
                }

                let left_contains_object = li.types.iter().any(|ty| ty.is_kwd(TsKeywordTypeKind::TsObjectKeyword));
                let rhs_requires_unknown_property_check = !matches!(rhs.normalize(), Type::Keyword(..));

                if !left_contains_object && rhs_requires_unknown_property_check && !opts.allow_unknown_rhs.unwrap_or_default() {
                    let lhs = self.convert_type_to_type_lit(span, Cow::Borrowed(to), Default::default())?;

                    if let Some(lhs) = lhs {
                        self.assign_to_type_elements(data, lhs.span, &lhs.members, rhs, lhs.metadata, AssignOpts { ..opts })
                            .with_context(|| {
                                format!(
                                    "tried to check if unknown rhs exists while assigning to an intersection type:\nLHS: {}",
                                    dump_type_as_string(&Type::TypeLit(lhs.into_owned()))
                                )
                            })
                            .convert_err(|err| ErrorKind::SimpleAssignFailed {
                                span: err.span(),
                                cause: Some(Box::new(err.into())),
                            })?;

                        errors.retain(|err| !matches!(&**err, ErrorKind::UnknownPropertyInObjectLiteralAssignment { .. }));
                    }
                }

                if errors.is_empty() {
                    return Ok(());
                }

                return Err(ErrorKind::Errors { span, errors }.into());
            }

            Type::Class(l) => match rhs {
                Type::Interface(..)
                | Type::Ref(..)
                | Type::TypeLit(..)
                | Type::Lit(..)
                | Type::Keyword(..)
                | Type::Class(..)
                | Type::Predicate(..) => {
                    return self
                        .assign_to_class(data, l, rhs, opts)
                        .context("tried to assign a type to an instance of a class")
                }
                Type::Array(..) | Type::ClassDef(..) => {
                    fail!()
                }
                _ => {}
            },
            Type::ClassDef(l) => {
                return self
                    .assign_to_class_def(data, l, rhs, opts)
                    .context("tried to assign a type to a class definition")
            }

            Type::Lit(ref lhs) => match rhs.normalize() {
                Type::Lit(rhs) => {
                    if is_lit_eq_ignore_span(lhs, rhs) {
                        return Ok(());
                    } else {
                        return Err(ErrorKind::AssignFailed {
                            span: opts.left_ident_span.unwrap_or(span),
                            left: Box::new(to.clone()),
                            right_ident: opts.right_ident_span,
                            right: Box::new(rhs.clone().into()),
                            cause: vec![],
                        }
                        .into());
                    }
                }
                Type::Ref(..) | Type::Query(..) | Type::Param(..) => {
                    // We should expand ref. We expand it with the match
                    // expression below.
                }
                Type::EnumVariant(e) => {
                    if opts.do_not_convert_enum_to_string_nor_number {
                        fail!()
                    }

                    // Single-variant enums seem to be treated like a number.
                    //
                    // See typeArgumentInferenceWithObjectLiteral.ts

                    let rhs = self.expand_enum_variant(rhs.clone())?;

                    return self
                        .assign_inner(data, to, &rhs, opts)
                        .context("tried to assign an enum variant to a literal");
                }
                _ => {
                    if let RTsLit::Str(lhs) = &lhs.lit {
                        if let Type::Tpl(rhs) = rhs {
                            if rhs.types.is_empty() {
                                if *lhs.value == *rhs.quasis[0].value {
                                    return Ok(());
                                }
                            }
                        }
                    }
                    fail!()
                }
            },

            Type::Readonly(Readonly { ty, .. }) => {
                return self
                    .assign_with_opts(data, ty, rhs, opts)
                    .context("tried to assign a type to an operand of readonly type")
            }

            _ => {}
        }

        if opts.allow_assignment_of_void.unwrap_or_default() {
            if rhs.is_kwd(TsKeywordTypeKind::TsVoidKeyword) {
                return Ok(());
            }
        }

        match rhs {
            Type::Ref(..) => {
                let mut new_rhs = self.expand_top_ref(span, Cow::Borrowed(rhs), Default::default())?;
                new_rhs.freeze();
                // self.replace(&mut new_rhs, &[(rhs, &Type::any(span))]);
                return self
                    .assign_inner(data, to, &new_rhs, opts)
                    .context("tried to assign a type expanded from a reference to another type");
            }

            Type::Infer(..) => fail!(),

            // When strict null check is disabled, we can assign null / undefined to many things.
            Type::Keyword(KeywordType {
                kind: TsKeywordTypeKind::TsUndefinedKeyword,
                ..
            })
            | Type::Keyword(KeywordType {
                kind: TsKeywordTypeKind::TsNullKeyword,
                ..
            }) => {
                // Deny assigning null to class. (not instance)

                match *to.normalize() {
                    Type::Class(..) | Type::Function(..) => fail!(),
                    _ => {}
                }

                if !self.rule().strict_null_checks {
                    return Ok(());
                }
            }

            Type::Intersection(Intersection { types, .. }) => {
                if !opts.do_not_normalize_intersection_on_rhs {
                    // Filter out `never` types
                    if let Some(new) = self.normalize_intersection_types(span, types, NormalizeTypeOpts { ..Default::default() })? {
                        return self
                            .assign_inner(
                                &mut AssignData::default(),
                                to,
                                &new,
                                AssignOpts {
                                    do_not_normalize_intersection_on_rhs: true,
                                    ..opts
                                },
                            )
                            .context("tried to assign a normalized intersection type to another type");
                    }
                }
                if let Some(new) = self.normalize_intersection_types(span, types, NormalizeTypeOpts { ..Default::default() })? {
                    if new.is_never() && to.is_never() {
                        return Ok(());
                    }
                }

                let results = types
                    .iter()
                    .map(|rhs| {
                        self.assign_inner(
                            data,
                            to,
                            rhs,
                            AssignOpts {
                                allow_assignment_to_param_constraint: true,
                                ..opts
                            },
                        )
                        .context("tried to assign an element of an intersection type to another type")
                    })
                    .collect::<Vec<_>>();
                if results.iter().any(Result::is_ok) {
                    return Ok(());
                }

                if let Ok(Some(rhs)) = self.convert_type_to_type_lit(opts.span, Cow::Borrowed(rhs), Default::default()) {
                    if self.assign_inner(data, to, &Type::TypeLit(rhs.into_owned()), opts).is_ok() {
                        return Ok(());
                    }
                }

                let use_single_error = types.iter().all(|ty| ty.is_interface());
                let errors = results.into_iter().map(Result::unwrap_err).collect();

                if use_single_error {
                    return Err(ErrorKind::AssignFailed {
                        span,
                        left: Box::new(to.clone()),
                        right_ident: None,
                        right: Box::new(rhs.clone()),
                        cause: errors,
                    }
                    .into());
                }

                return Err(ErrorKind::Errors { span, errors }.into());
            }

            Type::Union(r) => {
                if self.should_use_special_union_assignment(span, rhs)? {
                    // TODO(kdy1): We should assign rhs as full.
                    //
                    //
                    // lhs = (undefined | {
                    //     (x: number) : number;
                    //     (s: string) : string;
                    // });
                    // rhs = (undefined | (x: number) => number | (s: string) => string);
                    //
                    // The assignment above is valid, but it only works if we create a type literal
                    // with two call signatures using two functions in rhs.

                    r.types
                        .iter()
                        .try_for_each(|rhs| {
                            if cfg!(debug_assertions) {
                                // Assertion for deep clones.
                                let _ = to.clone();
                                let _ = rhs.clone();
                            }

                            self.assign_with_opts(
                                data,
                                to,
                                rhs,
                                AssignOpts {
                                    allow_unknown_rhs: Some(true),
                                    report_assign_failure_for_missing_properties: opts
                                        .report_assign_failure_for_missing_properties
                                        .or(Some(true)),
                                    ..opts
                                },
                            )
                        })
                        .context("tried to assign an union type to another one")?;

                    return Ok(());
                }

                let errors = r
                    .types
                    .iter()
                    .filter_map(|rhs| match self.assign_with_opts(data, to, rhs, opts) {
                        Ok(()) => None,
                        Err(err) => Some(err),
                    })
                    .collect::<Vec<_>>();
                if errors.is_empty() {
                    return Ok(());
                }
                return Err(ErrorKind::Errors { span, errors }.context("tried to assign a union to other type"));
            }

            Type::Keyword(KeywordType {
                kind: TsKeywordTypeKind::TsAnyKeyword,
                ..
            }) => return Ok(()),

            Type::Param(TypeParam {
                ref name, ref constraint, ..
            }) => {
                if let Type::Param(TypeParam { name: ref l_name, .. }) = to {
                    if opts.allow_assignment_to_param {
                        if let Some(ref c) = *constraint {
                            return self
                                .assign_inner(data, to, c, AssignOpts { ..opts })
                                .context("tried to assign a type parameter to another type parameter");
                        }

                        return Ok(());
                    }

                    if name == l_name {
                        return Ok(());
                    }
                    match constraint.as_deref() {
                        Some(constraint) if constraint.is_type_param() => {}
                        _ => {
                            fail!()
                        }
                    }
                }
            }

            Type::Predicate(..) => {
                if let Type::Keyword(KeywordType {
                    kind: TsKeywordTypeKind::TsBooleanKeyword,
                    ..
                }) = rhs
                {
                    return Ok(());
                }
            }

            _ => {}
        }

        match to {
            Type::Mapped(to) => return self.assign_to_mapped(data, to, rhs, opts),
            Type::Param(TypeParam {
                constraint: Some(ref c), ..
            }) => {
                if opts.allow_assignment_to_param_constraint {
                    return self.assign_inner(
                        data,
                        c,
                        rhs,
                        AssignOpts {
                            allow_assignment_to_param: true,
                            ..opts
                        },
                    );
                }

                if let Some(true) = c.as_union_type().map(|ty| ty.types.iter().any(|ty| ty.type_eq(rhs))) {
                    return Ok(());
                }

                if !rhs.is_type_param() {
                    fail!()
                }
            }

            Type::Param(..) => {
                // We handled equality above.
                //
                // This is optional so we can change behavior while selecting method to call.
                // While selecting method, we may need to assign to a type parameter.

                if opts.allow_assignment_to_param {
                    return Ok(());
                } else {
                    match rhs {
                        Type::Mapped(m) => {
                            // Try assign mapped type takes `T` as an arg to type param `T` has no
                            // constraint.
                            // Error will occur if mapped type including `?` or `+?`
                            // modifiers.
                            //
                            // ex) type Partial<T> = { [P in keyof T]?: T[P] | undefined; }
                            // ```ts
                            // function error<T>(x: T, y: Partial<T>) {
                            //     x = y; // error TS2322
                            // }
                            // ```
                            let add_optional = matches!(m.optional, Some(True) | Some(Plus));
                            if let Some(constraint @ Type::Index(Index { ty, .. })) =
                                m.type_param.constraint.as_deref().map(|ty| ty.normalize())
                            {
                                if to.type_eq(ty) && !add_optional {
                                    return Ok(());
                                } else {
                                    fail!()
                                }
                            }
                        }
                        Type::Param(..) => {}
                        _ => fail!(),
                    };
                }
            }

            Type::Array(Array {
                elem_type: ref lhs_elem_type,
                ..
            }) => match rhs {
                Type::Array(Array {
                    elem_type: ref rhs_elem_type,
                    ..
                }) => {
                    return self.assign_inner(data, lhs_elem_type, rhs_elem_type, opts);
                }

                Type::Tuple(Tuple { ref elems, .. }) => {
                    let mut errors = vec![];
                    for el in elems {
                        errors.extend(self.assign_inner(data, lhs_elem_type, &el.ty, opts).err());
                    }
                    if !errors.is_empty() {
                        Err(ErrorKind::Errors { span, errors })?;
                    }

                    return Ok(());
                }

                Type::Param(param) => {
                    let ty = &param.constraint;

                    if let Some(ty) = ty {
                        let ty = ty.normalize();

                        if let Type::Array(Array {
                            elem_type: ref rhs_elem_type,
                            ..
                        }) = ty
                        {
                            return self.assign_inner(data, lhs_elem_type, rhs_elem_type, opts);
                        } else {
                            return self.assign_without_wrapping(data, to, ty, opts);
                        }
                    }
                }

                _ => {
                    if let Some(res) = self.try_assign_using_parent(data, to, rhs, opts) {
                        return res;
                    }

                    let r = self.convert_type_to_type_lit(span, Cow::Borrowed(rhs), Default::default())?;
                    if let Some(r) = r {
                        for m in &r.members {
                            if let TypeElement::Index(m) = m {
                                if let Type::Keyword(KeywordType {
                                    span,
                                    kind: TsKeywordTypeKind::TsNumberKeyword,
                                    ..
                                }) = m.params[0].ty.normalize()
                                {
                                    if let Some(type_ann) = &m.type_ann {
                                        return self.assign_with_opts(data, lhs_elem_type, type_ann, opts);
                                    }
                                }
                            }
                        }
                    }

                    // Try to assign by converting rhs to an iterable.
                    if opts.allow_iterable_on_rhs {
                        let res: VResult<_> = try {
                            let r = self
                                .get_iterator(span, Cow::Borrowed(rhs), Default::default())
                                .context("tried to convert a type to an iterator to assign to a tuple")?
                                .freezed();
                            //
                            let rhs_el = self
                                .get_iterator_element_type(span, r, false, Default::default())
                                .context("tried to get the element type of an iterator assignment")?
                                .freezed();

                            self.assign_with_opts(
                                data,
                                lhs_elem_type,
                                &rhs_el,
                                AssignOpts {
                                    allow_iterable_on_rhs: false,
                                    ..opts
                                },
                            )?;
                        };

                        if res.is_ok() {
                            return Ok(());
                        }
                    }

                    if opts.treat_array_as_interfaces {
                        if rhs.is_type_lit() {
                            return Ok(());
                        }
                    }

                    fail!()
                }
            },

            // let a: string | number = 'string';
            Type::Union(lu) => {
                // true | false = boolean
                if rhs.is_kwd(TsKeywordTypeKind::TsBooleanKeyword) {
                    if lu.types.iter().any(|ty| {
                        matches!(
                            ty.normalize(),
                            Type::Lit(LitType {
                                lit: RTsLit::Bool(RBool { value: true, .. }),
                                ..
                            })
                        )
                    }) && lu.types.iter().any(|ty| {
                        matches!(
                            ty.normalize(),
                            Type::Lit(LitType {
                                lit: RTsLit::Bool(RBool { value: false, .. }),
                                ..
                            })
                        )
                    }) {
                        return Ok(());
                    }
                }

                if rhs.is_unknown() {
                    //  In TypeScript, type `{}` means "any non-nullish value".
                    //  So, `unknown` is assignable to `{} | null | undefined`.

                    let empty_member: Vec<TypeElement> = Vec::new();
                    if lu.types.iter().any(|ty| {
                        matches!(
                            ty.normalize(),
                            Type::Keyword(KeywordType {
                                kind: TsKeywordTypeKind::TsNullKeyword,
                                ..
                            })
                        )
                    }) && lu.types.iter().any(|ty| {
                        matches!(
                            ty.normalize(),
                            Type::Keyword(KeywordType {
                                kind: TsKeywordTypeKind::TsUndefinedKeyword,
                                ..
                            })
                        )
                    }) && lu
                        .types
                        .iter()
                        .any(|ty| matches!(ty.normalize(), Type::TypeLit(TypeLit { members: empty_member, .. })))
                    {
                        return Ok(());
                    }
                }

                if let Type::Tuple(..)
                | Type::TypeLit(..)
                | Type::Union(..)
                | Type::Alias(..)
                | Type::Interface(..)
                | Type::Intersection(..) = rhs
                {
                    if let Some(res) = self.assign_to_union(data, to, rhs, opts) {
                        return res.context("tried to assign using `assign_to_union`");
                    }
                }

                if let Type::StringMapping(StringMapping { type_args, .. }) = rhs {
                    if let Some(res) = type_args.params.iter().find_map(|param| {
                        if let Type::Param(TypeParam {
                            constraint: Some(constraint),
                            ..
                        }) = param
                        {
                            if let Type::Union(..) = constraint.normalize() {
                                if let Some(res) = self.assign_to_union(data, to, constraint, opts) {
                                    return Some(res.context("tried to assign intrinsic union using `assign_to_union`"));
                                }
                            }
                        }
                        None
                    }) {
                        return res;
                    }
                }

                let results = lu
                    .types
                    .iter()
                    .map(|to| {
                        self.assign_with_opts(
                            data,
                            to,
                            rhs,
                            AssignOpts {
                                allow_unknown_rhs_if_expanded: true,
                                ..opts
                            },
                        )
                        .context("tried to assign a type to a union")
                    })
                    .collect::<Vec<_>>();
                if results.iter().any(Result::is_ok) {
                    return Ok(());
                }

                if let Type::Param(TypeParam {
                    constraint: Some(box c), ..
                }) = rhs
                {
                    if let Ok(result) = self.normalize(Some(span), Cow::Borrowed(c), Default::default()) {
                        return self
                            .assign_with_opts(data, to, result.normalize(), opts)
                            .context("tried to assign a type_param at union");
                    }
                }

                let normalized = lu.types.iter().any(|ty| match ty.normalize() {
                    Type::TypeLit(ty) => ty.metadata.normalized,
                    _ => false,
                });

                let errors = results.into_iter().map(Result::unwrap_err).collect();
                let should_use_single_error = normalized
                    || lu.types.iter().all(|ty| {
                        ty.is_lit()
                            || ty.is_type_lit()
                            || ty.is_keyword()
                            || ty.is_enum_variant()
                            || ty.is_ref_type()
                            || ty.is_query()
                            || ty.is_fn_type()
                            || ty.is_tpl()
                            || ty.is_intersection()
                            || ty.is_type_param()
                            || ty.is_class()
                            || ty.is_class_def()
                            || ty.is_indexed_access_type()
                    });

                if should_use_single_error {
                    return Err(ErrorKind::AssignFailed {
                        span,
                        cause: errors,
                        left: Box::new(to.clone()),
                        right: Box::new(rhs.clone()),
                        right_ident: opts.right_ident_span,
                    }
                    .into());
                } else {
                    return Err(ErrorKind::Errors { span, errors }.context("tried to assign a type to a union type"));
                }
            }

            Type::Intersection(Intersection { ref types, .. }) => {
                let vs = types.iter().map(|to| self.assign_inner(data, to, rhs, opts)).collect::<Vec<_>>();

                // TODO(kdy1): Multiple error
                for v in vs {
                    if let Err(error) = v {
                        return Err(ErrorKind::IntersectionError {
                            span,
                            error: Box::new(error),
                        }
                        .into());
                    }
                }

                return Ok(());
            }

            // Handle same keyword type.
            Type::Keyword(KeywordType { kind, .. }) => {
                match *rhs {
                    Type::Keyword(KeywordType { kind: rhs_kind, .. }) => {
                        if rhs_kind == *kind {
                            return Ok(());
                        }

                        if rhs_kind == TsKeywordTypeKind::TsUndefinedKeyword && *kind == TsKeywordTypeKind::TsVoidKeyword {
                            return Ok(());
                        }

                        if *kind == TsKeywordTypeKind::TsUndefinedKeyword && rhs_kind == TsKeywordTypeKind::TsVoidKeyword {
                            return Ok(());
                        }

                        fail!()
                    }

                    Type::Symbol(..) => match kind {
                        TsKeywordTypeKind::TsSymbolKeyword => return Ok(()),
                        _ => {
                            fail!()
                        }
                    },

                    Type::Array(..) | Type::Tuple(..) | Type::Class(..) | Type::ClassDef(..) => {
                        if *kind != TsKeywordTypeKind::TsObjectKeyword {
                            fail!()
                        }
                    }

                    _ => {}
                }

                match kind {
                    TsKeywordTypeKind::TsStringKeyword => match rhs.normalize() {
                        Type::Lit(LitType { lit: RTsLit::Str(..), .. }) => return Ok(()),
                        Type::EnumVariant(EnumVariant { name: None, def, .. }) => {
                            if def.has_str && !def.has_num {
                                return Ok(());
                            }
                        }
                        Type::EnumVariant(EnumVariant { ref name, .. }) => {
                            // Allow assigning enum with numeric values to
                            // string.
                            if let Ok(Type::Lit(LitType { lit: RTsLit::Str(..), .. })) = self.expand_enum_variant(rhs.clone()) {
                                return Ok(());
                            }

                            fail!()
                        }
                        _ => {}
                    },

                    TsKeywordTypeKind::TsNumberKeyword => match *rhs {
                        Type::Lit(LitType {
                            lit: RTsLit::Number(..), ..
                        }) => return Ok(()),
                        Type::EnumVariant(EnumVariant { name: None, ref def, .. }) => {
                            if opts.do_not_convert_enum_to_string_nor_number {
                                fail!()
                            }

                            if def.has_num && !def.has_str {
                                return Ok(());
                            }
                        }
                        Type::EnumVariant(EnumVariant { ref name, .. }) => {
                            if opts.do_not_convert_enum_to_string_nor_number {
                                fail!()
                            }

                            // Allow assigning enum with numeric values to
                            // number.
                            if let Ok(Type::Lit(LitType {
                                lit: RTsLit::Number(..), ..
                            })) = self.expand_enum_variant(rhs.clone())
                            {
                                return Ok(());
                            }

                            fail!()
                        }
                        _ => {}
                    },

                    TsKeywordTypeKind::TsBooleanKeyword => {
                        if let Type::Lit(LitType { lit: RTsLit::Bool(..), .. }) = *rhs {
                            return Ok(());
                        }
                    }

                    TsKeywordTypeKind::TsBigIntKeyword => {
                        if let Type::Lit(LitType {
                            lit: RTsLit::BigInt(..), ..
                        }) = *rhs
                        {
                            return Ok(());
                        }
                    }

                    TsKeywordTypeKind::TsSymbolKeyword => {
                        //

                        if rhs.is_symbol_like() {
                            return Ok(());
                        }
                        fail!()
                    }

                    TsKeywordTypeKind::TsObjectKeyword => {
                        match *rhs {
                            Type::Keyword(KeywordType {
                                kind: TsKeywordTypeKind::TsNumberKeyword,
                                ..
                            })
                            | Type::Keyword(KeywordType {
                                kind: TsKeywordTypeKind::TsStringKeyword,
                                ..
                            })
                            | Type::Keyword(KeywordType {
                                kind: TsKeywordTypeKind::TsBooleanKeyword,
                                ..
                            })
                            | Type::Keyword(KeywordType {
                                kind: TsKeywordTypeKind::TsBigIntKeyword,
                                ..
                            })
                            | Type::Keyword(KeywordType {
                                kind: TsKeywordTypeKind::TsVoidKeyword,
                                ..
                            })
                            | Type::Keyword(KeywordType {
                                kind: TsKeywordTypeKind::TsNullKeyword,
                                ..
                            })
                            | Type::Keyword(KeywordType {
                                kind: TsKeywordTypeKind::TsUndefinedKeyword,
                                ..
                            })
                            | Type::Lit(..) => {
                                fail!()
                            }

                            // let a: object = {};
                            Type::Function(..)
                            | Type::Constructor(..)
                            | Type::Enum(..)
                            | Type::Interface(..)
                            | Type::Class(..)
                            | Type::TypeLit(..) => return Ok(()),

                            _ => {}
                        }
                    }
                    _ => {}
                }

                match kind {
                    TsKeywordTypeKind::TsStringKeyword
                    | TsKeywordTypeKind::TsBigIntKeyword
                    | TsKeywordTypeKind::TsNumberKeyword
                    | TsKeywordTypeKind::TsBooleanKeyword
                    | TsKeywordTypeKind::TsNullKeyword
                    | TsKeywordTypeKind::TsUndefinedKeyword => match rhs {
                        Type::Lit(..) | Type::Function(..) | Type::Constructor(..) | Type::Interface(..) => fail!(),
                        Type::TypeLit(..) => {
                            let left = self.normalize(
                                Some(span),
                                Cow::Borrowed(to),
                                NormalizeTypeOpts {
                                    normalize_keywords: true,
                                    ..Default::default()
                                },
                            )?;
                            return self
                                .assign_inner(
                                    data,
                                    &left,
                                    rhs,
                                    AssignOpts {
                                        allow_unknown_rhs: Some(false),
                                        allow_missing_fields: false,
                                        ..opts
                                    },
                                )
                                .convert_err(|err| ErrorKind::SimpleAssignFailed {
                                    span: err.span(),
                                    cause: Some(Box::new(err.into())),
                                })
                                .context("tried to assign a type literal to an expanded keyword");
                        }
                        _ => {}
                    },
                    _ => {}
                }
            }

            Type::EnumVariant(ref l @ EnumVariant { name: Some(..), .. }) => match *rhs {
                Type::EnumVariant(ref r) => {
                    if l.def.id == r.def.id && l.name == r.name {
                        return Ok(());
                    }
                }
                Type::Lit(..)
                | Type::TypeLit(..)
                | Type::Keyword(KeywordType {
                    kind: TsKeywordTypeKind::TsStringKeyword,
                    ..
                })
                | Type::Keyword(KeywordType {
                    kind: TsKeywordTypeKind::TsNumberKeyword,
                    ..
                })
                | Type::Keyword(KeywordType {
                    kind: TsKeywordTypeKind::TsBooleanKeyword,
                    ..
                }) => {
                    fail!()
                }
                _ => {}
            },

            // TODO(kdy1): Use data stored in the current scope.
            Type::This(ThisType { span, .. }) => return Ok(()),

            Type::Interface(Interface {
                name,
                ref body,
                ref extends,
                ..
            }) if !rhs.is_type_param() => {
                // TODO(kdy1): Optimize handling of unknown rhs

                if name == "Function" {
                    if let Type::Function(..) = rhs.normalize() {
                        return Ok(());
                    }
                }

                self.assign_to_type_elements(
                    data,
                    span,
                    body,
                    rhs,
                    Default::default(),
                    AssignOpts {
                        allow_unknown_rhs: Some(true),
                        allow_assignment_of_array_to_optional_type_lit: true,
                        ..opts
                    },
                )
                .context("tried to assign a type to an interface")?;

                let mut errors = vec![];
                for parent in extends {
                    let parent = self
                        .type_of_ts_entity_name(span, &parent.expr, parent.type_args.as_deref())?
                        .freezed();

                    // An interface can extend a class.
                    let parent = self.instantiate_class(span, &parent)?;

                    let res = self.assign_with_opts(
                        data,
                        &parent,
                        rhs,
                        AssignOpts {
                            allow_unknown_rhs: Some(true),
                            ..opts
                        },
                    );

                    errors.extend(res.err());
                }

                if !extends.is_empty() && errors.is_empty() {
                    return Ok(());
                }

                // TODO(kdy1): Prevent recursion and uncomment the code below.
                //
                // // We try assigning as builtin interfaces.
                // match rhs {
                //     Type::Keyword(KeywordType {
                //         kind: TsKeywordTypeKind::TsStringKeyword,
                //         ..
                //     })
                //     | Type::Lit(LitType {
                //         lit: RTsLit::Str(..), ..
                //     }) => {
                //         return self
                //             .assign_inner(
                //                 to,
                //                 &Type::Ref(Ref {
                //                     span,
                //                     ctxt: ModuleId::builtin(),
                //                     type_name:
                // RTsEntityName::Ident(RIdent::new("String".into(), span)),
                //                     type_args: None,
                //                 }),
                //                 opts,
                //             )
                //             .context("tried to assign by converting rhs to builtin interface
                // 'String'")     }
                //     _ => {}
                // }

                // Assignment failed. This check is required to distinguish an empty interface
                // from an interface with parents.
                //
                // TODO(kdy1): Use errors returned from parent assignment.
                if body.is_empty() && !extends.is_empty() {
                    return Err(ErrorKind::AssignFailed {
                        span,
                        left: Box::new(to.clone()),
                        right: Box::new(rhs.clone()),
                        right_ident: opts.right_ident_span,
                        cause: errors,
                    }
                    .into());
                }

                // We should check for unknown rhs, while allowing assignment to parent
                // interfaces.
                if !opts.allow_unknown_rhs.unwrap_or_default() && !opts.allow_unknown_rhs_if_expanded {
                    let lhs = self.convert_type_to_type_lit(span, Cow::Borrowed(to), Default::default())?;
                    if let Some(lhs) = lhs {
                        self.assign_to_type_elements(data, span, &lhs.members, rhs, Default::default(), opts)
                            .with_context(|| {
                                format!(
                                    "tried to assign a type to an interface to check if unknown rhs exists\nLHS: {}\nRHS: {}",
                                    dump_type_as_string(&Type::TypeLit(lhs.into_owned())),
                                    dump_type_as_string(rhs)
                                )
                            })?;
                    }
                }

                if !errors.is_empty() {
                    return Err(ErrorKind::AssignFailed {
                        span,
                        left: Box::new(to.clone()),
                        right: Box::new(rhs.clone()),
                        right_ident: opts.right_ident_span,
                        cause: errors,
                    }
                    .into());
                }

                return Ok(());
            }

            Type::TypeLit(TypeLit { ref members, metadata, .. }) if !rhs.is_type_param() => {
                return self
                    .assign_to_type_elements(
                        data,
                        span,
                        members,
                        rhs,
                        *metadata,
                        AssignOpts {
                            report_assign_failure_for_missing_properties: opts.report_assign_failure_for_missing_properties.or_else(|| {
                                match rhs.normalize() {
                                    Type::Interface(r) if !r.extends.is_empty() => Some(true),
                                    _ => None,
                                }
                            }),
                            ..opts
                        },
                    )
                    .context("tried to assign a type to type elements");
            }

            Type::Lit(LitType { ref lit, .. }) => match *rhs {
                Type::Lit(LitType { lit: ref r_lit, .. }) => {
                    if lit.eq_ignore_span(r_lit) {
                        return Ok(());
                    }

                    // Extra check to handle "has_escape"
                    match (lit, r_lit) {
                        (RTsLit::Str(l), RTsLit::Str(r)) if l.value == r.value => return Ok(()),
                        _ => {}
                    }

                    fail!()
                }

                Type::Ref(..) | Type::Param(..) | Type::Query(..) => {}

                // TODO(kdy1): allow
                // let a: true | false = bool
                _ => fail!(),
            },

            Type::Function(lf) => match rhs {
                Type::Function(..) | Type::TypeLit(..) | Type::Interface(..) => {
                    return self.assign_to_function(data, to, lf, rhs, opts).with_context(|| {
                        format!(
                            "tried to assign to a function type: {}",
                            dump_type_as_string(&Type::Function(lf.clone()))
                        )
                    })
                }
                Type::Keyword(KeywordType {
                    kind: TsKeywordTypeKind::TsVoidKeyword,
                    ..
                })
                | Type::Keyword(KeywordType {
                    kind: TsKeywordTypeKind::TsNumberKeyword,
                    ..
                })
                | Type::Keyword(KeywordType {
                    kind: TsKeywordTypeKind::TsStringKeyword,
                    ..
                })
                | Type::Keyword(KeywordType {
                    kind: TsKeywordTypeKind::TsBigIntKeyword,
                    ..
                })
                | Type::Keyword(KeywordType {
                    kind: TsKeywordTypeKind::TsBooleanKeyword,
                    ..
                })
                | Type::Constructor(..)
                | Type::Array(..)
                | Type::Tuple(..) => {
                    fail!()
                }
                _ => {}
            },

            Type::Tuple(l) => {
                if let Some(()) = self
                    .assign_to_tuple(data, l, to, rhs, opts)
                    .context("tried to assign to a tuple type")?
                {
                    return Ok(());
                }
            }

            Type::Constructor(ref lc) => {
                return self
                    .assign_to_constructor(data, to, lc, rhs, opts)
                    .context("tried to assign to a constructor type")
            }

            _ => {}
        }

        match rhs {
            Type::Enum(ref e) => match to {
                Type::Interface(..) | Type::TypeLit(..) => {
                    fail!()
                }
                _ => {
                    handle_enum_in_rhs!(e)
                }
            },

            // Handle unknown on rhs
            Type::Keyword(KeywordType {
                kind: TsKeywordTypeKind::TsUnknownKeyword,
                ..
            }) => {
                if to.is_kwd(TsKeywordTypeKind::TsAnyKeyword) || to.is_kwd(TsKeywordTypeKind::TsUndefinedKeyword) {
                    return Ok(());
                }

                fail!();
            }

            Type::EnumVariant(EnumVariant { ref def, .. }) => {
                match to {
                    Type::Interface(..) | Type::TypeLit(..) => {}
                    _ => {
                        handle_enum_in_rhs!(def)
                    }
                }

                fail!()
            }

            _ => {}
        }

        match to {
            // Handle symbol assignments
            Type::Unique(u) if u.ty.is_kwd(TsKeywordTypeKind::TsSymbolKeyword) => {
                if rhs.is_symbol() {
                    return Ok(());
                }
            }

            Type::Predicate(..) => {
                if rhs.is_kwd(TsKeywordTypeKind::TsBooleanKeyword) {
                    return Ok(());
                }
            }

            Type::Index(Index { ty, .. }) if ty.is_type_param() => {
                return self
                    .assign_with_opts(
                        data,
                        &Type::Keyword(KeywordType {
                            span: DUMMY_SP,
                            kind: TsKeywordTypeKind::TsStringKeyword,
                            metadata: Default::default(),
                            tracker: Default::default(),
                        }),
                        rhs,
                        opts,
                    )
                    .context("tried to assign a type to a `keyof TypeParam`")
            }

            _ => {}
        }

        if to.is_symbol() || to.is_kwd(TsKeywordTypeKind::TsNeverKeyword) || rhs.is_kwd(TsKeywordTypeKind::TsVoidKeyword) {
            fail!()
        }

        match (to, rhs) {
            (Type::Tpl(l), r) => {
                return self
                    .assign_to_tpl(data, l, r, opts)
                    .with_context(|| format!("tried to assign to a template type: {}", force_dump_type_as_string(to)))
            }
            (
                Type::Keyword(KeywordType {
                    kind: TsKeywordTypeKind::TsStringKeyword,
                    ..
                }),
                Type::Tpl(..),
            )
            | (
                Type::Predicate(..),
                Type::Keyword(KeywordType {
                    kind: TsKeywordTypeKind::TsBooleanKeyword,
                    ..
                }),
            )
            | (Type::Predicate(..), Type::Predicate(..)) => return Ok(()),

            (Type::StringMapping(l), r) => return self.assign_to_intrinsic(data, l, r, opts),

            (Type::Rest(l), Type::Rest(r)) => {
                return self
                    .assign_with_opts(data, &l.ty, &r.ty, opts)
                    .context("tried to assign to a rest type")
            }

            (Type::IndexedAccessType(..), _) | (_, Type::IndexedAccessType(..)) => {
                fail!()
            }

            (Type::Function(..) | Type::Unique(..), Type::Lit(..)) => {
                fail!()
            }

            (
                Type::Keyword(KeywordType {
                    kind: TsKeywordTypeKind::TsObjectKeyword,
                    ..
                }),
                Type::Array(..) | Type::Tuple(..),
            ) => return Ok(()),

            (
                Type::Keyword(KeywordType {
                    kind:
                        TsKeywordTypeKind::TsStringKeyword
                        | TsKeywordTypeKind::TsBigIntKeyword
                        | TsKeywordTypeKind::TsNumberKeyword
                        | TsKeywordTypeKind::TsBooleanKeyword,
                    ..
                }),
                Type::Array(..) | Type::Tuple(..) | Type::Unique(..),
            ) => fail!(),

            (
                Type::Optional(..),
                Type::Keyword(KeywordType {
                    kind: TsKeywordTypeKind::TsUndefinedKeyword,
                    ..
                }),
            ) => return Ok(()),

            (Type::Optional(l_opt), _) => {
                return self
                    .assign_inner(data, &l_opt.ty.clone().union_with_undefined(span), rhs, opts)
                    .context("tried to assign to an optional type")
            }

            (_, Type::Readonly(r_readonly)) => {
                return self
                    .assign_inner(data, to, &r_readonly.ty, opts)
                    .context("tried to assign a readonly type to another type")
            }

            (
                _,
                Type::Keyword(KeywordType {
                    kind: TsKeywordTypeKind::TsVoidKeyword,
                    ..
                }),
            ) => fail!(),

            (_, Type::Param(TypeParam { constraint, .. })) => {
                match *constraint {
                    Some(ref c) => {
                        return self.assign_inner(
                            data,
                            to,
                            c,
                            AssignOpts {
                                allow_unknown_rhs: Some(true),
                                ..opts
                            },
                        );
                    }
                    None => {
                        // unknownType1.ts says

                        // Type parameter with explicit 'unknown' constraint not assignable to '{}'

                        match to.normalize() {
                            Type::TypeLit(TypeLit { ref members, .. }) if members.is_empty() => {
                                if self.rule().strict_null_checks {
                                    fail!()
                                } else {
                                    return Ok(());
                                }
                            }
                            _ => {}
                        }
                    }
                }

                match to.normalize() {
                    Type::Union(..) => {}
                    Type::Mapped(m) => {
                        if let Err(err) = self.assign_to_mapped(data, m, rhs, opts) {
                            fail!()
                        }
                    }
                    Type::TypeLit(to) => {
                        // Don't ask why.
                        //
                        // See: subtypingWithOptionalProperties.ts
                        if !self.rule().strict_null_checks
                            && to.members.iter().all(|el| match el {
                                TypeElement::Property(p) => p.optional,
                                _ => false,
                            })
                        {
                            return Ok(());
                        } else {
                            fail!()
                        }
                    }

                    _ => {
                        fail!()
                    }
                }
            }

            _ => {}
        }

        // TODO(kdy1): Implement full type checker
        error!(
            "unimplemented: assign: \nLeft: {}\nRight: {}",
            force_dump_type_as_string(to),
            force_dump_type_as_string(rhs)
        );
        Ok(())
    }

    /// Should be called only if `to` is not expandable.
    pub(super) fn assign_to_intrinsic(&mut self, data: &mut AssignData, to: &StringMapping, r: &Type, opts: AssignOpts) -> VResult<()> {
        match r.normalize() {
            Type::Keyword(KeywordType {
                kind: TsKeywordTypeKind::TsAnyKeyword,
                ..
            })
            | Type::Keyword(KeywordType {
                kind: TsKeywordTypeKind::TsNeverKeyword,
                ..
            }) => {
                return Ok(());
            }
            Type::Keyword(KeywordType {
                kind: TsKeywordTypeKind::TsStringKeyword,
                ..
            }) => {
                if self.ctx.in_actual_type {
                    return Ok(());
                }

                // declare var x: Uppercase<string>
                if let PatMode::Decl = self.ctx.pat_mode {
                    if to.type_args.params[0].is_str() {
                        return Ok(());
                    }
                }

                if self.ctx.in_return_arg {
                    if to.type_args.params[0].is_str_like() {
                        return Ok(());
                    }
                }

                let span = opts.span.or_else(|| to.span());

                return Err(ErrorKind::AssignFailed {
                    span,
                    left: Box::new(Type::StringMapping(to.clone())),
                    right_ident: None,
                    right: Box::new(r.clone()),
                    cause: vec![],
                }
                .into());
            }

            Type::Lit(LitType {
                lit: RTsLit::Str(str_lit), ..
            }) => {
                let type_param = &to.type_args.params[0];

                if self.ctx.in_actual_type {
                    return Ok(());
                }

                match to.kind {
                    IntrinsicKind::Uppercase => {
                        if let Some(value) = &str_lit.raw {
                            if value.to_uppercase() != **value {
                                return Err(ErrorKind::AssignFailed {
                                    span: str_lit.span(),
                                    left: Box::new(Type::StringMapping(to.clone())),
                                    right_ident: None,
                                    right: Box::new(r.clone()),
                                    cause: vec![],
                                }
                                .into());
                            }
                        }
                    }
                    IntrinsicKind::Lowercase => {
                        if let Some(value) = &str_lit.raw {
                            if value.to_lowercase() != **value {
                                return Err(ErrorKind::AssignFailed {
                                    span: str_lit.span(),
                                    left: Box::new(Type::StringMapping(to.clone())),
                                    right_ident: None,
                                    right: Box::new(r.clone()),
                                    cause: vec![],
                                }
                                .into());
                            }
                        }
                    }
                    IntrinsicKind::Capitalize => {
                        if let Some(value) = &str_lit.raw {
                            let ch = value.chars().next();

                            if let Some(ch) = ch {
                                if !ch.is_uppercase() {
                                    return Err(ErrorKind::AssignFailed {
                                        span: str_lit.span(),
                                        left: Box::new(Type::StringMapping(to.clone())),
                                        right_ident: None,
                                        right: Box::new(r.clone()),
                                        cause: vec![],
                                    }
                                    .into());
                                }
                            }
                        }
                    }
                    IntrinsicKind::Uncapitalize => {
                        if let Some(value) = &str_lit.raw {
                            let ch = value.chars().next();

                            if let Some(ch) = ch {
                                if !ch.is_lowercase() {
                                    return Err(ErrorKind::AssignFailed {
                                        span: str_lit.span(),
                                        left: Box::new(Type::StringMapping(to.clone())),
                                        right_ident: None,
                                        right: Box::new(r.clone()),
                                        cause: vec![],
                                    }
                                    .into());
                                }
                            }
                        }
                    }
                }
            }
            Type::Lit(lit_type) => {
                let ty = match lit_type.lit {
                    RTsLit::Number(..) | RTsLit::BigInt(..) => TsKeywordTypeKind::TsNumberKeyword,
                    RTsLit::Bool(..) => TsKeywordTypeKind::TsBooleanKeyword,
                    _ => {
                        return Err(ErrorKind::AssignFailed {
                            span: r.span(),
                            left: Box::new(Type::StringMapping(to.clone())),
                            right_ident: None,
                            right: Box::new(r.clone()),
                            cause: vec![],
                        }
                        .into());
                    }
                };

                return Err(ErrorKind::NotSatisfyConstraint {
                    span: to.type_args.params[0].span(),
                    left: Box::new(Type::Keyword(KeywordType {
                        kind: TsKeywordTypeKind::TsStringKeyword,
                        span: to.span(),
                        metadata: Default::default(),
                        tracker: Default::default(),
                    })),
                    right: Box::new(Type::Keyword(KeywordType {
                        kind: ty,
                        span: r.span(),
                        metadata: Default::default(),
                        tracker: Default::default(),
                    })),
                }
                .into());
            }
            Type::Union(ty) => {
                // TODO: Maybe change when https://github.com/dudykr/stc/issues/795 is resolved
                // This handles cases where one of the union elements is any
                // ex: type A = Uppercase<any | 30> // no error
                if ty.types.iter().any(|v| v.is_any()) {
                    return Ok(());
                }

                if ty.types.iter().all(|v| v.is_str_like()) {
                    return Ok(());
                }

                return Err(ErrorKind::AssignFailed {
                    span: r.span(),
                    left: Box::new(Type::StringMapping(to.clone())),
                    right_ident: None,
                    right: Box::new(r.clone()),
                    cause: vec![],
                }
                .into());
            }
            Type::StringMapping(string) => {
                if self.ctx.in_actual_type {
                    return Ok(());
                }

                if !self.ctx.in_declare && to.kind != string.kind {
                    return Err(ErrorKind::AssignFailed {
                        span: opts.span,
                        left: Box::new(Type::StringMapping(to.clone())),
                        right_ident: None,
                        right: Box::new(r.clone()),
                        cause: vec![],
                    }
                    .into());
                }

                let mut last_ty = &to.type_args.params[0];
                let mut last_r_ty = &string.type_args.params[0];
                loop {
                    match (last_ty.normalize(), last_r_ty.normalize()) {
                        (Type::StringMapping(l_map), Type::StringMapping(r_map)) => {
                            last_ty = &l_map.type_args.params[0];
                            last_r_ty = &r_map.type_args.params[0];
                        }
                        (Type::StringMapping(l_map), _) => {
                            last_ty = &l_map.type_args.params[0];
                        }
                        (_, Type::StringMapping(r_map)) => {
                            last_r_ty = &r_map.type_args.params[0];
                        }
                        _ => {
                            break;
                        }
                    }
                }

                // if lhs_param extends rhs_param (or both params) -> error
                if let (Type::Param(l), Type::Param(rr)) = (last_ty, last_r_ty) {
                    if let Some(constraint) = &rr.constraint {
                        let Type::Param(param) = constraint.normalize() else {
                            return Err(ErrorKind::AssignFailed {
                                span: opts.span,
                                left: Box::new(Type::StringMapping(to.clone())),
                                right_ident: None,
                                right: Box::new(r.clone()),
                                cause: vec![],
                            }
                            .into());
                        };
                        if !param.type_eq(l) {
                            return Err(ErrorKind::AssignFailed {
                                span: opts.span,
                                left: Box::new(Type::StringMapping(to.clone())),
                                right_ident: None,
                                right: Box::new(r.clone()),
                                cause: vec![],
                            }
                            .into());
                        }
                    } else {
                        return Err(ErrorKind::AssignFailed {
                            span: opts.span,
                            left: Box::new(Type::StringMapping(to.clone())),
                            right_ident: None,
                            right: Box::new(r.clone()),
                            cause: vec![],
                        }
                        .into());
                    }

                    // if both params, but rhs_param extends lhs_param -> no error
                    if let Some(constraint) = &l.constraint {
                        if let Type::Param(param_l) = constraint.normalize() {
                            if let Some(box Type::Param(param_r)) = &rr.constraint {
                                if !param_l.type_eq(param_r) {
                                    return Err(ErrorKind::AssignFailed {
                                        span: opts.span,
                                        left: Box::new(Type::StringMapping(to.clone())),
                                        right_ident: None,
                                        right: Box::new(r.clone()),
                                        cause: vec![],
                                    }
                                    .into());
                                }
                            }
                        }
                    }
                }

                return Ok(());
            }
            Type::Tpl(tpl) => {
                // Make sure all template-literal types are valid
                // type X = { x: string }
                // type A = Uppercase<`hello${X}`> // should error
                for v in tpl.types.iter() {
                    match v.normalize() {
                        Type::Ref(ref_ty) => {
                            if let Ok(ty) = &self.expand_top_ref(ref_ty.span, Cow::Borrowed(v), Default::default()) {
                                if !(ty.is_any()
                                    || ty.is_num_like()
                                    || ty.is_bool_like()
                                    || ty.is_str_like()
                                    || ty.is_bigint_like()
                                    || ty.is_null()
                                    || ty.is_undefined())
                                {
                                    return Err(ErrorKind::AssignFailed {
                                        span: ref_ty.span(),
                                        left: Box::new(Type::StringMapping(to.clone())),
                                        right_ident: None,
                                        right: Box::new(r.clone()),
                                        cause: vec![],
                                    }
                                    .into());
                                }
                            }
                        }
                        Type::Param(param) => {
                            if let Some(constraint) = &param.constraint {
                                let v = &**constraint;

                                if !(v.is_any()
                                    || v.is_num_like()
                                    || v.is_bigint_like()
                                    || v.is_bool_like()
                                    || v.is_str_like()
                                    || v.is_null()
                                    || v.is_undefined())
                                {
                                    return Err(ErrorKind::AssignFailed {
                                        span: to.span(),
                                        left: Box::new(Type::StringMapping(to.clone())),
                                        right_ident: None,
                                        right: Box::new(r.clone()),
                                        cause: vec![],
                                    }
                                    .into());
                                }
                            }
                        }
                        Type::Union(ty) => {
                            if ty.types.iter().any(|v| v.is_any()) {
                                return Ok(());
                            }
                            // type A = Uppercase<`aB${string | number}`> - valid
                            // type A = Uppercase<`aB${string | { x: string }}`>; - invalid
                            let is_valid_union = ty.types.iter().all(|v| {
                                v.is_num_like()
                                    || v.is_bigint_like()
                                    || v.is_bool_like()
                                    || v.is_str_like()
                                    || v.is_null()
                                    || v.is_undefined()
                            });

                            if !is_valid_union {
                                return Err(ErrorKind::AssignFailed {
                                    span: ty.span(),
                                    left: Box::new(Type::StringMapping(to.clone())),
                                    right_ident: None,
                                    right: Box::new(r.clone()),
                                    cause: vec![],
                                }
                                .into());
                            }
                        }
                        _ => {
                            if !(v.is_any()
                                || v.is_num_like()
                                || v.is_bigint_like()
                                || v.is_bool_like()
                                || v.is_str_like()
                                || v.is_null()
                                || v.is_undefined())
                            {
                                return Err(ErrorKind::AssignFailed {
                                    span: to.span(),
                                    left: Box::new(Type::StringMapping(to.clone())),
                                    right_ident: None,
                                    right: Box::new(r.clone()),
                                    cause: vec![],
                                }
                                .into());
                            }
                        }
                    }
                }

                return Ok(());
            }

            Type::Param(param) => {
                if let Some(constraint) = &param.constraint {
                    if constraint.is_union_type() || constraint.is_type_param() {
                        return self.assign_to_intrinsic(data, to, constraint, opts);
                    }

                    if !constraint.is_str_like() && !constraint.is_never() {
                        let span = to.type_args.span().or_else(|| to.span());

                        return Err(ErrorKind::NotSatisfyConstraint {
                            // This ideally should be to.type_args.params[0].span()
                            // but that gives wrong span pos
                            span,
                            left: Box::new(Type::Keyword(KeywordType {
                                kind: TsKeywordTypeKind::TsStringKeyword,
                                span: to.span(),
                                metadata: Default::default(),
                                tracker: Default::default(),
                            })),
                            right: constraint.clone(),
                        }
                        .into());
                    }
                }
            }
            _ => {
                return Err(ErrorKind::AssignFailed {
                    span: to.span(),
                    left: Box::new(Type::StringMapping(to.clone())),
                    right_ident: None,
                    right: Box::new(r.clone()),
                    cause: vec![],
                }
                .into());
            }
        }

        Ok(())
    }

    fn extract_keys(&mut self, span: Span, ty: &Type) -> VResult<Type> {
        (|| -> VResult<_> {
            let ty = self.normalize(
                Some(span),
                Cow::Borrowed(ty),
                NormalizeTypeOpts {
                    normalize_keywords: true,
                    process_only_key: true,
                    ..Default::default()
                },
            )?;
            let ty = ty.normalize();

            if let Type::TypeLit(ty) = ty {
                //
                let mut keys = vec![];
                for member in &ty.members {
                    if let TypeElement::Property(PropertySignature {
                        span,
                        key: Key::Normal { sym: key, .. },
                        ..
                    }) = member
                    {
                        keys.push(Type::Lit(LitType {
                            span: *span,
                            lit: RTsLit::Str(RStr {
                                span: *span,
                                value: key.clone(),
                                raw: None,
                            }),
                            metadata: Default::default(),
                            tracker: Default::default(),
                        }));
                    }
                }

                return Ok(Type::new_union(span, keys));
            }

            if let Some(ty) = self
                .convert_type_to_type_lit(span, Cow::Borrowed(ty), Default::default())?
                .map(Cow::into_owned)
                .map(Type::TypeLit)
            {
                return self.extract_keys(span, &ty);
            }

            Err(ErrorKind::Unimplemented {
                span,
                msg: "Extract keys".to_string(),
            })?
        })()
        .context("tried to extract keys")
    }

    /// Handles `P in 'foo' | 'bar'`. Note that `'foo' | 'bar'` part should be
    /// passed as `keys`.
    ///
    ///
    /// Currently only literals and unions are supported for `keys`.
    fn assign_keys(&mut self, data: &mut AssignData, keys: &Type, rhs: &Type, opts: AssignOpts) -> VResult<()> {
        let keys = keys.normalize();
        let rhs = rhs.normalize();

        let mut rhs_keys = self.extract_keys(opts.span, rhs)?;
        rhs_keys.freeze();

        self.assign_with_opts(
            data,
            keys,
            &rhs_keys,
            AssignOpts {
                allow_unknown_rhs: Some(true),
                ..opts
            },
        )
        .context("tried to assign keys")
    }

    fn assign_to_mapped(&mut self, data: &mut AssignData, l: &Mapped, r: &Type, opts: AssignOpts) -> VResult<()> {
        let span = opts.span;
        let mut r = self
            .normalize(Some(span), Cow::Borrowed(r), NormalizeTypeOpts { ..Default::default() })
            .context("tried to normalize rhs of assignment (to a mapped type)")?;
        r.freeze();

        let res: VResult<_> = try {
            // Validate keys

            let l_ty = match &l.ty {
                Some(v) => v.normalize(),
                None => return Ok(()),
            };

            match r.normalize() {
                Type::Interface(..) | Type::Class(..) | Type::ClassDef(..) | Type::Intersection(..) => {
                    if let Some(r) = self
                        .convert_type_to_type_lit(span, Cow::Borrowed(&r), Default::default())?
                        .map(Cow::into_owned)
                        .map(Type::TypeLit)
                    {
                        self.assign_to_mapped(data, l, &r, opts)
                            .context("tried to assign a type to a mapped type by converting it to a type literal")?;
                        return Ok(());
                    }
                }

                Type::TypeLit(rt) => {
                    match &l.type_param.constraint {
                        Some(constraint) => self.assign_keys(data, constraint, &r, opts)?,
                        None => {}
                    }

                    //
                    for member in &rt.members {
                        match member {
                            TypeElement::Property(prop) => {
                                if let Some(prop_ty) = &prop.type_ann {
                                    self.assign_with_opts(data, l_ty, prop_ty, opts)?;
                                }
                            }
                            TypeElement::Index(ri) => {
                                if !ri.params.is_empty() && is_str_or_union(&ri.params[0].ty) {
                                    if let Some(lt) = &l.ty {
                                        if let Some(rt) = &ri.type_ann {
                                            return self
                                                .assign_inner(data, lt, rt, opts)
                                                .context("tried to assign an index signature to a mapped type");
                                        }
                                    }

                                    return Ok(());
                                }
                            }

                            _ => Err(ErrorKind::Unimplemented {
                                span: opts.span,
                                msg: format!("Assignment to mapped type: type element - {:?}", member),
                            })?,
                        }
                    }

                    return Ok(());
                }
                Type::Param(ty) => {
                    // Try assign type param `T` has no constraint to mapped
                    // type takes `T` as an arg.
                    // Error will occur if mapped type including `-?`
                    // modifiers.
                    //
                    // ex) type Required<T> = { [P in keyof T]-?: T[P]; }
                    // ```ts
                    // function error<T>(x: Required<T>, y: T) {
                    //     x = y; // error TS2322
                    // }
                    // ```
                    let remove_opt = matches!(l.optional, Some(Minus));
                    if let Some(constraint @ Type::Index(Index { ty, .. })) = l.type_param.constraint.as_deref().map(|ty| ty.normalize()) {
                        if r.type_eq(ty) && !remove_opt {
                            return Ok(());
                        }
                    }
                }
                Type::Mapped(r) => {
                    if l.type_eq(r) {
                        return Ok(());
                    }

                    // If constraint is identical, we replace type parameter of rhs and see if
                    // return type is identical.
                    //
                    if l.type_param.constraint.type_eq(&r.type_param.constraint) {
                        if l.ty.type_eq(&r.ty) {
                            return Ok(());
                        }

                        let mut map = HashMap::default();
                        map.insert(r.type_param.name.clone(), Type::Param(l.type_param.clone()).freezed());

                        let new_r_ty = self.expand_type_params(&map, r.ty.clone(), Default::default())?;

                        if l.ty.type_eq(&new_r_ty) {
                            return Ok(());
                        }

                        if let Some(l) = &l.ty {
                            if let Some(r) = &new_r_ty {
                                Err(ErrorKind::Unimplemented {
                                    span: opts.span,
                                    msg: format!("Assignment to mapped type\n{}\n{}", dump_type_as_string(l), dump_type_as_string(r),),
                                })?
                            }
                        }
                    }
                }
                _ => {}
            }

            Err(ErrorKind::Unimplemented {
                span: opts.span,
                msg: "Assignment to mapped type".to_string(),
            })?
        };

        res.with_context(|| format!("tried to assign {} to a mapped type", force_dump_type_as_string(&r)))
    }

    /// Returns true for `A | B | | C = A | B` and similar cases.
    ///
    /// Should be called iff lhs is a union type.
    fn should_use_special_union_assignment(&mut self, span: Span, r: &Type) -> VResult<bool> {
        match r.normalize() {
            Type::Union(..) => return Ok(true),
            Type::TypeLit(r) => {
                if r.members.iter().all(|el| matches!(el, TypeElement::Call(..))) {
                    return Ok(true);
                }

                if r.members.iter().all(|el| matches!(el, TypeElement::Constructor(..))) {
                    return Ok(true);
                }
            }
            _ => {}
        }

        Ok(false)
    }

    /// TODO(kdy1): I'm not sure about this.
    fn variance(&mut self, ty: &Conditional) -> VResult<Variance> {
        let can_be_covariant = self.is_covariant(&ty.check_type, &ty.true_type)? || self.is_covariant(&ty.check_type, &ty.false_type)?;

        let can_be_contravariant =
            self.is_contravariant(&ty.check_type, &ty.true_type)? || self.is_contravariant(&ty.check_type, &ty.false_type)?;

        match (can_be_covariant, can_be_contravariant) {
            (true, true) | (false, false) => Ok(Variance::Invariant),
            (true, false) => Ok(Variance::Covariant),
            (false, true) => Ok(Variance::Contravariant),
        }
    }

    fn is_covariant(&mut self, check_type: &Type, output_type: &Type) -> VResult<bool> {
        Ok(check_type.type_eq(output_type))
    }

    fn is_contravariant(&mut self, check_type: &Type, output_type: &Type) -> VResult<bool> {
        if let Type::Index(Index { ty, .. }) = output_type.normalize() {
            if output_type.type_eq(&**ty) {
                return Ok(true);
            }
        }

        Ok(false)
    }
}

#[derive(Debug, Clone, Copy, PartialEq, Eq)]
pub(crate) enum Variance {
    Covariant,
    Contravariant,
    Invariant,
}

//fn type_of_ts_fn_param<'a>(p: &TsFnParam) -> Type {
//    match p {
//        RTsFnParam::Ident(Ident { type_ann, .. })
//        | TsFnParam::Array(ArrayPat { type_ann, .. })
//        | TsFnParam::Object(ObjectPat { type_ann, .. })
//        | TsFnParam::Rest(RRestPat { type_ann, .. }) => type_ann
//            .clone()
//            .map(|ty| Type::from(ty))
//            .unwrap_or(Type::any(p.span())),
//    }
//}

pub(crate) fn get_tuple_subtract_count(t: &[TupleElement]) -> usize {
    let rest_pos = t.iter().position(|e| e.ty.is_rest());

    match rest_pos {
        Some(rest_pos) => {
            // If the rest is not the last, we should return the index of rest
            if t.iter().skip(rest_pos).any(|e| !e.ty.is_rest()) {
                t.len() - rest_pos
            } else {
                0
            }
        }
        None => {
            // No rest means we can iterate over whole tuple.
            0
        }
    }
}<|MERGE_RESOLUTION|>--- conflicted
+++ resolved
@@ -6,15 +6,9 @@
     DebugExt, ErrorKind,
 };
 use stc_ts_types::{
-<<<<<<< HEAD
-    Array, Conditional, EnumVariant, Index, Instance, Interface, Intersection, IntrinsicKind, Key, KeywordType, LitType, Mapped,
-    PropertySignature, QueryExpr, QueryType, Readonly, Ref, StringMapping, ThisType, Tuple, TupleElement, Type, TypeElement, TypeLit,
-    TypeParam, Union,
-=======
     Array, Conditional, EnumVariant, Index, IndexedAccessType, Instance, Interface, Intersection, IntrinsicKind, Key, KeywordType, LitType,
     Mapped, PropertySignature, QueryExpr, QueryType, Readonly, Ref, StringMapping, ThisType, Tuple, TupleElement, Type, TypeElement,
-    TypeLit, TypeParam,
->>>>>>> 34abe15f
+    TypeLit, TypeParam, Union,
 };
 use stc_utils::{cache::Freeze, dev_span, ext::SpanExt, stack};
 use swc_atoms::js_word;
@@ -1182,7 +1176,6 @@
                 return Ok(());
             }
 
-<<<<<<< HEAD
             (Type::Interface(Interface { extends, .. }), Type::Tuple(Tuple { elems, .. })) => {
                 for parent in extends {
                     let rhs = self
@@ -1200,7 +1193,6 @@
                     };
                 }
             }
-=======
             // function f3<T, U extends T>(x: T, y: U, k: keyof T) {
             //     x[k] = y[k];
             // }
@@ -1236,7 +1228,6 @@
                 }
             }
 
->>>>>>> 34abe15f
             _ => {}
         }
 
