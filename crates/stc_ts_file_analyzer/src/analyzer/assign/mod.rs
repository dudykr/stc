use std::{borrow::Cow, collections::HashMap};

use stc_ts_ast_rnode::{RBool, RIdent, RStr, RTsEntityName, RTsLit};
use stc_ts_errors::{debug::dump_type_as_string, DebugExt, Error};
use stc_ts_file_analyzer_macros::context;
use stc_ts_types::{
    Array, Conditional, EnumVariant, Instance, Interface, Intersection, Intrinsic, IntrinsicKind, Key, KeywordType, KeywordTypeMetadata,
    LitType, Mapped, Operator, PropertySignature, Ref, ThisType, Tuple, Type, TypeElement, TypeLit, TypeParam,
};
use stc_utils::{cache::Freeze, debug_ctx, stack};
use swc_atoms::js_word;
use swc_common::{EqIgnoreSpan, Span, Spanned, TypeEq, DUMMY_SP};
use swc_ecma_ast::*;
use tracing::{debug, error, info, span, Level};

use crate::{
    analyzer::{types::NormalizeTypeOpts, Analyzer},
    ty::TypeExt,
    VResult,
};

mod builtin;
mod cast;
mod class;
mod function;
mod query;
#[cfg(test)]
mod tests;
mod tpl;
mod type_el;
mod unions;

/// Context used for `=` assignments.
#[derive(Debug, Clone, Copy, Default)]
pub(crate) struct AssignOpts {
    /// This field should be overrided by caller.
    pub span: Span,
    pub right_ident_span: Option<Span>,
    pub allow_unknown_rhs: bool,

    pub allow_missing_fields: bool,

    /// Allow assigning `unknown` type to other types. This should be `true` for
    /// parameters because the following is valid.
    ///
    ///
    /// ```ts
    ///   declare var a: {
    ///     (a:[2]): void
    ///   }
    ///
    ///   declare var b: {
    ///     (a:[unknown]): void
    ///   }
    ///
    ///   a = b;
    /// ```
    pub allow_unknown_type: bool,

    /// Allow assignment to [Type::Param].
    pub allow_assignment_to_param: bool,

    pub allow_assignment_of_param: bool,
    pub skip_call_and_constructor_elem: bool,

    pub for_overload: bool,

    pub disallow_assignment_to_unknown: bool,
    /// This is `true` for variable overloads, too. This will be fixed in
    /// future.
    pub for_castablity: bool,

    /// If this is `false`, assignment of literals or some other strange type to
    /// empty class will success.
    pub disallow_special_assignment_to_empty_class: bool,

    /// If true, assignment of a class to another class without inheritance
    /// relation will fail, even if the class is empty.
    pub disallow_different_classes: bool,

    /// If true, `assign` will try to assign by converting rhs to an iterable.
    pub allow_iterable_on_rhs: bool,

    /// If `true`, assignment will success if rhs is `void`.
    /// [None] means `false`.
    ///
    /// This is [Option] because it's required.
    pub allow_assignment_of_void: Option<bool>,

    /// If `true`, assignment will success if lhs is `void`.
    pub allow_assignment_to_void: bool,

    pub allow_assignment_of_array_to_optional_type_lit: bool,

    pub use_missing_fields_for_class: bool,

    pub allow_assignment_to_param_constraint: bool,

    /// The code below is valid.
    ///
    /// ```ts
    /// declare var p: Promise<Promise<string>>
    ///
    /// async function foo(): Promise<string> {
    ///     return p
    /// }
    /// ```
    pub may_unwrap_promise: bool,

    /// contextualTYpeWithUnionTypeMembers says
    ///
    /// > When used as a contextual type, a union type U has those members that
    /// > are present in any of its constituent types, with types that are
    /// > unions of the respective members in the constituent types.
    ///
    /// And
    ///
    /// ```ts
    /// var i1Ori2: I1<number> | I2<number> = { // Like i1 and i2 both
    ///     commonPropertyType: "hello",
    ///     commonMethodType: a=> a,
    ///     commonMethodWithTypeParameter: a => a,
    ///     methodOnlyInI1: a => a,
    ///     propertyOnlyInI1: "Hello",
    ///     methodOnlyInI2: a => a,
    ///     propertyOnlyInI2: "Hello",
    /// };
    /// ```
    ///
    /// is valid but
    ///
    ///
    /// ```ts
    /// function f13(x: { a: null; b: string } | { a: string, c: number }) {
    ///     x = { a: null, b: "foo", c: 4};  // Error
    /// }
    /// ```
    ///
    /// and
    ///
    /// ```ts
    /// var test: { a: null; b: string } | { a: string, c: number } = { a: null, b: "foo", c: 4}
    /// ```
    /// are not.
    pub allow_unknown_rhs_if_expanded: bool,

    pub infer_type_params_of_left: bool,

    pub is_assigning_to_class_members: bool,

    // Method definitions are bivariant (method shorthand)
    pub is_params_of_method_definition: bool,
}

#[derive(Default)]
pub struct AssignData {
    dejavu: Vec<(Type, Type)>,
}

impl Analyzer<'_, '_> {
    /// Denies `null` and `undefined`. This method does not check for elements
    /// of union.
    pub(crate) fn deny_null_or_undefined(&mut self, span: Span, ty: &Type) -> VResult<()> {
        if ty.is_kwd(TsKeywordTypeKind::TsUndefinedKeyword) {
            return Err(Error::ObjectIsPossiblyUndefined { span });
        }

        if ty.is_kwd(TsKeywordTypeKind::TsNullKeyword) {
            return Err(Error::ObjectIsPossiblyNull { span });
        }

        Ok(())
    }

    /// Used to validate assignments like `a += b`.
    pub(crate) fn assign_with_op(&mut self, span: Span, op: AssignOp, lhs: &Type, rhs: &Type) -> VResult<()> {
        debug_assert_ne!(op, op!("="));

        let l = self.expand_top_ref(span, Cow::Borrowed(lhs), Default::default())?;
        let r = self.expand_top_ref(span, Cow::Borrowed(rhs), Default::default())?;

        let lhs = l.normalize();
        let rhs = r.normalize();

        if op == op!("+=") {
            if lhs.is_enum_variant() {
                if rhs.is_type_lit() || rhs.is_bool() || rhs.is_symbol() || rhs.is_unique_symbol() {
                    return Err(Error::OperatorCannotBeAppliedToTypes { span });
                }
            }
        }

        match op {
            op!("+=")
            | op!("*=")
            | op!("**=")
            | op!("/=")
            | op!("%=")
            | op!("-=")
            | op!("&=")
            | op!("|=")
            | op!("^=")
            | op!("<<=")
            | op!(">>=")
            | op!(">>>=") => {
                if lhs.is_symbol() || lhs.is_unique_symbol() || lhs.is_kwd(TsKeywordTypeKind::TsSymbolKeyword) {
                    return Err(Error::WrongTypeForLhsOfNumericOperation { span });
                }
            }
            _ => {}
        }

        match op {
            op!("*=") | op!("**=") | op!("/=") | op!("%=") | op!("-=") => {
                self.deny_null_or_undefined(rhs.span(), rhs)
                    .context("checking operands of a numeric assignment")?;

                match lhs {
                    Type::TypeLit(..) => return Err(Error::WrongTypeForLhsOfNumericOperation { span }),
                    ty if ty.is_bool() || ty.is_str() || ty.is_kwd(TsKeywordTypeKind::TsVoidKeyword) => {
                        return Err(Error::WrongTypeForLhsOfNumericOperation { span });
                    }
                    _ => {}
                }

                match rhs {
                    Type::TypeLit(..) => return Err(Error::WrongTypeForRhsOfNumericOperation { span }),
                    ty if ty.is_bool() || ty.is_str() || ty.is_kwd(TsKeywordTypeKind::TsVoidKeyword) => {
                        return Err(Error::WrongTypeForRhsOfNumericOperation { span })
                    }
                    _ => {}
                }

                let r_castable = self.can_be_casted_to_number_in_rhs(rhs.span(), &rhs);
                if r_castable {
                    if l.is_num() {
                        return Ok(());
                    }

                    match lhs {
                        Type::Enum(l) => {
                            //
                            if !l.has_str {
                                return Ok(());
                            }
                        }
                        _ => {}
                    }
                }
            }

            _ => {}
        }

        // Trivial
        if lhs.is_any() || rhs.is_any() {
            return Ok(());
        }

        // Addition to a string converts rhs into string.
        if op == op!("+=") {
            if lhs.is_str() {
                return Ok(());
            }
        }

        if lhs.is_num() || lhs.is_enum_variant() {
            // TODO(kdy1): Check if actual value is number.

            if rhs.is_num() {
                return Ok(());
            }

            if rhs.is_enum_variant() {
                // TODO(kdy1): Check if actual value is numberx.
                return Ok(());
            }

            if rhs.is_kwd(TsKeywordTypeKind::TsUndefinedKeyword)
                || rhs.is_kwd(TsKeywordTypeKind::TsNullKeyword)
                || rhs.is_kwd(TsKeywordTypeKind::TsVoidKeyword)
            {
                return Err(Error::AssignOpCannotBeApplied { span, op });
            }
        }

        match lhs {
            Type::TypeLit(lhs) => {
                if lhs.members.is_empty() {
                    if rhs.is_str() {
                        return Ok(());
                    }
                }
            }
            _ => {}
        }

        match op {
            op!("&&=") | op!("||=") => {
                if l.type_eq(&r) {
                    return Ok(());
                }
            }
            op!("??=") => {
                if rhs.is_bool() {
                    return Ok(());
                }
            }
            _ => {}
        }

        match op {
            op!("&&=") => {
                if rhs.is_bool() {
                    return Ok(());
                }

                if self.can_be_casted_to_number_in_rhs(span, &l) && self.can_be_casted_to_number_in_rhs(span, &r) {
                    return Ok(());
                }
            }
            _ => {}
        }

        match op {
            op!("+=") => {
                if rhs.is_str() {
                    return Err(Error::InvalidOpAssign {
                        span,
                        op,
                        lhs: box l.into_owned().clone(),
                        rhs: box r.into_owned().clone(),
                    });
                }
            }

            op!("??=") | op!("||=") | op!("&&=") => {
                return self
                    .assign_with_opts(
                        &mut Default::default(),
                        AssignOpts {
                            span,
                            ..Default::default()
                        },
                        lhs,
                        rhs,
                    )
                    .convert_err(|err| Error::InvalidOpAssign {
                        span,
                        op,
                        lhs: box l.into_owned().clone(),
                        rhs: box r.into_owned().clone(),
                    });
            }
            _ => {}
        }

        Err(Error::AssignOpCannotBeApplied { span, op })
    }

    /// Assign `right` to `left`. You can just use default for [AssignData].
    pub(crate) fn assign(&mut self, span: Span, data: &mut AssignData, left: &Type, right: &Type) -> VResult<()> {
        self.assign_with_opts(
            data,
            AssignOpts {
                span,
                ..Default::default()
            },
            left,
            right,
        )
    }

    /// Assign `right` to `left`. You can just use default for [AssignData].
<<<<<<< HEAD
    pub(crate) fn assign_with_opts(&mut self, data: &mut AssignData, opts: AssignOpts, left: &Type, right: &Type) -> VResult<()> {
=======
    pub(crate) fn assign_with_opts(&mut self, data: &mut AssignData, mut opts: AssignOpts, left: &Type, right: &Type) -> VResult<()> {
>>>>>>> d121f20f
        if self.is_builtin {
            return Ok(());
        }
        opts.is_params_of_method_definition = false;

        left.assert_valid();
        right.assert_valid();

        let _stack = stack::track(opts.span)?;

        // if cfg!(debug_assertions) && span.is_dummy() {
        //     print_backtrace();
        //     debug_assert!(!span.is_dummy());
        // }

        // self.verify_before_assign("lhs", left);
        // self.verify_before_assign("rhs", right);
        let res = self.assign_inner(data, left, right, opts);

        match res {
            Err(Error::Errors { errors, .. }) if errors.is_empty() => return Ok(()),
            _ => {}
        }

        res.convert_err(|err| match err {
            Error::AssignFailed { .. }
            | Error::Errors { .. }
            | Error::Unimplemented { .. }
            | Error::TupleAssignError { .. }
            | Error::ObjectAssignFailed { .. } => err,
            _ => Error::AssignFailed {
                span: opts.span,
                left: box left.clone(),
                right: box right.clone(),
                right_ident: opts.right_ident_span,
                cause: vec![err],
            },
        })
    }

    fn normalize_for_assign<'a>(&mut self, span: Span, ty: &'a Type) -> VResult<Cow<'a, Type>> {
        ty.assert_valid();

        let ty = ty.normalize();

        match ty {
            Type::Instance(Instance { ty, .. }) => {
                // Normalize further
                if ty.is_ref_type() {
                    let ty = self.normalize_for_assign(span, ty).context("failed to normalize instance type")?;

                    if ty.is_keyword() {
                        return Ok(ty);
                    }
                }
            }
            _ => {}
        }

        match ty {
            Type::Ref(Ref {
                span,
                type_name: RTsEntityName::Ident(type_name),
                type_args: None,
                metadata,
                ..
            }) => {
                // TODO(kdy1): Check if ref points global.
                return Ok(Cow::Owned(Type::Keyword(KeywordType {
                    span: *span,
                    kind: match type_name.sym {
                        js_word!("Boolean") => TsKeywordTypeKind::TsBooleanKeyword,
                        js_word!("Number") => TsKeywordTypeKind::TsNumberKeyword,
                        js_word!("String") => TsKeywordTypeKind::TsStringKeyword,
                        _ => return Ok(Cow::Borrowed(ty)),
                    },
                    metadata: KeywordTypeMetadata {
                        common: metadata.common,
                        ..Default::default()
                    },
                })));
            }
            Type::Conditional(..)
            | Type::IndexedAccessType(..)
            | Type::Alias(..)
            | Type::Instance(..)
            | Type::Intrinsic(..)
            | Type::Operator(Operator {
                op: TsTypeOperatorOp::KeyOf,
                ..
            }) => {
                let ty = self
                    .normalize(Some(span), Cow::Borrowed(ty), Default::default())
                    .context("tried to normalize a type for assignment")?
                    .into_owned();

                return Ok(Cow::Owned(ty));
            }
            _ => {}
        }

        Ok(Cow::Borrowed(ty))
    }

<<<<<<< HEAD
    fn assign_inner(&mut self, data: &mut AssignData, left: &Type, right: &Type, opts: AssignOpts) -> VResult<()> {
=======
    fn assign_inner(&mut self, data: &mut AssignData, left: &Type, right: &Type, mut opts: AssignOpts) -> VResult<()> {
>>>>>>> d121f20f
        left.assert_valid();
        right.assert_valid();

        opts.is_params_of_method_definition = false;

        let l = dump_type_as_string(&self.cm, &left);
        let r = dump_type_as_string(&self.cm, &right);

        let _panic_ctx = debug_ctx!(format!("left = {}", l));
        let _panic_ctx = debug_ctx!(format!("right = {}", r));

        if data
            .dejavu
            .iter()
            .any(|(prev_l, prev_r)| prev_l.type_eq(left) && prev_r.type_eq(&right))
        {
            if cfg!(debug_assertions) {
                info!("[assign/dejavu] {} = {}\n{:?} ", l, r, opts);
            }
            return Ok(());
        }
        let _stack = stack::track(opts.span)?;

        data.dejavu.push((left.clone(), right.clone()));

        let res = self.assign_without_wrapping(data, left, right, opts).with_context(|| {
            //
            let l = dump_type_as_string(&self.cm, &left);
            let r = dump_type_as_string(&self.cm, &right);

            format!("\nlhs = {}\nrhs = {}", l, r)
        });

        let dejavu = data.dejavu.pop();
        debug_assert!(dejavu.is_some());

        debug!("[assign ({:?})] {} = {}\n{:?} ", res.is_ok(), l, r, opts);

        res
    }

    /// Assigns, but does not wrap error with [Error::AssignFailed].
    fn assign_without_wrapping(&mut self, data: &mut AssignData, to: &Type, rhs: &Type, opts: AssignOpts) -> VResult<()> {
        let span = opts.span;

        if !self.is_builtin && span.is_dummy() {
            unreachable!("cannot assign with dummy span")
        }

        let _tracing = if cfg!(debug_assertions) {
            let lhs = dump_type_as_string(&self.cm, &to);
            let rhs = dump_type_as_string(&self.cm, &rhs);

            Some(span!(Level::ERROR, "assign", lhs = &*lhs, rhs = &*rhs).entered())
        } else {
            None
        };

        // It's valid to assign any to everything.
        if rhs.is_any() {
            return Ok(());
        }

        if opts.allow_unknown_type && rhs.is_unknown() {
            return Ok(());
        }

        if opts.allow_assignment_to_void && to.is_kwd(TsKeywordTypeKind::TsVoidKeyword) {
            return Ok(());
        }

        // debug_assert!(!span.is_dummy(), "\n\t{:?}\n<-\n\t{:?}", to, rhs);
        let mut to = self.normalize_for_assign(span, to).context("tried to normalize lhs")?;
        to.make_clone_cheap();
        let mut rhs = self.normalize_for_assign(span, rhs).context("tried to normalize rhs")?;
        rhs.make_clone_cheap();

        let to = to.normalize();
        let rhs = rhs.normalize();

        macro_rules! fail {
            () => {{
                return Err(Error::AssignFailed {
                    span,
                    left: box to.clone(),
                    right: box rhs.clone(),
                    right_ident: opts.right_ident_span,
                    cause: vec![],
                })
                .with_context(|| format!("`fail!()` called from {}", line!()));
            }};
        }

        macro_rules! handle_enum_in_rhs {
            ($e:expr) => {{
                let e = $e;

                // Allow
                //      let e: E = E.a
                //
                // and
                //
                //      let e1: E = E.a
                //      let e2: E = e1
                match *to {
                    Type::Enum(ref left_enum) => {
                        if left_enum.id.sym == *e.id.sym {
                            return Ok(());
                        }
                        fail!()
                    }
                    _ => {}
                }

                if !e.has_str && !e.has_num {
                    return self
                        .assign_inner(
                            data,
                            to,
                            &Type::Keyword(KeywordType {
                                span,
                                kind: TsKeywordTypeKind::TsNumberKeyword,
                                metadata: Default::default(),
                            }),
                            opts,
                        )
                        .context("tried to assign enum as `number`");
                }

                if !e.has_num {
                    return self
                        .assign_inner(
                            data,
                            to,
                            &Type::Keyword(KeywordType {
                                span,
                                kind: TsKeywordTypeKind::TsStringKeyword,
                                metadata: Default::default(),
                            }),
                            opts,
                        )
                        .context("tried to assign enum as `string`");
                }

                if !e.has_str {
                    return self
                        .assign_inner(
                            data,
                            to,
                            &Type::Keyword(KeywordType {
                                span,
                                kind: TsKeywordTypeKind::TsNumberKeyword,
                                metadata: Default::default(),
                            }),
                            opts,
                        )
                        .context("tried to assign enum as `number`");
                }

                return self
                    .assign_inner(
                        data,
                        to,
                        &Type::new_union(
                            span,
                            vec![
                                Type::Keyword(KeywordType {
                                    span,
                                    kind: TsKeywordTypeKind::TsNumberKeyword,
                                    metadata: Default::default(),
                                }),
                                Type::Keyword(KeywordType {
                                    span,
                                    kind: TsKeywordTypeKind::TsStringKeyword,
                                    metadata: Default::default(),
                                }),
                            ],
                        ),
                        opts,
                    )
                    .context("tried to assign enum as `number | string`");
            }};
        }

        if to.type_eq(rhs) {
            return Ok(());
        }

        if let Some(res) = self.assign_to_builtins(data, opts, &to, &rhs) {
            return res;
        }

        if rhs.is_kwd(TsKeywordTypeKind::TsNeverKeyword) {
            return Ok(());
        }

        if opts.disallow_assignment_to_unknown && to.is_kwd(TsKeywordTypeKind::TsUnknownKeyword) {
            fail!()
        }

        let opts = AssignOpts {
            disallow_assignment_to_unknown: false,
            ..opts
        };

        match (to, rhs) {
            (Type::Rest(lr), r) => match lr.ty.normalize() {
                Type::Array(la) => return self.assign_with_opts(data, opts, &la.elem_type, &r),
                _ => {}
            },

            (l, Type::Rest(rr)) => match rr.ty.normalize() {
                Type::Array(ra) => return self.assign_with_opts(data, opts, &l, &ra.elem_type),
                _ => {}
            },

            (Type::Tuple(..) | Type::Array(..), Type::Function(..) | Type::Constructor(..)) => {
                fail!()
            }
            _ => {}
        }

        if to.is_any() {
            return Ok(());
        }

        if opts.allow_assignment_of_param {
            if rhs.is_type_param() {
                return Ok(());
            }
        }

        match rhs {
            Type::IndexedAccessType(rhs) => {
                let err = Error::NoSuchProperty {
                    span,
                    obj: Some(rhs.obj_type.clone()),
                    // TODO
                    prop: None,
                };
                return Err(Error::Errors { span, errors: vec![err] });
            }
            _ => {}
        }

        match to {
            Type::Ref(Ref {
                type_name: RTsEntityName::Ident(RIdent {
                    sym: js_word!("Symbol"), ..
                }),
                ..
            }) => {
                if rhs.is_kwd(TsKeywordTypeKind::TsSymbolKeyword) {
                    return Ok(());
                }
            }

            // Str contains `kind`, and it's not handled properly by type_eq.
            Type::Lit(LitType { lit: RTsLit::Str(to), .. }) => match rhs {
                Type::Lit(LitType { lit: RTsLit::Str(rhs), .. }) => {
                    if to.value == rhs.value {
                        return Ok(());
                    } else {
                        fail!()
                    }
                }
                _ => {
                    if opts.for_castablity {
                        if rhs.is_kwd(TsKeywordTypeKind::TsStringKeyword) {
                            return Ok(());
                        }
                    }
                }
            },

            Type::Ref(left) => {
                match rhs {
                    Type::Ref(right) => {
                        // We need this as type may recurse, and thus cannot be handled by expander.
                        if left.type_name.type_eq(&right.type_name) && left.type_args.type_eq(&right.type_args) {
                            return Ok(());
                        }
                    }
                    _ => {}
                }

                let new_lhs = self.expand_top_ref(span, Cow::Borrowed(to), Default::default())?.freezed();
                // self.replace(&mut new_lhs, &[(to, &Type::any(span))]);

                return self
                    .assign_inner(
                        data,
                        &new_lhs,
                        rhs,
                        AssignOpts {
                            allow_unknown_rhs: opts.allow_unknown_rhs || opts.allow_unknown_rhs_if_expanded,
                            allow_unknown_rhs_if_expanded: false,
                            ..opts
                        },
                    )
                    .context("tried to assign a type created from a reference");
            }

            _ => {}
        }

        if to.is_str() || to.is_num() {
            if rhs.is_type_lit() {
                fail!()
            }
        }

        // Allow v = null and v = undefined if strict null check is false
        if !self.rule().strict_null_checks {
            match rhs {
                Type::Keyword(KeywordType {
                    kind: TsKeywordTypeKind::TsNullKeyword,
                    ..
                })
                | Type::Keyword(KeywordType {
                    kind: TsKeywordTypeKind::TsUndefinedKeyword,
                    ..
                }) => return Ok(()),
                _ => {}
            }
        }

        if match rhs.normalize_instance() {
            Type::Lit(..) => true,
            Type::Interface(i) => match &**i.name.sym() {
                "Boolean" | "String" | "Number" => true,
                _ => false,
            },
            _ => false,
        } {
            // Handle special cases.
            // Assigning boolean to Boolean is ok, but assigning Boolean to boolean is an
            // error.
            let special_cases = &[
                (TsKeywordTypeKind::TsBooleanKeyword, "Boolean"),
                (TsKeywordTypeKind::TsStringKeyword, "String"),
                (TsKeywordTypeKind::TsNumberKeyword, "Number"),
            ];

            let rhs = rhs.clone().generalize_lit();

            for (kwd, interface) in special_cases {
                match to {
                    Type::Keyword(k) if k.kind == *kwd => match rhs {
                        Type::Instance(Instance {
                            ty: box Type::Interface(ref i),
                            ..
                        })
                        | Type::Interface(ref i) => {
                            if i.name.as_str() == *interface {
                                return Err(Error::AssignedWrapperToPrimitive { span });
                            }
                        }
                        _ => {}
                    },
                    Type::Instance(Instance {
                        ty: box Type::Interface(ref i),
                        ..
                    })
                    | Type::Interface(ref i)
                        if i.name.as_str() == *interface =>
                    {
                        match rhs {
                            Type::Keyword(ref k) if k.kind == *kwd => return Ok(()),
                            _ => {}
                        }
                    }
                    _ => {}
                }
            }
        }

        match (to, rhs) {
            (Type::Conditional(lc), Type::Conditional(rc)) => {
                if lc.check_type.type_eq(&rc.check_type) && lc.extends_type.type_eq(&rc.extends_type) {
                    self.assign_with_opts(data, opts, &lc.true_type, &rc.true_type)
                        .context("tried to assign the true type of a conditional type to it of similar conditional type")?;

                    self.assign_with_opts(data, opts, &lc.false_type, &rc.false_type)
                        .context("tried to assign the true type of a conditional type to it of similar conditional type")?;

                    return Ok(());
                }

                if lc.extends_type.type_eq(&rc.extends_type) {
                    //
                    let l_variance = self.variance(&lc)?;
                    let r_variance = self.variance(&rc)?;

                    match (l_variance, r_variance) {
                        (Variance::Covariant, Variance::Covariant) => {
                            return self
                                .assign_with_opts(data, opts, &lc.check_type, &rc.check_type)
                                .context("tried assignment of covariant types")
                        }
                        (Variance::Contravariant, Variance::Contravariant) => {
                            return self
                                .assign_with_opts(data, opts, &rc.check_type, &lc.check_type)
                                .context("tried assignment of contravariant types")
                        }
                        _ => {
                            return Err(Error::Unimplemented {
                                span,
                                msg: format!("{:?} = {:?}", l_variance, r_variance),
                            })
                        }
                    }
                }
            }
            _ => {}
        }

        match (to, rhs) {
            (_, Type::Conditional(rc)) => {
                self.assign_with_opts(data, opts, to, &rc.true_type)
                    .context("tried to assign the true type of a conditional type to lhs")?;
                self.assign_with_opts(data, opts, to, &rc.false_type)
                    .context("tried to assign the false type of a conditional type to lhs")?;

                return Ok(());
            }

            (Type::Conditional(lc), _) => {
                self.assign_with_opts(data, opts, &lc.true_type, &rhs)
                    .context("tried to assign to the true type")?;
                self.assign_with_opts(data, opts, &lc.false_type, &rhs)
                    .context("tried to assign to the false type")?;

                return Ok(());
            }

            _ => {}
        }

        match to {
            Type::Keyword(KeywordType {
                kind: TsKeywordTypeKind::TsUndefinedKeyword,
                ..
            }) => fail!(),

            // Anything is assignable to unknown
            Type::Keyword(KeywordType {
                kind: TsKeywordTypeKind::TsUnknownKeyword,
                ..
            }) => return Ok(()),

            // Everything is assignable to Object
            Type::Interface(ref i) if i.name.as_str() == "Object" => return Ok(()),

            Type::Module(to) => {
                match rhs {
                    // TODO(kdy1): Use unique id for module type.
                    Type::Module(rhs) => {
                        if to.name.eq_ignore_span(&rhs.name) {
                            return Ok(());
                        }
                    }
                    _ => {}
                }
                dbg!();
                return Err(Error::InvalidLValue { span: to.span() });
            }
            Type::Enum(..) => fail!(),

            Type::EnumVariant(EnumVariant { name: None, .. }) => {
                let enum_name = match to {
                    Type::EnumVariant(e) => e.enum_name.clone(),
                    Type::Enum(e) => e.id.clone().into(),
                    _ => unreachable!(),
                };

                match rhs.normalize() {
                    Type::Lit(LitType {
                        lit: RTsLit::Number(..), ..
                    })
                    | Type::Keyword(KeywordType {
                        kind: TsKeywordTypeKind::TsNumberKeyword,
                        ..
                    }) => {
                        // validEnumAssignments.ts insists that this is valid.
                        return Ok(());
                    }

                    Type::EnumVariant(rhs) => {
                        if rhs.enum_name == enum_name {
                            return Ok(());
                        }
                        fail!()
                    }

                    Type::Lit(..)
                    | Type::TypeLit(..)
                    | Type::Keyword(KeywordType {
                        kind: TsKeywordTypeKind::TsVoidKeyword,
                        ..
                    })
                    | Type::Keyword(KeywordType {
                        kind: TsKeywordTypeKind::TsStringKeyword,
                        ..
                    })
                    | Type::Keyword(KeywordType {
                        kind: TsKeywordTypeKind::TsBooleanKeyword,
                        ..
                    }) => fail!(),

                    _ => {}
                }
            }
            Type::EnumVariant(ref e @ EnumVariant { name: Some(..), .. }) => {
                // Single-variant enums seem to be treated like a number.
                //
                // See typeArgumentInferenceWithObjectLiteral.ts

                let items = self
                    .find_type(e.ctxt, &e.enum_name)
                    .context("failed to find an enum for assignment")?;

                if let Some(items) = items {
                    for e in items {
                        match e.normalize() {
                            Type::Enum(e) => {
                                if e.members.len() == 1 {
                                    return Ok(());
                                }
                            }
                            _ => {}
                        }
                    }
                }

                dbg!();
                return Err(Error::InvalidLValue { span: e.span });
            }

            Type::Intersection(ref li) => {
                let mut errors = vec![];

                // TODO(kdy1): Optimize unknown rhs handling

                let is_str = li.types.iter().any(|ty| ty.is_str());
                let is_num = li.types.iter().any(|ty| ty.is_num());
                let is_bool = li.types.iter().any(|ty| ty.is_bool());

                // LHS is never.
                if u32::from(is_str) + u32::from(is_num) + u32::from(is_bool) >= 2 {
                    return Ok(());
                }

                for ty in &li.types {
                    match self
                        .assign_with_opts(
                            data,
                            AssignOpts {
                                allow_unknown_rhs: true,
                                ..opts
                            },
                            &ty,
                            rhs,
                        )
                        .context("tried to assign to an element of an intersection type")
                        .convert_err(|err| Error::SimpleAssignFailed {
                            span: err.span(),
                            cause: Some(box err),
                        }) {
                        Ok(..) => {}
                        Err(err) => errors.push(err),
                    }
                }

                let left_contains_object = li.types.iter().any(|ty| ty.is_kwd(TsKeywordTypeKind::TsObjectKeyword));
                let rhs_requires_unknown_property_check = match rhs.normalize() {
                    Type::Keyword(..) => false,
                    _ => true,
                };

                if !left_contains_object && rhs_requires_unknown_property_check && !opts.allow_unknown_rhs {
                    let lhs = self.convert_type_to_type_lit(span, Cow::Borrowed(to))?;

                    if let Some(lhs) = lhs {
                        self.assign_to_type_elements(data, opts, lhs.span, &lhs.members, &rhs, lhs.metadata)
                            .with_context(|| {
                                format!(
                                    "tried to check if unknown rhs exists while assigning to an intersection type:\nLHS: {}",
                                    dump_type_as_string(&self.cm, &Type::TypeLit(lhs.into_owned()))
                                )
                            })
                            .convert_err(|err| Error::SimpleAssignFailed {
                                span: err.span(),
                                cause: Some(box err),
                            })?;

                        errors.retain(|err| match err.actual() {
                            Error::UnknownPropertyInObjectLiteralAssignment { .. } => false,
                            _ => true,
                        });
                    }
                }

                if errors.is_empty() {
                    return Ok(());
                }

                return Err(Error::Errors { span, errors });
            }

            Type::Class(l) => match rhs {
                Type::Interface(..)
                | Type::Ref(..)
                | Type::TypeLit(..)
                | Type::Lit(..)
                | Type::Keyword(..)
                | Type::Class(..)
                | Type::Predicate(..) => {
                    return self
                        .assign_to_class(data, opts, l, rhs)
                        .context("tried to assign a type to an instance of a class")
                }
                Type::Array(..) | Type::ClassDef(..) => {
                    fail!()
                }
                _ => {}
            },
            Type::ClassDef(l) => {
                return self
                    .assign_to_class_def(data, opts, l, rhs)
                    .context("tried to assign a type to a class definition")
            }

            Type::Lit(ref lhs) => match rhs.normalize() {
                Type::Lit(rhs) if lhs.eq_ignore_span(&rhs) => return Ok(()),
                Type::Ref(..) | Type::Query(..) | Type::Param(..) => {
                    // We should expand ref. We expand it with the match
                    // expression below.
                }
                Type::EnumVariant(e) => {
                    // Single-variant enums seem to be treated like a number.
                    //
                    // See typeArgumentInferenceWithObjectLiteral.ts

                    let e = self
                        .find_type(e.ctxt, &e.enum_name)
                        .context("failed to find an enum for assignment")?;

                    if let Some(e) = e {
                        for e in e {
                            match e.normalize() {
                                Type::Enum(e) => {
                                    if e.members.len() == 1 {
                                        return Ok(());
                                    }
                                }
                                _ => {}
                            }
                        }
                    }

                    fail!()
                }
                _ => fail!(),
            },

            Type::Query(ref to) => return self.assign_to_query_type(data, opts, to, &rhs),

            Type::Operator(Operator {
                op: TsTypeOperatorOp::ReadOnly,
                ty,
                ..
            }) => {
                return self
                    .assign_with_opts(data, opts, &ty, rhs)
                    .context("tried to assign a type to an operand of readonly type")
            }

            _ => {}
        }

        if opts.allow_assignment_of_void.unwrap_or_default() {
            if rhs.is_kwd(TsKeywordTypeKind::TsVoidKeyword) {
                return Ok(());
            }
        }

        match rhs {
            Type::Ref(..) => {
                let mut new_rhs = self.expand_top_ref(span, Cow::Borrowed(rhs), Default::default())?;
                new_rhs.make_clone_cheap();
                // self.replace(&mut new_rhs, &[(rhs, &Type::any(span))]);
                return self
                    .assign_inner(data, to, &new_rhs, opts)
                    .context("tried to assign a type expanded from a reference to another type");
            }

            Type::Query(rhs) => {
                return self
                    .assign_query_type_to_type(data, opts, to, &rhs)
                    .context("tried to assign a query type to another type")
            }

            Type::Infer(..) => fail!(),

            // When strict null check is disabled, we can assign null / undefined to many things.
            Type::Keyword(KeywordType {
                kind: TsKeywordTypeKind::TsUndefinedKeyword,
                ..
            })
            | Type::Keyword(KeywordType {
                kind: TsKeywordTypeKind::TsNullKeyword,
                ..
            }) => {
                // Deny assigning null to class. (not instance)

                match *to.normalize() {
                    Type::Class(..) | Type::Function(..) => fail!(),
                    _ => {}
                }

                if !self.rule().strict_null_checks {
                    return Ok(());
                }
            }

            Type::Intersection(Intersection { types, .. }) => {
                // Filter out `never` types
                if let Some(new) = self.normalize_intersection_types(span, types, NormalizeTypeOpts { ..Default::default() })? {
                    return self
                        .assign_inner(data, to, &new, opts)
                        .context("tried to assign a normalized intersection type to another type");
                }

                let errors = types
                    .iter()
                    .map(|rhs| {
                        self.assign_inner(
                            data,
                            to,
                            rhs,
                            AssignOpts {
                                allow_missing_fields: true,
                                ..opts
                            },
                        )
                        .context("tried to assign an element of an intersection type to another type")
                    })
                    .collect::<Vec<_>>();
                if errors.iter().any(Result::is_ok) {
                    return Ok(());
                }

                if let Ok(Some(rhs)) = self.convert_type_to_type_lit(opts.span, Cow::Borrowed(rhs)) {
                    if self
                        .assign_without_wrapping(data, to, &Type::TypeLit(rhs.into_owned()), opts)
                        .is_ok()
                    {
                        return Ok(());
                    }
                }

                let use_single_error = types.iter().all(|ty| ty.is_interface());
                let errors = errors.into_iter().map(Result::unwrap_err).collect();

                if use_single_error {
                    return Err(Error::AssignFailed {
                        span,
                        left: box to.clone(),
                        right_ident: None,
                        right: box rhs.clone(),
                        cause: errors,
                    });
                }

                return Err(Error::Errors { span, errors });
            }

            Type::Union(r) => {
                if self.should_use_special_union_assignment(span, rhs)? {
                    // TODO(kdy1): We should assign rhs as full.
                    //
                    //
                    // lhs = (undefined | {
                    //     (x: number) : number;
                    //     (s: string) : string;
                    // });
                    // rhs = (undefined | (x: number) => number | (s: string) => string);
                    //
                    // The assignment above is valid, but it only works if we create a type literal
                    // with two call signatures using two functions in rhs.

                    r.types
                        .iter()
                        .map(|rhs| {
                            if cfg!(debug_assertions) {
                                // Assertion for deep clones.
                                let _ = to.clone();
                                let _ = rhs.clone();
                            }

                            self.assign_with_opts(
                                data,
                                AssignOpts {
                                    allow_unknown_rhs: true,
                                    ..opts
                                },
                                to,
                                rhs,
                            )
                        })
                        .collect::<Result<_, _>>()
                        .context("tried to assign an union type to another one")?;

                    return Ok(());
                }

                let errors = r
                    .types
                    .iter()
                    .filter_map(|rhs| match self.assign_with_opts(data, opts, to, rhs) {
                        Ok(()) => None,
                        Err(err) => Some(err),
                    })
                    .collect::<Vec<_>>();
                if errors.is_empty() {
                    return Ok(());
                }
                return Err(Error::Errors { span, errors }.context("tried to assign a union to other type"));
            }

            Type::Keyword(KeywordType {
                kind: TsKeywordTypeKind::TsAnyKeyword,
                ..
            }) => return Ok(()),

            Type::Param(TypeParam {
                ref name, ref constraint, ..
            }) => {
                //
                match to {
                    Type::Param(TypeParam { name: ref l_name, .. }) => {
                        if opts.allow_assignment_to_param {
                            return Ok(());
                        }

                        if name == l_name {
                            return Ok(());
                        }
                        match constraint.as_deref() {
                            Some(constraint) if constraint.is_type_param() => {}
                            _ => {
                                fail!()
                            }
                        }
                    }

                    _ => {}
                }

                match *constraint {
                    Some(ref c) => {
                        return self.assign_inner(
                            data,
                            to,
                            c,
                            AssignOpts {
                                allow_unknown_rhs: true,
                                ..opts
                            },
                        );
                    }
                    None => match to.normalize() {
                        Type::TypeLit(TypeLit { ref members, .. }) if members.is_empty() => return Ok(()),
                        _ => {}
                    },
                }

                match to.normalize() {
                    Type::Union(..) => {}
                    _ => {
                        fail!()
                    }
                }
            }

            Type::Predicate(..) => match rhs {
                Type::Keyword(KeywordType {
                    kind: TsKeywordTypeKind::TsBooleanKeyword,
                    ..
                }) => return Ok(()),
                _ => {}
            },

            _ => {}
        }

        match to {
            Type::Mapped(to) => return self.assign_to_mapped(data, opts, to, rhs),
            Type::Param(TypeParam {
                constraint: Some(ref c), ..
            }) => {
                if opts.allow_assignment_to_param_constraint {
                    return self.assign_inner(
                        data,
                        c,
                        rhs,
                        AssignOpts {
                            allow_assignment_to_param: true,
                            ..opts
                        },
                    );
                }

                fail!()
            }

            Type::Param(..) => {
                // We handled equality above.
                //
                // This is optional so we can change behavior while selecting method to call.
                // While selecting method, we may need to assign to a type parameter.

                if opts.allow_assignment_to_param {
                    return Ok(());
                } else {
                    fail!()
                }
            }

            Type::Array(Array { ref elem_type, .. }) => match rhs {
                Type::Array(Array {
                    elem_type: ref rhs_elem_type,
                    ..
                }) => {
                    return self.assign_inner(data, &elem_type, &rhs_elem_type, opts);
                }

                Type::Tuple(Tuple { ref elems, .. }) => {
                    let mut errors = vec![];
                    for el in elems {
                        errors.extend(self.assign_inner(data, elem_type, &el.ty, opts).err());
                    }
                    if !errors.is_empty() {
                        Err(Error::Errors { span, errors })?;
                    }

                    return Ok(());
                }

                _ => {
                    if let Some(res) = self.try_assign_using_parent(data, to, rhs, opts) {
                        return res;
                    }

                    let r = self.convert_type_to_type_lit(span, Cow::Borrowed(rhs))?;
                    if let Some(r) = r {
                        for m in &r.members {
                            match m {
                                TypeElement::Index(m) => match m.params[0].ty.normalize() {
                                    Type::Keyword(KeywordType {
                                        span,
                                        kind: TsKeywordTypeKind::TsNumberKeyword,
                                        ..
                                    }) => {
                                        if let Some(type_ann) = &m.type_ann {
                                            return self.assign_with_opts(data, opts, elem_type, type_ann);
                                        }
                                    }
                                    _ => {}
                                },
                                _ => {}
                            }
                        }
                    }

                    // Try to assign by converting rhs to an iterable.
                    if opts.allow_iterable_on_rhs {
                        let res: VResult<_> = try {
                            let r = self
                                .get_iterator(span, Cow::Borrowed(&rhs), Default::default())
                                .context("tried to convert a type to an iterator to assign to a tuple")?;
                            //
                            let rhs_el = self
<<<<<<< HEAD
                                .get_iterator_element_type(span, r, false)
=======
                                .get_iterator_element_type(span, r, false, Default::default())
>>>>>>> d121f20f
                                .context("tried to get the element type of an iterator assignment")?;

                            self.assign_with_opts(
                                data,
                                AssignOpts {
                                    allow_iterable_on_rhs: false,
                                    ..opts
                                },
                                elem_type,
                                &rhs_el,
                            )?;
                        };

                        match res {
                            Ok(_) => return Ok(()),
                            Err(_) => {
                                // TODO(kdy1): Log?
                            }
                        }
                    }

                    fail!()
                }
            },

            // let a: string | number = 'string';
            Type::Union(lu) => {
                // true | false = boolean
                if rhs.is_kwd(TsKeywordTypeKind::TsBooleanKeyword) {
                    if lu.types.iter().any(|ty| match ty.normalize() {
                        Type::Lit(LitType {
                            lit: RTsLit::Bool(RBool { value: true, .. }),
                            ..
                        }) => true,
                        _ => false,
                    }) && lu.types.iter().any(|ty| match ty.normalize() {
                        Type::Lit(LitType {
                            lit: RTsLit::Bool(RBool { value: false, .. }),
                            ..
                        }) => true,
                        _ => false,
                    }) {
                        return Ok(());
                    }
                }

                match rhs {
                    Type::Tuple(..) | Type::TypeLit(..) | Type::Union(..) | Type::Alias(..) | Type::Interface(..) => {
                        if let Some(res) = self.assign_to_union(data, to, rhs, opts) {
                            return res.context("tried to assign using `assign_to_union`");
                        }
                    }
                    _ => {}
                }

                // Same operation as above, but for enums.
                match rhs {
                    Type::EnumVariant(EnumVariant { enum_name, name: None, .. }) => {
                        // If `types` contains all variant of the enum, the
                        // assignment is valid.
                        let patched_types = lu
                            .types
                            .iter()
                            .map(|ty| {
                                self.normalize(Some(span), Cow::Borrowed(ty), Default::default())
                                    .map(Cow::into_owned)
                            })
                            .collect::<Result<Vec<_>, _>>()?;

                        if patched_types.iter().all(|ty| match ty.normalize() {
                            Type::EnumVariant(ev) => ev.enum_name == *enum_name,
                            _ => false,
                        }) {
                            if let Ok(Some(lhs)) = self.find_type(self.ctx.module_id, &enum_name) {
                                for ty in lhs {
                                    match ty.normalize() {
                                        Type::Enum(e) => {
                                            if e.members.len() == lu.types.len() {
                                                return Ok(());
                                            }
                                        }
                                        _ => {}
                                    }
                                }
                            }
                        }
                    }

                    _ => {}
                }

                let results = lu
                    .types
                    .iter()
                    .map(|to| {
                        self.assign_with_opts(
                            data,
                            AssignOpts {
                                allow_unknown_rhs_if_expanded: true,
                                ..opts
                            },
                            &to,
                            rhs,
                        )
                        .context("tried to assign a type to a union")
                    })
                    .collect::<Vec<_>>();
                if results.iter().any(Result::is_ok) {
                    return Ok(());
                }
                let normalized = lu.types.iter().any(|ty| match ty.normalize() {
                    Type::TypeLit(ty) => ty.metadata.normalized,
                    _ => false,
                });
                let errors = results.into_iter().map(Result::unwrap_err).collect();
                let should_use_single_error = normalized
                    || lu.types.iter().all(|ty| {
                        ty.is_lit()
                            || ty.is_type_lit()
                            || ty.is_keyword()
                            || ty.is_enum_variant()
                            || ty.is_ref_type()
                            || ty.is_query()
                            || ty.is_fn_type()
                    });

                if should_use_single_error {
                    return Err(Error::AssignFailed {
                        span,
                        cause: errors,
                        left: box to.clone(),
                        right: box rhs.clone(),
                        right_ident: opts.right_ident_span,
                    });
                } else {
                    return Err(Error::Errors { span, errors }.context("tried to assign a type to a union type"));
                }
            }

            Type::Intersection(Intersection { ref types, .. }) => {
                let vs = types.iter().map(|to| self.assign_inner(data, &to, rhs, opts)).collect::<Vec<_>>();

                // TODO(kdy1): Multiple error
                for v in vs {
                    if let Err(error) = v {
                        return Err(Error::IntersectionError { span, error: box error });
                    }
                }

                return Ok(());
            }

            // Handle same keyword type.
            Type::Keyword(KeywordType { kind, .. }) => {
                match *rhs {
                    Type::Keyword(KeywordType { kind: rhs_kind, .. }) => {
                        if rhs_kind == *kind {
                            return Ok(());
                        }

                        if rhs_kind == TsKeywordTypeKind::TsUndefinedKeyword && *kind == TsKeywordTypeKind::TsVoidKeyword {
                            return Ok(());
                        }

                        if *kind == TsKeywordTypeKind::TsUndefinedKeyword && rhs_kind == TsKeywordTypeKind::TsVoidKeyword {
                            return Ok(());
                        }

                        fail!()
                    }

                    Type::Symbol(..) => match kind {
                        TsKeywordTypeKind::TsSymbolKeyword => return Ok(()),
                        _ => {
                            fail!()
                        }
                    },

                    Type::Array(..) | Type::Tuple(..) | Type::Class(..) | Type::ClassDef(..) => {
                        fail!()
                    }

                    _ => {}
                }

                match kind {
                    TsKeywordTypeKind::TsStringKeyword => match *rhs {
                        Type::Lit(LitType { lit: RTsLit::Str(..), .. }) => return Ok(()),
                        _ => {}
                    },

                    TsKeywordTypeKind::TsNumberKeyword => match *rhs {
                        Type::Lit(LitType {
                            lit: RTsLit::Number(..), ..
                        }) => return Ok(()),

                        Type::EnumVariant(ref v) => {
                            // Allow assigning enum with numeric values to
                            // number.
                            if let Some(types) = self.find_type(v.ctxt, &v.enum_name)? {
                                for ty in types {
                                    match *ty.normalize() {
                                        Type::Enum(ref e) => {
                                            let is_num = !e.has_str;
                                            if is_num {
                                                return Ok(());
                                            }
                                        }
                                        _ => {}
                                    }
                                }
                            }

                            fail!()
                        }
                        _ => {}
                    },

                    TsKeywordTypeKind::TsBooleanKeyword => match *rhs {
                        Type::Lit(LitType { lit: RTsLit::Bool(..), .. }) => return Ok(()),
                        _ => {}
                    },

                    TsKeywordTypeKind::TsVoidKeyword | TsKeywordTypeKind::TsUndefinedKeyword => {
                        //

                        match rhs {
                            Type::Keyword(KeywordType {
                                kind: TsKeywordTypeKind::TsVoidKeyword,
                                ..
                            }) => return Ok(()),
                            Type::Lit(..)
                            | Type::Keyword(..)
                            | Type::TypeLit(..)
                            | Type::Class(..)
                            | Type::ClassDef(..)
                            | Type::Interface(..)
                            | Type::Module(..)
                            | Type::EnumVariant(..) => fail!(),
                            Type::Function(..) => return Err(Error::CannotAssignToNonVariable { span: rhs.span() }),
                            _ => {}
                        }
                    }

                    TsKeywordTypeKind::TsSymbolKeyword => {
                        //

                        match *rhs.normalize() {
                            Type::Keyword(KeywordType {
                                kind: TsKeywordTypeKind::TsSymbolKeyword,
                                ..
                            }) => return Ok(()),
                            _ => fail!(),
                        }
                    }

                    TsKeywordTypeKind::TsObjectKeyword => {
                        match *rhs {
                            Type::Keyword(KeywordType {
                                kind: TsKeywordTypeKind::TsNumberKeyword,
                                ..
                            })
                            | Type::Keyword(KeywordType {
                                kind: TsKeywordTypeKind::TsStringKeyword,
                                ..
                            })
                            | Type::Keyword(KeywordType {
                                kind: TsKeywordTypeKind::TsBooleanKeyword,
                                ..
                            })
                            | Type::Keyword(KeywordType {
                                kind: TsKeywordTypeKind::TsBigIntKeyword,
                                ..
                            })
                            | Type::Keyword(KeywordType {
                                kind: TsKeywordTypeKind::TsVoidKeyword,
                                ..
                            })
                            | Type::Keyword(KeywordType {
                                kind: TsKeywordTypeKind::TsNullKeyword,
                                ..
                            })
                            | Type::Keyword(KeywordType {
                                kind: TsKeywordTypeKind::TsUndefinedKeyword,
                                ..
                            })
                            | Type::Lit(..)
                            | Type::Param(..) => {
                                fail!()
                            }

                            // let a: object = {};
                            Type::Function(..)
                            | Type::Constructor(..)
                            | Type::Enum(..)
                            | Type::Interface(..)
                            | Type::Class(..)
                            | Type::TypeLit(..) => return Ok(()),

                            _ => {}
                        }
                    }
                    _ => {}
                }

                match kind {
                    TsKeywordTypeKind::TsStringKeyword
                    | TsKeywordTypeKind::TsBigIntKeyword
                    | TsKeywordTypeKind::TsNumberKeyword
                    | TsKeywordTypeKind::TsBooleanKeyword
                    | TsKeywordTypeKind::TsNullKeyword
                    | TsKeywordTypeKind::TsUndefinedKeyword => match rhs {
                        Type::Lit(..) | Type::Interface(..) | Type::TypeLit(..) | Type::Function(..) | Type::Constructor(..) => fail!(),
                        _ => {}
                    },
                    _ => {}
                }
            }

            Type::EnumVariant(ref l @ EnumVariant { name: Some(..), .. }) => match *rhs {
                Type::EnumVariant(ref r) => {
                    if l.enum_name == r.enum_name && l.name == r.name {
                        return Ok(());
                    }
                }
                Type::Lit(..)
                | Type::TypeLit(..)
                | Type::Keyword(KeywordType {
                    kind: TsKeywordTypeKind::TsStringKeyword,
                    ..
                })
                | Type::Keyword(KeywordType {
                    kind: TsKeywordTypeKind::TsNumberKeyword,
                    ..
                })
                | Type::Keyword(KeywordType {
                    kind: TsKeywordTypeKind::TsBooleanKeyword,
                    ..
                }) => {
                    fail!()
                }
                _ => {}
            },

            Type::This(ThisType { span, .. }) => return Err(Error::CannotAssingToThis { span: *span }),

            Type::Interface(Interface { ref body, ref extends, .. }) => {
                // TODO(kdy1): Optimize handling of unknown rhs

                self.assign_to_type_elements(
                    data,
                    AssignOpts {
                        allow_unknown_rhs: true,
                        allow_assignment_of_array_to_optional_type_lit: true,
                        ..opts
                    },
                    span,
                    &body,
                    rhs,
                    Default::default(),
                )
                .context("tried to assign a type to an interface")?;

                let mut errors = vec![];
                for parent in extends {
                    let parent = self
                        .type_of_ts_entity_name(span, self.ctx.module_id, &parent.expr, parent.type_args.as_deref())?
                        .freezed();

                    // An interface can extend a class.
                    let parent = self.instantiate_class(span, &parent)?;

                    let res = self.assign_with_opts(
                        data,
                        AssignOpts {
                            allow_unknown_rhs: true,
                            ..opts
                        },
                        &parent,
                        &rhs,
                    );

                    errors.extend(res.err());
                }

                if !extends.is_empty() && errors.is_empty() {
                    return Ok(());
                }

                // TODO(kdy1): Prevent recursion and uncomment the code below.
                //
                // // We try assigning as builtin interfaces.
                // match rhs {
                //     Type::Keyword(KeywordType {
                //         kind: TsKeywordTypeKind::TsStringKeyword,
                //         ..
                //     })
                //     | Type::Lit(LitType {
                //         lit: RTsLit::Str(..), ..
                //     }) => {
                //         return self
                //             .assign_inner(
                //                 to,
                //                 &Type::Ref(Ref {
                //                     span,
                //                     ctxt: ModuleId::builtin(),
                //                     type_name:
                // RTsEntityName::Ident(RIdent::new("String".into(), span)),
                //                     type_args: None,
                //                 }),
                //                 opts,
                //             )
                //             .context("tried to assign by converting rhs to builtin inferface
                // 'String'")     }
                //     _ => {}
                // }

                // Assignment failed. This check is required to distinguish an empty interface
                // from an interface with parents.
                //
                // TODO(kdy1): Use errors returned from parent assignment.
                if body.is_empty() && !extends.is_empty() {
                    return Err(Error::AssignFailed {
                        span,
                        left: box to.clone(),
                        right: box rhs.clone(),
                        right_ident: opts.right_ident_span,
                        cause: errors,
                    });
                }

                // We should check for unknown rhs, while allowing assignment to parent
                // interfaces.
                if !opts.allow_unknown_rhs && !opts.allow_unknown_rhs_if_expanded {
                    let lhs = self.convert_type_to_type_lit(span, Cow::Borrowed(to))?;
                    if let Some(lhs) = lhs {
                        self.assign_to_type_elements(data, opts, span, &lhs.members, rhs, Default::default())
                            .with_context(|| {
                                format!(
                                    "tried to assign a type to an interface to check if unknown rhs exists\nLHS: {}",
                                    dump_type_as_string(&self.cm, &Type::TypeLit(lhs.into_owned()))
                                )
                            })?;
                    }
                }

                if !errors.is_empty() {
                    return Err(Error::AssignFailed {
                        span,
                        left: box to.clone(),
                        right: box rhs.clone(),
                        right_ident: opts.right_ident_span,
                        cause: errors,
                    });
                }

                return Ok(());
            }

            Type::TypeLit(TypeLit { ref members, metadata, .. }) => {
                return self
                    .assign_to_type_elements(data, opts, span, &members, rhs, *metadata)
                    .context("tried to assign a type to type elements");
            }

            Type::Lit(LitType { ref lit, .. }) => match *rhs {
                Type::Lit(LitType { lit: ref r_lit, .. }) => {
                    if lit.eq_ignore_span(r_lit) {
                        return Ok(());
                    }

                    // Extra check to handle "has_escape"
                    match (lit, r_lit) {
                        (&RTsLit::Str(ref l), &RTsLit::Str(ref r)) if l.value == r.value => return Ok(()),
                        _ => {}
                    }

                    fail!()
                }

                Type::Ref(..) | Type::Param(..) | Type::Query(..) => {}

                // TODO(kdy1): allow
                // let a: true | false = bool
                _ => fail!(),
            },

            Type::Function(lf) => match rhs {
                Type::Function(..) | Type::TypeLit(..) | Type::Interface(..) => {
                    return self.assign_to_function(data, opts, to, lf, rhs).with_context(|| {
                        format!(
                            "tried to assign to a function type: {}",
                            dump_type_as_string(&self.cm, &Type::Function(lf.clone()))
                        )
                    })
                }
                Type::Keyword(KeywordType {
                    kind: TsKeywordTypeKind::TsVoidKeyword,
                    ..
                })
                | Type::Keyword(KeywordType {
                    kind: TsKeywordTypeKind::TsNumberKeyword,
                    ..
                })
                | Type::Keyword(KeywordType {
                    kind: TsKeywordTypeKind::TsStringKeyword,
                    ..
                })
                | Type::Keyword(KeywordType {
                    kind: TsKeywordTypeKind::TsBigIntKeyword,
                    ..
                })
                | Type::Keyword(KeywordType {
                    kind: TsKeywordTypeKind::TsBooleanKeyword,
                    ..
                })
                | Type::Constructor(..)
                | Type::Array(..)
                | Type::Tuple(..) => {
                    fail!()
                }
                _ => {}
            },

            Type::Tuple(Tuple { ref elems, .. }) => {
                if elems.is_empty() {
                    match rhs {
                        Type::Array(..) | Type::Tuple(..) => return Ok(()),
                        _ => {}
                    }
                }
                //
                match *rhs.normalize() {
                    Type::Tuple(Tuple { elems: ref rhs_elems, .. }) => {
<<<<<<< HEAD
=======
                        // TODO: Handle Type::Rest

>>>>>>> d121f20f
                        if elems.len() < rhs_elems.len() {
                            return Err(Error::AssignFailedBecauseTupleLengthDiffers { span });
                        }

                        // TODO: Handle Type::Rest

                        if elems.len() > rhs_elems.len() {
                            return Err(Error::AssignFailedBecauseTupleLengthDiffers { span });
                        }

                        let mut errors = vec![];
                        for (l, r) in elems.into_iter().zip(rhs_elems) {
                            for el in elems {
                                match *r.ty.normalize() {
                                    Type::Keyword(KeywordType {
                                        kind: TsKeywordTypeKind::TsUndefinedKeyword,
                                        ..
                                    }) => continue,
                                    _ => {}
                                }

                                errors.extend(
                                    self.assign_inner(
                                        data,
                                        &l.ty,
                                        &r.ty,
                                        AssignOpts {
                                            allow_unknown_rhs: true,
                                            ..opts
                                        },
                                    )
                                    .err(),
                                );
                            }
                        }

                        if !errors.is_empty() {
                            return Err(Error::TupleAssignError { span, errors });
                        }

                        return Ok(());
                    }
                    Type::Lit(..)
                    | Type::Interface(..)
                    | Type::TypeLit(..)
                    | Type::Keyword(..)
                    | Type::Array(..)
                    | Type::Class(..)
                    | Type::ClassDef(..)
                        if !opts.allow_iterable_on_rhs =>
                    {
                        fail!()
                    }

                    _ => {
                        // Try to assign by converting rhs to an iterable.
                        if opts.allow_iterable_on_rhs {
                            let r = self
                                .get_iterator(span, Cow::Borrowed(&rhs), Default::default())
                                .context("tried to convert a type to an iterator to assign to a tuple")?;
                            //
                            for (i, elem) in elems.iter().enumerate() {
                                let r_ty = self
                                    .get_element_from_iterator(span, Cow::Borrowed(&r), i)
                                    .context("tried to get an element of type to assign to a tuple element")?;

                                self.assign_with_opts(
                                    data,
                                    AssignOpts {
                                        allow_iterable_on_rhs: false,
                                        ..opts
                                    },
                                    &elem.ty,
                                    &r_ty,
                                )?;
                            }

                            return Ok(());
                        }
                    }
                }
            }

            Type::Constructor(ref lc) => {
                return self
                    .assign_to_constructor(data, opts, to, &lc, rhs)
                    .context("tried to assign to a constructor type")
            }

            _ => {}
        }

        match rhs {
            Type::Enum(ref e) => match to {
                Type::Interface(..) | Type::TypeLit(..) => {
                    fail!()
                }
                _ => {
                    handle_enum_in_rhs!(e)
                }
            },

            // Handle unknown on rhs
            Type::Keyword(KeywordType {
                kind: TsKeywordTypeKind::TsUnknownKeyword,
                ..
            }) => {
                if to.is_kwd(TsKeywordTypeKind::TsAnyKeyword) || to.is_kwd(TsKeywordTypeKind::TsUndefinedKeyword) {
                    return Ok(());
                }

                fail!();
            }

            Type::EnumVariant(EnumVariant {
                ref ctxt, ref enum_name, ..
            }) => {
                if let Some(types) = self.find_type(*ctxt, enum_name)? {
                    for ty in types {
                        if let Type::Enum(ref e) = ty.normalize() {
                            match to {
                                Type::Interface(..) | Type::TypeLit(..) => {}
                                _ => {
                                    handle_enum_in_rhs!(e)
                                }
                            }
                        }
                    }
                }

                fail!()
            }

            _ => {}
        }

        match to {
            // Handle symbol assignments
            Type::Operator(Operator {
                op: TsTypeOperatorOp::Unique,
                ty,
                ..
            }) if ty.is_kwd(TsKeywordTypeKind::TsSymbolKeyword) => {
                if rhs.is_symbol() {
                    return Ok(());
                }
            }

            Type::Predicate(..) => {
                if rhs.is_kwd(TsKeywordTypeKind::TsBooleanKeyword) {
                    return Ok(());
                }
            }

            Type::Operator(Operator {
                op: TsTypeOperatorOp::KeyOf,
                ty,
                ..
            }) if ty.is_type_param() => {
                return self
                    .assign_with_opts(
                        data,
                        opts,
                        &Type::Keyword(KeywordType {
                            span: DUMMY_SP,
                            kind: TsKeywordTypeKind::TsStringKeyword,
                            metadata: Default::default(),
                        }),
                        rhs,
                    )
                    .context("tried to assign a type to a `keyof TypeParam`")
            }

            _ => {}
        }

        if to.is_symbol() || to.is_kwd(TsKeywordTypeKind::TsNeverKeyword) || rhs.is_kwd(TsKeywordTypeKind::TsVoidKeyword) {
            fail!()
        }

        match (to, rhs) {
            (Type::Tpl(l), r) => return self.assign_to_tpl(l, r, opts).context("tried to assign to a template type"),
            (
                Type::Keyword(KeywordType {
                    kind: TsKeywordTypeKind::TsStringKeyword,
                    ..
                }),
                Type::Tpl(..),
            )
            | (
                Type::Predicate(..),
                Type::Keyword(KeywordType {
                    kind: TsKeywordTypeKind::TsBooleanKeyword,
                    ..
                }),
            )
            | (Type::Predicate(..), Type::Predicate(..)) => return Ok(()),

            (Type::Intrinsic(l), r) => return self.assign_to_intrinsic(data, l, r, opts),
            _ => {}
        }

        // TODO(kdy1): Implement full type checker
        error!(
            "unimplemented: assign: \nLeft: {}\nRight: {}",
            dump_type_as_string(&self.cm, to),
            dump_type_as_string(&self.cm, rhs)
        );
        Ok(())
    }

    /// Should be called only if `to` is not expandable.
    fn assign_to_intrinsic(&mut self, data: &mut AssignData, to: &Intrinsic, r: &Type, opts: AssignOpts) -> VResult<()> {
        match to.kind {
            IntrinsicKind::Uppercase => {}
            IntrinsicKind::Lowercase => {}
            IntrinsicKind::Capitalize => {}
            IntrinsicKind::Uncapitalize => {}
        }

        error!(
            "unimplemented: assign to intrinsic type\n{:?}\n{}",
            to,
            dump_type_as_string(&self.cm, r)
        );
        Ok(())
    }

    #[context("tried to extract keys")]
    fn extract_keys(&mut self, span: Span, ty: &Type) -> VResult<Type> {
        let ty = self.normalize(
            Some(span),
            Cow::Borrowed(&ty),
            NormalizeTypeOpts {
                normalize_keywords: true,
                process_only_key: true,
                ..Default::default()
            },
        )?;
        let ty = ty.normalize();

        match ty {
            Type::TypeLit(ty) => {
                //
                let mut keys = vec![];
                for member in &ty.members {
                    match member {
                        TypeElement::Property(PropertySignature {
                            span,
                            key: Key::Normal { sym: key, .. },
                            ..
                        }) => {
                            keys.push(Type::Lit(LitType {
                                span: *span,
                                lit: RTsLit::Str(RStr {
                                    span: *span,
                                    value: key.clone(),
                                    raw: None,
                                }),
                                metadata: Default::default(),
                            }));
                        }
                        _ => {}
                    }
                }

                return Ok(Type::new_union(span, keys));
            }
            _ => {}
        }

        if let Some(ty) = self
            .convert_type_to_type_lit(span, Cow::Borrowed(ty))?
            .map(Cow::into_owned)
            .map(Type::TypeLit)
        {
            return self.extract_keys(span, &ty);
        }

        Err(Error::Unimplemented {
            span,
            msg: format!("Extract keys"),
        })?
    }

    /// Handles `P in 'foo' | 'bar'`. Note that `'foo' | 'bar'` part should be
    /// passed as `keys`.
    ///
    ///
    /// Currently only literals and unions are supported for `keys`.
    fn assign_keys(&mut self, data: &mut AssignData, opts: AssignOpts, keys: &Type, rhs: &Type) -> VResult<()> {
        let keys = keys.normalize();
        let rhs = rhs.normalize();

        let mut rhs_keys = self.extract_keys(opts.span, &rhs)?;
        rhs_keys.make_clone_cheap();

        self.assign_with_opts(
            data,
            AssignOpts {
                allow_unknown_rhs: true,
                ..opts
            },
            &keys,
            &rhs_keys,
        )
        .context("tried to assign keys")
    }

    fn assign_to_mapped(&mut self, data: &mut AssignData, opts: AssignOpts, l: &Mapped, r: &Type) -> VResult<()> {
        let span = opts.span;
        let mut r = self
            .normalize(Some(span), Cow::Borrowed(&r), NormalizeTypeOpts { ..Default::default() })
            .context("tried to normalize rhs of assignment (to a mapped type)")?;
        r.make_clone_cheap();

        let res: VResult<_> = try {
            // Validate keys

            let l_ty = match &l.ty {
                Some(v) => v.normalize(),
                None => return Ok(()),
            };

            match r.normalize() {
                Type::Interface(..) | Type::Class(..) | Type::ClassDef(..) | Type::Intersection(..) => {
                    if let Some(r) = self
                        .convert_type_to_type_lit(span, Cow::Borrowed(&r))?
                        .map(Cow::into_owned)
                        .map(Type::TypeLit)
                    {
                        self.assign_to_mapped(data, opts, l, &r)
                            .context("tried to assign a type to a mapped type by converting it to a type literal")?;
                        return Ok(());
                    }
                }

                Type::TypeLit(rt) => {
                    match &l.type_param.constraint {
                        Some(constraint) => self.assign_keys(data, opts, &constraint, &r)?,
                        None => {}
                    }

                    //
                    for member in &rt.members {
                        match member {
                            TypeElement::Property(prop) => {
                                if let Some(prop_ty) = &prop.type_ann {
                                    self.assign_with_opts(data, opts, &l_ty, &prop_ty)?;
                                }
                            }
                            _ => Err(Error::Unimplemented {
                                span: opts.span,
                                msg: format!("Assignment to mapped type: type element - {:?}", member),
                            })?,
                        }
                    }

                    return Ok(());
                }
                Type::Mapped(r) => {
                    if l.type_eq(r) {
                        return Ok(());
                    }

                    // If constraint is identical, we replace type parameter of rhs and see if
                    // return type is identical.
                    //
                    if l.type_param.constraint.type_eq(&r.type_param.constraint) {
                        if l.ty.type_eq(&r.ty) {
                            return Ok(());
                        }

                        let mut map = HashMap::default();
                        map.insert(r.type_param.name.clone(), Type::Param(l.type_param.clone()).cheap());

                        let new_r_ty = self.expand_type_params(&map, r.ty.clone(), Default::default())?;

                        if l.ty.type_eq(&new_r_ty) {
                            return Ok(());
                        }

                        if let Some(l) = &l.ty {
                            if let Some(r) = &new_r_ty {
                                Err(Error::Unimplemented {
                                    span: opts.span,
                                    msg: format!(
                                        "Assignment to mapped type\n{}\n{}",
                                        dump_type_as_string(&self.cm, l),
                                        dump_type_as_string(&self.cm, r),
                                    ),
                                })?
                            }
                        }
                    }
                }
                _ => {}
            }

            Err(Error::Unimplemented {
                span: opts.span,
                msg: format!("Assignment to mapped type"),
            })?
        };

        res.with_context(|| format!("tried to assign {} to a mapped type", dump_type_as_string(&self.cm, &r)))
    }

    /// Returns true for `A | B | | C = A | B` and simillar cases.
    ///
    /// Should be called iff lhs is a union type.
    fn should_use_special_union_assignment(&mut self, span: Span, r: &Type) -> VResult<bool> {
        match r.normalize() {
            Type::Union(..) => return Ok(true),
            Type::TypeLit(r) => {
                if r.members.iter().all(|el| match el {
                    TypeElement::Call(..) => true,
                    _ => false,
                }) {
                    return Ok(true);
                }

                if r.members.iter().all(|el| match el {
                    TypeElement::Constructor(..) => true,
                    _ => false,
                }) {
                    return Ok(true);
                }
            }
            _ => {}
        }

        Ok(false)
    }

    /// TODO(kdy1): I'm not sure about this.
    fn variance(&mut self, ty: &Conditional) -> VResult<Variance> {
        let convariant = self.is_covariant(&ty.check_type, &ty.true_type)? || self.is_covariant(&ty.check_type, &ty.false_type)?;

        let contravariant =
            self.is_contravariant(&ty.check_type, &ty.true_type)? || self.is_contravariant(&ty.check_type, &ty.false_type)?;

        match (convariant, contravariant) {
            (true, true) | (false, false) => Ok(Variance::Invariant),
            (true, false) => Ok(Variance::Covariant),
            (false, true) => Ok(Variance::Contravariant),
        }
    }

    fn is_covariant(&mut self, check_type: &Type, output_type: &Type) -> VResult<bool> {
        Ok(check_type.type_eq(output_type))
    }

    fn is_contravariant(&mut self, check_type: &Type, output_type: &Type) -> VResult<bool> {
        match output_type.normalize() {
            Type::Operator(Operator {
                op: TsTypeOperatorOp::KeyOf,
                ty,
                ..
            }) => {
                if output_type.type_eq(&**ty) {
                    return Ok(true);
                }
            }
            _ => {}
        }

        Ok(false)
    }
}

#[derive(Debug, Clone, Copy, PartialEq, Eq)]
pub(crate) enum Variance {
    Covariant,
    Contravariant,
    Invariant,
}

//fn type_of_ts_fn_param<'a>(p: &TsFnParam) -> Type {
//    match p {
//        RTsFnParam::Ident(Ident { type_ann, .. })
//        | TsFnParam::Array(ArrayPat { type_ann, .. })
//        | TsFnParam::Object(ObjectPat { type_ann, .. })
//        | TsFnParam::Rest(RRestPat { type_ann, .. }) => type_ann
//            .clone()
//            .map(|ty| Type::from(ty))
//            .unwrap_or(Type::any(p.span())),
//    }
//}<|MERGE_RESOLUTION|>--- conflicted
+++ resolved
@@ -372,11 +372,7 @@
     }
 
     /// Assign `right` to `left`. You can just use default for [AssignData].
-<<<<<<< HEAD
-    pub(crate) fn assign_with_opts(&mut self, data: &mut AssignData, opts: AssignOpts, left: &Type, right: &Type) -> VResult<()> {
-=======
     pub(crate) fn assign_with_opts(&mut self, data: &mut AssignData, mut opts: AssignOpts, left: &Type, right: &Type) -> VResult<()> {
->>>>>>> d121f20f
         if self.is_builtin {
             return Ok(());
         }
@@ -481,11 +477,7 @@
         Ok(Cow::Borrowed(ty))
     }
 
-<<<<<<< HEAD
-    fn assign_inner(&mut self, data: &mut AssignData, left: &Type, right: &Type, opts: AssignOpts) -> VResult<()> {
-=======
     fn assign_inner(&mut self, data: &mut AssignData, left: &Type, right: &Type, mut opts: AssignOpts) -> VResult<()> {
->>>>>>> d121f20f
         left.assert_valid();
         right.assert_valid();
 
@@ -1470,11 +1462,8 @@
                                 .context("tried to convert a type to an iterator to assign to a tuple")?;
                             //
                             let rhs_el = self
-<<<<<<< HEAD
                                 .get_iterator_element_type(span, r, false)
-=======
                                 .get_iterator_element_type(span, r, false, Default::default())
->>>>>>> d121f20f
                                 .context("tried to get the element type of an iterator assignment")?;
 
                             self.assign_with_opts(
@@ -2009,11 +1998,8 @@
                 //
                 match *rhs.normalize() {
                     Type::Tuple(Tuple { elems: ref rhs_elems, .. }) => {
-<<<<<<< HEAD
-=======
                         // TODO: Handle Type::Rest
 
->>>>>>> d121f20f
                         if elems.len() < rhs_elems.len() {
                             return Err(Error::AssignFailedBecauseTupleLengthDiffers { span });
                         }
