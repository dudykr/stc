use std::{borrow::Cow, collections::HashMap};

use stc_ts_ast_rnode::{RBool, RIdent, RStr, RTsEntityName, RTsLit};
use stc_ts_errors::{ctx, debug::dump_type_as_string, DebugExt, ErrorKind};
use stc_ts_file_analyzer_macros::context;
use stc_ts_types::{
    Array, Conditional, EnumVariant, Instance, Interface, Intersection, Intrinsic, IntrinsicKind, Key, KeywordType, KeywordTypeMetadata,
    LitType, Mapped, Operator, PropertySignature, Ref, RestType, ThisType, Tuple, Type, TypeElement, TypeLit, TypeParam,
};
use stc_utils::{cache::Freeze, debug_ctx, stack};
use swc_atoms::js_word;
use swc_common::{EqIgnoreSpan, Span, Spanned, TypeEq, DUMMY_SP};
use swc_ecma_ast::*;
use tracing::{debug, error, info, span, Level};

use crate::{
    analyzer::{types::NormalizeTypeOpts, Analyzer},
    ty::TypeExt,
    VResult,
};

mod builtin;
mod cast;
mod class;
mod function;
mod query;
#[cfg(test)]
mod tests;
mod tpl;
mod type_el;
mod unions;

/// Context used for `=` assignments.
#[derive(Debug, Clone, Copy, Default)]
pub(crate) struct AssignOpts {
    /// This field should be overrided by caller.
    pub span: Span,
    pub right_ident_span: Option<Span>,

    /// # Values
    ///
    /// - `Some(false)`: `inexact` and `specified` of [TypeLitMetaadata] are
    ///   ignored.
    /// - `Some(true)`: extra properties are allowed.
    /// - `None`: It depends on `inexact` and `specified` of [TypeLitMetaadata]
    ///
    /// # Usages
    ///
    /// - `Some(false)` is Used for `extends` check.
    pub allow_unknown_rhs: Option<bool>,

    pub allow_missing_fields: bool,

    /// Allow assigning `unknown` type to other types. This should be `true` for
    /// parameters because the following is valid.
    ///
    ///
    /// ```ts
    ///   declare var a: {
    ///     (a:[2]): void
    ///   }
    ///
    ///   declare var b: {
    ///     (a:[unknown]): void
    ///   }
    ///
    ///   a = b;
    /// ```
    pub allow_unknown_type: bool,

    /// Allow assignment to [Type::Param].
    pub allow_assignment_to_param: bool,

    pub allow_assignment_of_param: bool,
    pub skip_call_and_constructor_elem: bool,

    pub for_overload: bool,

    pub disallow_assignment_to_unknown: bool,
    /// This is `true` for variable overloads, too. This will be fixed in
    /// future.
    pub for_castablity: bool,

    /// If this is `false`, assignment of literals or some other strange type to
    /// empty class will success.
    pub disallow_special_assignment_to_empty_class: bool,

    /// If true, assignment of a class to another class without inheritance
    /// relation will fail, even if the class is empty.
    pub disallow_different_classes: bool,

    /// If true, `assign` will try to assign by converting rhs to an iterable.
    pub allow_iterable_on_rhs: bool,

    /// If `true`, assignment will success if rhs is `void`.
    /// [None] means `false`.
    ///
    /// This is [Option] because it's required.
    pub allow_assignment_of_void: Option<bool>,

    /// If `true`, assignment will success if lhs is `void`.
    pub allow_assignment_to_void: bool,

    pub allow_assignment_of_array_to_optional_type_lit: bool,

    pub use_missing_fields_for_class: bool,

    pub allow_assignment_to_param_constraint: bool,

    /// The code below is valid.
    ///
    /// ```ts
    /// declare var p: Promise<Promise<string>>
    ///
    /// async function foo(): Promise<string> {
    ///     return p
    /// }
    /// ```
    pub may_unwrap_promise: bool,

    /// contextualTYpeWithUnionTypeMembers says
    ///
    /// > When used as a contextual type, a union type U has those members that
    /// > are present in any of its constituent types, with types that are
    /// > unions of the respective members in the constituent types.
    ///
    /// And
    ///
    /// ```ts
    /// var i1Ori2: I1<number> | I2<number> = { // Like i1 and i2 both
    ///     commonPropertyType: "hello",
    ///     commonMethodType: a=> a,
    ///     commonMethodWithTypeParameter: a => a,
    ///     methodOnlyInI1: a => a,
    ///     propertyOnlyInI1: "Hello",
    ///     methodOnlyInI2: a => a,
    ///     propertyOnlyInI2: "Hello",
    /// };
    /// ```
    ///
    /// is valid but
    ///
    ///
    /// ```ts
    /// function f13(x: { a: null; b: string } | { a: string, c: number }) {
    ///     x = { a: null, b: "foo", c: 4};  // Error
    /// }
    /// ```
    ///
    /// and
    ///
    /// ```ts
    /// var test: { a: null; b: string } | { a: string, c: number } = { a: null, b: "foo", c: 4}
    /// ```
    /// are not.
    pub allow_unknown_rhs_if_expanded: bool,

    pub infer_type_params_of_left: bool,

    pub is_assigning_to_class_members: bool,

    // Method definitions are bivariant (method shorthand)
    pub is_params_of_method_definition: bool,
}

#[derive(Default)]
pub struct AssignData {
    dejavu: Vec<(Type, Type)>,
}

impl Analyzer<'_, '_> {
    /// Denies `null` and `undefined`. This method does not check for elements
    /// of union.
    pub(crate) fn deny_null_or_undefined(&mut self, span: Span, ty: &Type) -> VResult<()> {
        if ty.is_kwd(TsKeywordTypeKind::TsUndefinedKeyword) {
            return Err(ErrorKind::ObjectIsPossiblyUndefined { span }.into());
        }

        if ty.is_kwd(TsKeywordTypeKind::TsNullKeyword) {
            return Err(ErrorKind::ObjectIsPossiblyNull { span }.into());
        }

        Ok(())
    }

    /// Used to validate assignments like `a += b`.
    pub(crate) fn assign_with_op(&mut self, span: Span, op: AssignOp, lhs: &Type, rhs: &Type) -> VResult<()> {
        debug_assert_ne!(op, op!("="));

        let l = self.expand_top_ref(span, Cow::Borrowed(lhs), Default::default())?;
        let r = self.expand_top_ref(span, Cow::Borrowed(rhs), Default::default())?;

        let lhs = l.normalize();
        let rhs = r.normalize();

        if op == op!("+=") {
            if lhs.is_enum_variant() {
                if rhs.is_type_lit() || rhs.is_bool() || rhs.is_symbol_like() {
                    return Err(ErrorKind::OperatorCannotBeAppliedToTypes { span }.into());
                }
            }
        }

        match op {
            op!("*=")
            | op!("**=")
            | op!("/=")
            | op!("%=")
            | op!("-=")
            | op!("&=")
            | op!("|=")
            | op!("^=")
            | op!("<<=")
            | op!(">>=")
            | op!(">>>=") => {
                if lhs.is_symbol_like() {
                    return Err(ErrorKind::WrongTypeForLhsOfNumericOperation { span }.into());
                }
            }
            _ => {}
        }

        let mut rhs_errored = false;
        match op {
            op!("*=") | op!("**=") | op!("/=") | op!("%=") | op!("-=") => {
                if let Type::Keyword(KeywordType {
                    kind: TsKeywordTypeKind::TsUndefinedKeyword | TsKeywordTypeKind::TsNullKeyword,
                    ..
                }) = rhs
                {
                    if op == op!("**=") {
                        rhs_errored = true;
                    }
                    self.storage
                        .report(ErrorKind::UndefinedOrNullIsNotValidOperand { span: rhs.span() }.into());
                } else {
                    let _ctx = ctx!("tried to check operands of a numeric assignment");
                    self.deny_null_or_undefined(rhs.span(), rhs)?;
                }

                match lhs {
                    Type::TypeLit(..) => return Err(ErrorKind::WrongTypeForLhsOfNumericOperation { span }.into()),
                    ty if ty.is_bool() || ty.is_str() || ty.is_tpl() || ty.is_kwd(TsKeywordTypeKind::TsVoidKeyword) => {
                        return Err(ErrorKind::WrongTypeForLhsOfNumericOperation { span }.into());
                    }
                    _ => {}
                }

                match rhs {
                    Type::TypeLit(..) => return Err(ErrorKind::WrongTypeForRhsOfNumericOperation { span }.into()),
                    ty if ty.is_bool() || ty.is_str() || ty.is_tpl() || ty.is_kwd(TsKeywordTypeKind::TsVoidKeyword) => {
                        return Err(ErrorKind::WrongTypeForRhsOfNumericOperation { span }.into())
                    }
                    _ => {}
                }

                let r_castable = self.can_be_casted_to_number_in_rhs(rhs.span(), rhs);
                if r_castable {
                    if l.is_num() {
                        return Ok(());
                    }

                    if let Type::Enum(l) = lhs {
                        //
                        if !l.has_str {
                            return Ok(());
                        }
                    }
                }
            }

            _ => {}
        }

        // Trivial
        if lhs.is_any() || rhs.is_any() {
            return Ok(());
        }

        // Addition to a string converts rhs into string.
        if op == op!("+=") {
            if lhs.is_str() || lhs.is_tpl() {
                return Ok(());
            }
        }

        if lhs.is_num() || lhs.is_enum_variant() {
            // TODO(kdy1): Check if actual value is number.

            if rhs.is_num() {
                return Ok(());
            }

            if rhs.is_enum_variant() {
                // TODO(kdy1): Check if actual value is numberx.
                return Ok(());
            }

            if rhs.is_kwd(TsKeywordTypeKind::TsUndefinedKeyword)
                || rhs.is_kwd(TsKeywordTypeKind::TsNullKeyword)
                || rhs.is_kwd(TsKeywordTypeKind::TsVoidKeyword)
            {
                if rhs_errored {
                    return Ok(());
                }
                return Err(ErrorKind::AssignOpCannotBeApplied { span, op }.into());
            }
        }

        if let Type::TypeLit(lhs) = lhs {
            if lhs.members.is_empty() {
                if rhs.is_str() {
                    return Ok(());
                }
            }
        }

        match op {
            op!("&&=") | op!("||=") => {
                if l.type_eq(&r) {
                    return Ok(());
                }
            }
            op!("??=") => {
                if rhs.is_bool() {
                    return Ok(());
                }
            }
            _ => {}
        }

        if let op!("&&=") = op {
            if rhs.is_bool() {
                return Ok(());
            }

            if self.can_be_casted_to_number_in_rhs(span, &l) && self.can_be_casted_to_number_in_rhs(span, &r) {
                return Ok(());
            }
        }

        match op {
            op!("+=") => {
                if rhs.is_str() {
                    if l.is_bool() || l.is_num() || l.is_enum_variant() || l.is_type_lit() || l.is_kwd(TsKeywordTypeKind::TsVoidKeyword) {
                        return Err(ErrorKind::InvalidOpAssign {
                            span,
                            op,
                            lhs: box l.into_owned().clone(),
                            rhs: box r.into_owned().clone(),
                        }
                        .into());
                    }

                    return Ok(());
                }
            }

            op!("??=") | op!("||=") | op!("&&=") => {
                return self
                    .assign_with_opts(
                        &mut Default::default(),
                        lhs,
                        rhs,
                        AssignOpts {
                            span,
                            ..Default::default()
                        },
                    )
                    .convert_err(|err| ErrorKind::InvalidOpAssign {
                        span,
                        op,
                        lhs: box l.into_owned().clone(),
                        rhs: box r.into_owned().clone(),
                    });
            }
            _ => {}
        }

        if rhs_errored {
            return Ok(());
        }

        Err(ErrorKind::AssignOpCannotBeApplied { span, op }.into())
    }

    /// Assign `right` to `left`. You can just use default for [AssignData].
    pub(crate) fn assign(&mut self, span: Span, data: &mut AssignData, left: &Type, right: &Type) -> VResult<()> {
        self.assign_with_opts(
            data,
            left,
            right,
            AssignOpts {
                span,
                ..Default::default()
            },
        )
    }

    /// Assign `right` to `left`. You can just use default for [AssignData].
    pub(crate) fn assign_with_opts(&mut self, data: &mut AssignData, left: &Type, right: &Type, opts: AssignOpts) -> VResult<()> {
        if self.is_builtin {
            return Ok(());
        }

        left.assert_valid();
        right.assert_valid();

        let _stack = stack::track(opts.span)?;

        // if cfg!(debug_assertions) && span.is_dummy() {
        //     print_backtrace();
        //     debug_assert!(!span.is_dummy());
        // }

        // self.verify_before_assign("lhs", left);
        // self.verify_before_assign("rhs", right);
        let res = self.assign_inner(data, left, right, opts);

        match res.as_ref().map_err(|e| &**e) {
            Err(ErrorKind::Errors { errors, .. }) if errors.is_empty() => return Ok(()),
            _ => {}
        }

        res.convert_err(|err| match err {
            ErrorKind::AssignFailed { .. }
            | ErrorKind::Errors { .. }
            | ErrorKind::Unimplemented { .. }
            | ErrorKind::TupleAssignError { .. }
            | ErrorKind::ObjectAssignFailed { .. } => err,
            _ => ErrorKind::AssignFailed {
                span: opts.span,
                left: box left.clone(),
                right: box right.clone(),
                right_ident: opts.right_ident_span,
                cause: vec![err.into()],
            },
        })
    }

    fn normalize_for_assign<'a>(&mut self, span: Span, ty: &'a Type) -> VResult<Cow<'a, Type>> {
        ty.assert_valid();

        let _ctx = ctx!("tried to normalize a type for assignment");
        let ty = ty.normalize();

        if let Type::Instance(Instance { ty, .. }) = ty {
            // Normalize further
            if ty.is_ref_type() {
                let normalized = self.normalize_for_assign(span, ty)?;

                if normalized.is_keyword() {
                    return Ok(normalized);
                }
            }

            if ty.is_mapped() {
                let ty = self.normalize_for_assign(span, ty)?;

                return Ok(ty);
            }
        }

        match ty {
            Type::Ref(Ref {
                span,
                type_name: RTsEntityName::Ident(type_name),
                type_args: None,
                metadata,
                ..
            }) => {
                // TODO(kdy1): Check if ref points global.
                return Ok(Cow::Owned(Type::Keyword(KeywordType {
                    span: *span,
                    kind: match type_name.sym {
                        js_word!("Boolean") => TsKeywordTypeKind::TsBooleanKeyword,
                        js_word!("Number") => TsKeywordTypeKind::TsNumberKeyword,
                        js_word!("String") => TsKeywordTypeKind::TsStringKeyword,
                        _ => return Ok(Cow::Borrowed(ty)),
                    },
                    metadata: KeywordTypeMetadata {
                        common: metadata.common,
                        ..Default::default()
                    },
                })));
            }
            Type::Conditional(..)
            | Type::IndexedAccessType(..)
            | Type::Alias(..)
            | Type::Instance(..)
            | Type::Intrinsic(..)
            | Type::Mapped(..)
            | Type::Operator(Operator {
                op: TsTypeOperatorOp::KeyOf,
                ..
            }) => {
                let ty = self.normalize(Some(span), Cow::Borrowed(ty), Default::default())?.into_owned();

                return Ok(Cow::Owned(ty));
            }
            _ => {}
        }

        Ok(Cow::Borrowed(ty))
    }

    fn assign_inner(&mut self, data: &mut AssignData, left: &Type, right: &Type, opts: AssignOpts) -> VResult<()> {
        left.assert_valid();
        right.assert_valid();

        let l = dump_type_as_string(left);
        let r = dump_type_as_string(right);

        let _panic_ctx = debug_ctx!(format!("left = {}", l));
        let _panic_ctx = debug_ctx!(format!("right = {}", r));

        if data
            .dejavu
            .iter()
            .any(|(prev_l, prev_r)| prev_l.type_eq(left) && prev_r.type_eq(right))
        {
            if cfg!(debug_assertions) {
                info!("[assign/dejavu] {} = {}\n{:?} ", l, r, opts);
            }
            return Ok(());
        }
        let _stack = stack::track(opts.span)?;

        data.dejavu.push((left.clone(), right.clone()));

        let res = self.assign_without_wrapping(data, left, right, opts).with_context(|| {
            //
            let l = dump_type_as_string(left);
            let r = dump_type_as_string(right);

            format!("\nlhs = {}\nrhs = {}", l, r)
        });

        let dejavu = data.dejavu.pop();
        debug_assert!(dejavu.is_some());

        debug!("[assign ({:?})] {} = {}\n{:?} ", res.is_ok(), l, r, opts);

        res
    }

    /// Assigns, but does not wrap error with [Error::AssignFailed].
    fn assign_without_wrapping(&mut self, data: &mut AssignData, to: &Type, rhs: &Type, opts: AssignOpts) -> VResult<()> {
        let span = opts.span;

        if !self.is_builtin && span.is_dummy() {
            unreachable!("cannot assign with dummy span")
        }

        let _tracing = if cfg!(debug_assertions) {
            let lhs = dump_type_as_string(to);
            let rhs = dump_type_as_string(rhs);

            Some(span!(Level::ERROR, "assign", lhs = &*lhs, rhs = &*rhs).entered())
        } else {
            None
        };

        // It's valid to assign any to everything.
        if rhs.is_any() {
            return Ok(());
        }

        if opts.allow_unknown_type && rhs.is_unknown() {
            return Ok(());
        }

        if opts.allow_assignment_to_void && to.is_kwd(TsKeywordTypeKind::TsVoidKeyword) {
            return Ok(());
        }

        // debug_assert!(!span.is_dummy(), "\n\t{:?}\n<-\n\t{:?}", to, rhs);
        let mut to = self.normalize_for_assign(span, to).context("tried to normalize lhs")?;
        to.make_clone_cheap();
        let mut rhs = self.normalize_for_assign(span, rhs).context("tried to normalize rhs")?;
        rhs.make_clone_cheap();

        let to = to.normalize();
        let rhs = rhs.normalize();

        macro_rules! fail {
            () => {{
                let _ctx = ctx!(format!(
                    "`fail!()` called from assign/mod.rs:{}\nLHS (final): {}\nRHS (final): {}",
                    line!(),
                    dump_type_as_string(to),
                    dump_type_as_string(rhs)
                ));
                return Err(ErrorKind::AssignFailed {
                    span,
                    left: box to.clone(),
                    right: box rhs.clone(),
                    right_ident: opts.right_ident_span,
                    cause: vec![],
                }
                .into());
            }};
        }

        macro_rules! handle_enum_in_rhs {
            ($e:expr) => {{
                let e = $e;

                // Allow
                //      let e: E = E.a
                //
                // and
                //
                //      let e1: E = E.a
                //      let e2: E = e1
                match *to {
                    Type::Enum(ref left_enum) => {
                        if left_enum.id.sym == *e.id.sym {
                            return Ok(());
                        }
                        fail!()
                    }
                    _ => {}
                }

                if !e.has_str && !e.has_num {
                    return self
                        .assign_inner(
                            data,
                            to,
                            &Type::Keyword(KeywordType {
                                span,
                                kind: TsKeywordTypeKind::TsNumberKeyword,
                                metadata: Default::default(),
                            }),
                            opts,
                        )
                        .context("tried to assign enum as `number`");
                }

                if !e.has_num {
                    return self
                        .assign_inner(
                            data,
                            to,
                            &Type::Keyword(KeywordType {
                                span,
                                kind: TsKeywordTypeKind::TsStringKeyword,
                                metadata: Default::default(),
                            }),
                            opts,
                        )
                        .context("tried to assign enum as `string`");
                }

                if !e.has_str {
                    return self
                        .assign_inner(
                            data,
                            to,
                            &Type::Keyword(KeywordType {
                                span,
                                kind: TsKeywordTypeKind::TsNumberKeyword,
                                metadata: Default::default(),
                            }),
                            opts,
                        )
                        .context("tried to assign enum as `number`");
                }

                return self
                    .assign_inner(
                        data,
                        to,
                        &Type::new_union(
                            span,
                            vec![
                                Type::Keyword(KeywordType {
                                    span,
                                    kind: TsKeywordTypeKind::TsNumberKeyword,
                                    metadata: Default::default(),
                                }),
                                Type::Keyword(KeywordType {
                                    span,
                                    kind: TsKeywordTypeKind::TsStringKeyword,
                                    metadata: Default::default(),
                                }),
                            ],
                        ),
                        opts,
                    )
                    .context("tried to assign enum as `number | string`");
            }};
        }

        if to.type_eq(rhs) {
            return Ok(());
        }

        if let Some(res) = self.assign_to_builtin(data, to, rhs, opts) {
            return res;
        }

        if rhs.is_kwd(TsKeywordTypeKind::TsNeverKeyword) {
            return Ok(());
        }

        if opts.disallow_assignment_to_unknown && to.is_kwd(TsKeywordTypeKind::TsUnknownKeyword) {
            fail!()
        }

        let opts = AssignOpts {
            disallow_assignment_to_unknown: false,
            ..opts
        };

        match (to, rhs) {
            (Type::Rest(lr), r) => {
                if let Type::Array(la) = lr.ty.normalize() {
                    return self.assign_with_opts(data, &la.elem_type, r, opts);
                }
            }

            (l, Type::Rest(rr)) => {
                if let Type::Array(ra) = rr.ty.normalize() {
                    return self.assign_with_opts(data, l, &ra.elem_type, opts);
                }
            }

            (Type::Tuple(..) | Type::Array(..), Type::Function(..) | Type::Constructor(..)) => {
                fail!()
            }
            _ => {}
        }

        if to.is_any() {
            return Ok(());
        }

        if opts.allow_assignment_of_param {
            if rhs.is_type_param() {
                return Ok(());
            }
        }

        if let Type::IndexedAccessType(rhs) = rhs {
            let err = ErrorKind::NoSuchProperty {
                span,
                obj: Some(rhs.obj_type.clone()),
                // TODO
                prop: None,
            }
            .into();
            return Err(ErrorKind::Errors { span, errors: vec![err] }.into());
        }

        match to {
            Type::Ref(Ref {
                type_name: RTsEntityName::Ident(RIdent {
                    sym: js_word!("Symbol"), ..
                }),
                ..
            }) => {
                if rhs.is_kwd(TsKeywordTypeKind::TsSymbolKeyword) {
                    return Ok(());
                }
            }

            // Str contains `kind`, and it's not handled properly by type_eq.
            Type::Lit(LitType { lit: RTsLit::Str(to), .. }) => match rhs {
                Type::Lit(LitType { lit: RTsLit::Str(rhs), .. }) => {
                    if to.value == rhs.value {
                        return Ok(());
                    } else {
                        fail!()
                    }
                }
                _ => {
                    if opts.for_castablity {
                        if rhs.is_kwd(TsKeywordTypeKind::TsStringKeyword) {
                            return Ok(());
                        }
                    }
                }
            },

            Type::Ref(left) => {
                if let Type::Ref(right) = rhs {
                    // We need this as type may recurse, and thus cannot be handled by expander.
                    if left.type_name.type_eq(&right.type_name) && left.type_args.type_eq(&right.type_args) {
                        return Ok(());
                    }
                }

                let new_lhs = self.expand_top_ref(span, Cow::Borrowed(to), Default::default())?.freezed();
                // self.replace(&mut new_lhs, &[(to, &Type::any(span))]);

                return self
                    .assign_inner(
                        data,
                        &new_lhs,
                        rhs,
                        AssignOpts {
                            allow_unknown_rhs: if opts.allow_unknown_rhs_if_expanded {
                                Some(true)
                            } else {
                                opts.allow_unknown_rhs
                            },
                            allow_unknown_rhs_if_expanded: false,
                            ..opts
                        },
                    )
                    .context("tried to assign a type created from a reference");
            }

            _ => {}
        }

        if to.is_str_lit() || to.is_num_lit() || to.is_bool_lit() {
            if rhs.is_type_lit() {
                fail!()
            }
        }

        // Allow v = null and v = undefined if strict null check is false
        if !self.rule().strict_null_checks {
            match rhs {
                Type::Keyword(KeywordType {
                    kind: TsKeywordTypeKind::TsNullKeyword,
                    ..
                })
                | Type::Keyword(KeywordType {
                    kind: TsKeywordTypeKind::TsUndefinedKeyword,
                    ..
                }) => return Ok(()),
                _ => {}
            }
        }

        if match rhs.normalize_instance() {
            Type::Lit(..) => true,
            Type::Interface(i) => matches!(&**i.name.sym(), "Boolean" | "String" | "Number" | "BigInt"),
            _ => false,
        } {
            // Handle special cases.
            // Assigning boolean to Boolean is ok, but assigning Boolean to boolean is an
            // error.
            let special_cases = &[
                (TsKeywordTypeKind::TsBooleanKeyword, "Boolean"),
                (TsKeywordTypeKind::TsStringKeyword, "String"),
                (TsKeywordTypeKind::TsNumberKeyword, "Number"),
                (TsKeywordTypeKind::TsBigIntKeyword, "BigInt"),
            ];

            let rhs = rhs.clone().generalize_lit();

            for (kwd, interface) in special_cases {
                match to {
                    Type::Keyword(k) if k.kind == *kwd => match rhs {
                        Type::Instance(Instance {
                            ty: box Type::Interface(ref i),
                            ..
                        })
                        | Type::Interface(ref i) => {
                            if i.name.as_str() == *interface {
                                return Err(ErrorKind::AssignedWrapperToPrimitive { span }.into());
                            }
                        }
                        _ => {}
                    },
                    Type::Instance(Instance {
                        ty: box Type::Interface(ref i),
                        ..
                    })
                    | Type::Interface(ref i)
                        if i.name.as_str() == *interface =>
                    {
                        match rhs {
                            Type::Keyword(ref k) if k.kind == *kwd => return Ok(()),
                            _ => {}
                        }
                    }
                    _ => {}
                }
            }
        }

        if let (Type::Conditional(lc), Type::Conditional(rc)) = (to, rhs) {
            if lc.check_type.type_eq(&rc.check_type) && lc.extends_type.type_eq(&rc.extends_type) {
                self.assign_with_opts(data, &lc.true_type, &rc.true_type, opts)
                    .context("tried to assign the true type of a conditional type to it of similar conditional type")?;

                self.assign_with_opts(data, &lc.false_type, &rc.false_type, opts)
                    .context("tried to assign the true type of a conditional type to it of similar conditional type")?;

                return Ok(());
            }

            if lc.extends_type.type_eq(&rc.extends_type) {
                //
                let l_variance = self.variance(lc)?;
                let r_variance = self.variance(rc)?;

                match (l_variance, r_variance) {
                    (Variance::Covariant, Variance::Covariant) => {
                        return self
                            .assign_with_opts(data, &lc.check_type, &rc.check_type, opts)
                            .context("tried assignment of covariant types")
                    }
                    (Variance::Contravariant, Variance::Contravariant) => {
                        return self
                            .assign_with_opts(data, &rc.check_type, &lc.check_type, opts)
                            .context("tried assignment of contravariant types")
                    }
                    _ => {
                        return Err(ErrorKind::Unimplemented {
                            span,
                            msg: format!("{:?} = {:?}", l_variance, r_variance),
                        }
                        .into())
                    }
                }
            }
        }

        match (to, rhs) {
            (_, Type::Conditional(rc)) => {
                self.assign_with_opts(data, to, &rc.true_type, opts)
                    .context("tried to assign the true type of a conditional type to lhs")?;
                self.assign_with_opts(data, to, &rc.false_type, opts)
                    .context("tried to assign the false type of a conditional type to lhs")?;

                return Ok(());
            }

            (Type::Conditional(lc), _) => {
                self.assign_with_opts(data, &lc.true_type, rhs, opts)
                    .context("tried to assign to the true type")?;
                self.assign_with_opts(data, &lc.false_type, rhs, opts)
                    .context("tried to assign to the false type")?;

                return Ok(());
            }

            _ => {}
        }

        match to {
            Type::Keyword(KeywordType {
                kind: TsKeywordTypeKind::TsUndefinedKeyword,
                ..
            }) => fail!(),

            // Anything is assignable to unknown
            Type::Keyword(KeywordType {
                kind: TsKeywordTypeKind::TsUnknownKeyword,
                ..
            }) => return Ok(()),

            // Everything is assignable to Object
            Type::Interface(ref i) if i.name.as_str() == "Object" => return Ok(()),

            Type::Module(to) => {
                // TODO(kdy1): Use unique id for module type.
                if let Type::Module(rhs) = rhs {
                    if to.name.eq_ignore_span(&rhs.name) {
                        return Ok(());
                    }
                }
                return Err(ErrorKind::InvalidLValue { span: to.span() }.into());
            }
            Type::Enum(..) => fail!(),

            Type::EnumVariant(EnumVariant { name: None, .. }) => {
                let enum_name = match to {
                    Type::EnumVariant(e) => e.enum_name.clone(),
                    Type::Enum(e) => e.id.clone().into(),
                    _ => unreachable!(),
                };

                match rhs.normalize() {
                    Type::Lit(LitType {
                        lit: RTsLit::Number(..), ..
                    })
                    | Type::Keyword(KeywordType {
                        kind: TsKeywordTypeKind::TsNumberKeyword,
                        ..
                    }) => {
                        // validEnumAssignments.ts insists that this is valid.
                        return Ok(());
                    }

                    Type::EnumVariant(rhs) => {
                        if rhs.enum_name == enum_name {
                            return Ok(());
                        }
                        fail!()
                    }

                    Type::Lit(..)
                    | Type::TypeLit(..)
                    | Type::Keyword(KeywordType {
                        kind: TsKeywordTypeKind::TsVoidKeyword,
                        ..
                    })
                    | Type::Keyword(KeywordType {
                        kind: TsKeywordTypeKind::TsStringKeyword,
                        ..
                    })
                    | Type::Keyword(KeywordType {
                        kind: TsKeywordTypeKind::TsBooleanKeyword,
                        ..
                    }) => fail!(),

                    _ => {}
                }
            }
            Type::EnumVariant(ref e @ EnumVariant { name: Some(..), .. }) => {
                // Single-variant enums seem to be treated like a number.
                //
                // See typeArgumentInferenceWithObjectLiteral.ts

                let items = self.find_type(&e.enum_name).context("failed to find an enum for assignment")?;

                if let Some(items) = items {
                    for e in items {
                        if let Type::Enum(e) = e.normalize() {
                            if e.members.len() == 1 {
                                return Ok(());
                            }
                        }
                    }
                }

                dbg!();
                return Err(ErrorKind::InvalidLValue { span: e.span }.into());
            }

            Type::Intersection(ref li) => {
                let mut errors = vec![];

                // TODO(kdy1): Optimize unknown rhs handling

                let is_str = li.types.iter().any(|ty| ty.is_str());
                let is_num = li.types.iter().any(|ty| ty.is_num());
                let is_bool = li.types.iter().any(|ty| ty.is_bool());

                // LHS is never.
                if u32::from(is_str) + u32::from(is_num) + u32::from(is_bool) >= 2 {
                    return Ok(());
                }

                for ty in &li.types {
                    match self
                        .assign_with_opts(
                            data,
                            ty,
                            rhs,
                            AssignOpts {
                                allow_unknown_rhs: Some(true),
                                ..opts
                            },
                        )
                        .context("tried to assign to an element of an intersection type")
                        .convert_err(|err| ErrorKind::SimpleAssignFailed {
                            span: err.span(),
                            cause: Some(box err.into()),
                        }) {
                        Ok(..) => {}
                        Err(err) => errors.push(err),
                    }
                }

                let left_contains_object = li.types.iter().any(|ty| ty.is_kwd(TsKeywordTypeKind::TsObjectKeyword));
                let rhs_requires_unknown_property_check = !matches!(rhs.normalize(), Type::Keyword(..));

                if !left_contains_object && rhs_requires_unknown_property_check && !opts.allow_unknown_rhs.unwrap_or_default() {
                    let lhs = self.convert_type_to_type_lit(span, Cow::Borrowed(to))?;

                    if let Some(lhs) = lhs {
                        self.assign_to_type_elements(data, lhs.span, &lhs.members, rhs, lhs.metadata, opts)
                            .with_context(|| {
                                format!(
                                    "tried to check if unknown rhs exists while assigning to an intersection type:\nLHS: {}",
                                    dump_type_as_string(&Type::TypeLit(lhs.into_owned()))
                                )
                            })
                            .convert_err(|err| ErrorKind::SimpleAssignFailed {
                                span: err.span(),
                                cause: Some(box err.into()),
                            })?;

                        errors.retain(|err| !matches!(&**err, ErrorKind::UnknownPropertyInObjectLiteralAssignment { .. }));
                    }
                }

                if errors.is_empty() {
                    return Ok(());
                }

                return Err(ErrorKind::Errors { span, errors }.into());
            }

            Type::Class(l) => match rhs {
                Type::Interface(..)
                | Type::Ref(..)
                | Type::TypeLit(..)
                | Type::Lit(..)
                | Type::Keyword(..)
                | Type::Class(..)
                | Type::Predicate(..) => {
                    return self
                        .assign_to_class(data, l, rhs, opts)
                        .context("tried to assign a type to an instance of a class")
                }
                Type::Array(..) | Type::ClassDef(..) => {
                    fail!()
                }
                _ => {}
            },
            Type::ClassDef(l) => {
                return self
                    .assign_to_class_def(data, l, rhs, opts)
                    .context("tried to assign a type to a class definition")
            }

            Type::Lit(ref lhs) => match rhs.normalize() {
                Type::Lit(rhs) if lhs.eq_ignore_span(rhs) => return Ok(()),
                Type::Ref(..) | Type::Query(..) | Type::Param(..) => {
                    // We should expand ref. We expand it with the match
                    // expression below.
                }
                Type::EnumVariant(e) => {
                    // Single-variant enums seem to be treated like a number.
                    //
                    // See typeArgumentInferenceWithObjectLiteral.ts

                    let e = self.find_type(&e.enum_name).context("failed to find an enum for assignment")?;

                    if let Some(e) = e {
                        for e in e {
                            if let Type::Enum(e) = e.normalize() {
                                if e.members.len() == 1 {
                                    return Ok(());
                                }
                            }
                        }
                    }

                    fail!()
                }
                _ => fail!(),
            },

            Type::Query(ref to) => return self.assign_to_query_type(data, to, rhs, opts),

            Type::Operator(Operator {
                op: TsTypeOperatorOp::ReadOnly,
                ty,
                ..
            }) => {
                return self
                    .assign_with_opts(data, ty, rhs, opts)
                    .context("tried to assign a type to an operand of readonly type")
            }

            _ => {}
        }

        if opts.allow_assignment_of_void.unwrap_or_default() {
            if rhs.is_kwd(TsKeywordTypeKind::TsVoidKeyword) {
                return Ok(());
            }
        }

        match rhs {
            Type::Ref(..) => {
                let mut new_rhs = self.expand_top_ref(span, Cow::Borrowed(rhs), Default::default())?;
                new_rhs.make_clone_cheap();
                // self.replace(&mut new_rhs, &[(rhs, &Type::any(span))]);
                return self
                    .assign_inner(data, to, &new_rhs, opts)
                    .context("tried to assign a type expanded from a reference to another type");
            }

            Type::Query(rhs) => {
                return self
                    .assign_query_type_to_type(data, to, rhs, opts)
                    .context("tried to assign a query type to another type")
            }

            Type::Infer(..) => fail!(),

            // When strict null check is disabled, we can assign null / undefined to many things.
            Type::Keyword(KeywordType {
                kind: TsKeywordTypeKind::TsUndefinedKeyword,
                ..
            })
            | Type::Keyword(KeywordType {
                kind: TsKeywordTypeKind::TsNullKeyword,
                ..
            }) => {
                // Deny assigning null to class. (not instance)

                match *to.normalize() {
                    Type::Class(..) | Type::Function(..) => fail!(),
                    _ => {}
                }

                if !self.rule().strict_null_checks {
                    return Ok(());
                }
            }

            Type::Intersection(Intersection { types, .. }) => {
                // Filter out `never` types
                if let Some(new) = self.normalize_intersection_types(span, types, NormalizeTypeOpts { ..Default::default() })? {
                    return self
                        .assign_inner(data, to, &new, opts)
                        .context("tried to assign a normalized intersection type to another type");
                }

                let errors = types
                    .iter()
                    .map(|rhs| {
                        self.assign_inner(
                            data,
                            to,
                            rhs,
                            AssignOpts {
                                allow_missing_fields: true,
                                ..opts
                            },
                        )
                        .context("tried to assign an element of an intersection type to another type")
                    })
                    .collect::<Vec<_>>();
                if errors.iter().any(Result::is_ok) {
                    return Ok(());
                }

                if let Ok(Some(rhs)) = self.convert_type_to_type_lit(opts.span, Cow::Borrowed(rhs)) {
                    if self.assign_inner(data, to, &Type::TypeLit(rhs.into_owned()), opts).is_ok() {
                        return Ok(());
                    }
                }

                let use_single_error = types.iter().all(|ty| ty.is_interface());
                let errors = errors.into_iter().map(Result::unwrap_err).collect();

                if use_single_error {
                    return Err(ErrorKind::AssignFailed {
                        span,
                        left: box to.clone(),
                        right_ident: None,
                        right: box rhs.clone(),
                        cause: errors,
                    }
                    .into());
                }

                return Err(ErrorKind::Errors { span, errors }.into());
            }

            Type::Union(r) => {
                if self.should_use_special_union_assignment(span, rhs)? {
                    // TODO(kdy1): We should assign rhs as full.
                    //
                    //
                    // lhs = (undefined | {
                    //     (x: number) : number;
                    //     (s: string) : string;
                    // });
                    // rhs = (undefined | (x: number) => number | (s: string) => string);
                    //
                    // The assignment above is valid, but it only works if we create a type literal
                    // with two call signatures using two functions in rhs.

                    r.types
                        .iter()
                        .try_for_each(|rhs| {
                            if cfg!(debug_assertions) {
                                // Assertion for deep clones.
                                let _ = to.clone();
                                let _ = rhs.clone();
                            }

                            self.assign_with_opts(
                                data,
                                to,
                                rhs,
                                AssignOpts {
                                    allow_unknown_rhs: Some(true),
                                    ..opts
                                },
                            )
                        })
                        .context("tried to assign an union type to another one")?;

                    return Ok(());
                }

                let errors = r
                    .types
                    .iter()
                    .filter_map(|rhs| match self.assign_with_opts(data, to, rhs, opts) {
                        Ok(()) => None,
                        Err(err) => Some(err),
                    })
                    .collect::<Vec<_>>();
                if errors.is_empty() {
                    return Ok(());
                }
                return Err(ErrorKind::Errors { span, errors }.context("tried to assign a union to other type"));
            }

            Type::Keyword(KeywordType {
                kind: TsKeywordTypeKind::TsAnyKeyword,
                ..
            }) => return Ok(()),

            Type::Param(TypeParam {
                ref name, ref constraint, ..
            }) => {
                //
                if let Type::Param(TypeParam { name: ref l_name, .. }) = to {
                    if opts.allow_assignment_to_param {
                        return Ok(());
                    }

                    if name == l_name {
                        return Ok(());
                    }
                    match constraint.as_deref() {
                        Some(constraint) if constraint.is_type_param() => {}
                        _ => {
                            fail!()
                        }
                    }
                }

                match *constraint {
                    Some(ref c) => {
                        return self.assign_inner(
                            data,
                            to,
                            c,
                            AssignOpts {
                                allow_unknown_rhs: Some(true),
                                ..opts
                            },
                        );
                    }
                    None => match to.normalize() {
                        Type::TypeLit(TypeLit { ref members, .. }) if members.is_empty() => return Ok(()),
                        _ => {}
                    },
                }

                match to.normalize() {
                    Type::Union(..) => {}
                    _ => {
                        fail!()
                    }
                }
            }

            Type::Predicate(..) => {
                if let Type::Keyword(KeywordType {
                    kind: TsKeywordTypeKind::TsBooleanKeyword,
                    ..
                }) = rhs
                {
                    return Ok(());
                }
            }

            _ => {}
        }

        match to {
            Type::Mapped(to) => return self.assign_to_mapped(data, to, rhs, opts),
            Type::Param(TypeParam {
                constraint: Some(ref c), ..
            }) => {
                if opts.allow_assignment_to_param_constraint {
                    return self.assign_inner(
                        data,
                        c,
                        rhs,
                        AssignOpts {
                            allow_assignment_to_param: true,
                            ..opts
                        },
                    );
                }

                fail!()
            }

            Type::Param(..) => {
                // We handled equality above.
                //
                // This is optional so we can change behavior while selecting method to call.
                // While selecting method, we may need to assign to a type parameter.

                if opts.allow_assignment_to_param {
                    return Ok(());
                } else {
                    fail!()
                }
            }

            Type::Array(Array { ref elem_type, .. }) => match rhs {
                Type::Array(Array {
                    elem_type: ref rhs_elem_type,
                    ..
                }) => {
                    return self.assign_inner(data, elem_type, rhs_elem_type, opts);
                }

                Type::Tuple(Tuple { ref elems, .. }) => {
                    let mut errors = vec![];
                    for el in elems {
                        errors.extend(self.assign_inner(data, elem_type, &el.ty, opts).err());
                    }
                    if !errors.is_empty() {
                        Err(ErrorKind::Errors { span, errors })?;
                    }

                    return Ok(());
                }

                _ => {
                    if let Some(res) = self.try_assign_using_parent(data, to, rhs, opts) {
                        return res;
                    }

                    let r = self.convert_type_to_type_lit(span, Cow::Borrowed(rhs))?;
                    if let Some(r) = r {
                        for m in &r.members {
                            if let TypeElement::Index(m) = m {
                                if let Type::Keyword(KeywordType {
                                    span,
                                    kind: TsKeywordTypeKind::TsNumberKeyword,
                                    ..
                                }) = m.params[0].ty.normalize()
                                {
                                    if let Some(type_ann) = &m.type_ann {
                                        return self.assign_with_opts(data, elem_type, type_ann, opts);
                                    }
                                }
                            }
                        }
                    }

                    // Try to assign by converting rhs to an iterable.
                    if opts.allow_iterable_on_rhs {
                        let res: VResult<_> = try {
                            let r = self
                                .get_iterator(span, Cow::Borrowed(rhs), Default::default())
                                .context("tried to convert a type to an iterator to assign to a tuple")?;
                            //
                            let rhs_el = self
                                .get_iterator_element_type(span, r, false, Default::default())
                                .context("tried to get the element type of an iterator assignment")?;

                            self.assign_with_opts(
                                data,
                                elem_type,
                                &rhs_el,
                                AssignOpts {
                                    allow_iterable_on_rhs: false,
                                    ..opts
                                },
                            )?;
                        };

                        if res.is_ok() {
                            return Ok(());
                        }
                    }

                    fail!()
                }
            },

            // let a: string | number = 'string';
            Type::Union(lu) => {
                // true | false = boolean
                if rhs.is_kwd(TsKeywordTypeKind::TsBooleanKeyword) {
                    if lu.types.iter().any(|ty| {
                        matches!(
                            ty.normalize(),
                            Type::Lit(LitType {
                                lit: RTsLit::Bool(RBool { value: true, .. }),
                                ..
                            })
                        )
                    }) && lu.types.iter().any(|ty| {
                        matches!(
                            ty.normalize(),
                            Type::Lit(LitType {
                                lit: RTsLit::Bool(RBool { value: false, .. }),
                                ..
                            })
                        )
                    }) {
                        return Ok(());
                    }
                }

                if let Type::Tuple(..) | Type::TypeLit(..) | Type::Union(..) | Type::Alias(..) | Type::Interface(..) = rhs {
                    if let Some(res) = self.assign_to_union(data, to, rhs, opts) {
                        return res.context("tried to assign using `assign_to_union`");
                    }
                }

                // Same operation as above, but for enums.
                if let Type::EnumVariant(EnumVariant { enum_name, name: None, .. }) = rhs {
                    // If `types` contains all variant of the enum, the
                    // assignment is valid.
                    let patched_types = lu
                        .types
                        .iter()
                        .map(|ty| {
                            self.normalize(Some(span), Cow::Borrowed(ty), Default::default())
                                .map(Cow::into_owned)
                        })
                        .collect::<Result<Vec<_>, _>>()?;

                    if patched_types.iter().all(|ty| match ty.normalize() {
                        Type::EnumVariant(ev) => ev.enum_name == *enum_name,
                        _ => false,
                    }) {
                        if let Ok(Some(lhs)) = self.find_type(enum_name) {
                            for ty in lhs {
                                if let Type::Enum(e) = ty.normalize() {
                                    if e.members.len() == lu.types.len() {
                                        return Ok(());
                                    }
                                }
                            }
                        }
                    }
                }

                let results = lu
                    .types
                    .iter()
                    .map(|to| {
                        self.assign_with_opts(
                            data,
                            to,
                            rhs,
                            AssignOpts {
                                allow_unknown_rhs_if_expanded: true,
                                ..opts
                            },
                        )
                        .context("tried to assign a type to a union")
                    })
                    .collect::<Vec<_>>();
                if results.iter().any(Result::is_ok) {
                    return Ok(());
                }
                let normalized = lu.types.iter().any(|ty| match ty.normalize() {
                    Type::TypeLit(ty) => ty.metadata.normalized,
                    _ => false,
                });
                let errors = results.into_iter().map(Result::unwrap_err).collect();
                let should_use_single_error = normalized
                    || lu.types.iter().all(|ty| {
                        ty.is_lit()
                            || ty.is_type_lit()
                            || ty.is_keyword()
                            || ty.is_enum_variant()
                            || ty.is_ref_type()
                            || ty.is_query()
                            || ty.is_fn_type()
                    });

                if should_use_single_error {
                    return Err(ErrorKind::AssignFailed {
                        span,
                        cause: errors,
                        left: box to.clone(),
                        right: box rhs.clone(),
                        right_ident: opts.right_ident_span,
                    }
                    .into());
                } else {
                    return Err(ErrorKind::Errors { span, errors }.context("tried to assign a type to a union type"));
                }
            }

            Type::Intersection(Intersection { ref types, .. }) => {
                let vs = types.iter().map(|to| self.assign_inner(data, to, rhs, opts)).collect::<Vec<_>>();

                // TODO(kdy1): Multiple error
                for v in vs {
                    if let Err(error) = v {
                        return Err(ErrorKind::IntersectionError { span, error: box error }.into());
                    }
                }

                return Ok(());
            }

            // Handle same keyword type.
            Type::Keyword(KeywordType { kind, .. }) => {
                match *rhs {
                    Type::Keyword(KeywordType { kind: rhs_kind, .. }) => {
                        if rhs_kind == *kind {
                            return Ok(());
                        }

                        if rhs_kind == TsKeywordTypeKind::TsUndefinedKeyword && *kind == TsKeywordTypeKind::TsVoidKeyword {
                            return Ok(());
                        }

                        if *kind == TsKeywordTypeKind::TsUndefinedKeyword && rhs_kind == TsKeywordTypeKind::TsVoidKeyword {
                            return Ok(());
                        }

                        fail!()
                    }

                    Type::Symbol(..) => match kind {
                        TsKeywordTypeKind::TsSymbolKeyword => return Ok(()),
                        _ => {
                            fail!()
                        }
                    },

                    Type::Array(..) | Type::Tuple(..) | Type::Class(..) | Type::ClassDef(..) => {
                        fail!()
                    }

                    _ => {}
                }

                match kind {
                    TsKeywordTypeKind::TsStringKeyword => {
                        if let Type::Lit(LitType { lit: RTsLit::Str(..), .. }) = *rhs {
                            return Ok(());
                        }
                    }

                    TsKeywordTypeKind::TsNumberKeyword => match *rhs {
                        Type::Lit(LitType {
                            lit: RTsLit::Number(..), ..
                        }) => return Ok(()),

                        Type::EnumVariant(ref v) => {
                            // Allow assigning enum with numeric values to
                            // number.
                            if let Some(types) = self.find_type(&v.enum_name)? {
                                for ty in types {
                                    if let Type::Enum(ref e) = *ty.normalize() {
                                        let is_num = !e.has_str;
                                        if is_num {
                                            return Ok(());
                                        }
                                    }
                                }
                            }

                            fail!()
                        }
                        _ => {}
                    },

                    TsKeywordTypeKind::TsBooleanKeyword => {
                        if let Type::Lit(LitType { lit: RTsLit::Bool(..), .. }) = *rhs {
                            return Ok(());
                        }
                    }

                    TsKeywordTypeKind::TsVoidKeyword | TsKeywordTypeKind::TsUndefinedKeyword => {
                        //

                        match rhs {
                            Type::Keyword(KeywordType {
                                kind: TsKeywordTypeKind::TsVoidKeyword,
                                ..
                            }) => return Ok(()),
                            Type::Lit(..)
                            | Type::Keyword(..)
                            | Type::TypeLit(..)
                            | Type::Class(..)
                            | Type::ClassDef(..)
                            | Type::Interface(..)
                            | Type::Module(..)
                            | Type::EnumVariant(..) => fail!(),
                            Type::Function(..) => {
                                return Err(ErrorKind::CannotAssignToNonVariable {
                                    span: rhs.span(),
                                    ty: box rhs.clone(),
                                }
                                .into())
                            }
                            _ => {}
                        }
                    }

                    TsKeywordTypeKind::TsSymbolKeyword => {
                        //

                        if rhs.is_symbol_like() {
                            return Ok(());
                        }
                        fail!()
                    }

                    TsKeywordTypeKind::TsObjectKeyword => {
                        match *rhs {
                            Type::Keyword(KeywordType {
                                kind: TsKeywordTypeKind::TsNumberKeyword,
                                ..
                            })
                            | Type::Keyword(KeywordType {
                                kind: TsKeywordTypeKind::TsStringKeyword,
                                ..
                            })
                            | Type::Keyword(KeywordType {
                                kind: TsKeywordTypeKind::TsBooleanKeyword,
                                ..
                            })
                            | Type::Keyword(KeywordType {
                                kind: TsKeywordTypeKind::TsBigIntKeyword,
                                ..
                            })
                            | Type::Keyword(KeywordType {
                                kind: TsKeywordTypeKind::TsVoidKeyword,
                                ..
                            })
                            | Type::Keyword(KeywordType {
                                kind: TsKeywordTypeKind::TsNullKeyword,
                                ..
                            })
                            | Type::Keyword(KeywordType {
                                kind: TsKeywordTypeKind::TsUndefinedKeyword,
                                ..
                            })
                            | Type::Lit(..)
                            | Type::Param(..) => {
                                fail!()
                            }

                            // let a: object = {};
                            Type::Function(..)
                            | Type::Constructor(..)
                            | Type::Enum(..)
                            | Type::Interface(..)
                            | Type::Class(..)
                            | Type::TypeLit(..) => return Ok(()),

                            _ => {}
                        }
                    }
                    _ => {}
                }

                match kind {
                    TsKeywordTypeKind::TsStringKeyword
                    | TsKeywordTypeKind::TsBigIntKeyword
                    | TsKeywordTypeKind::TsNumberKeyword
                    | TsKeywordTypeKind::TsBooleanKeyword
                    | TsKeywordTypeKind::TsNullKeyword
                    | TsKeywordTypeKind::TsUndefinedKeyword => match rhs {
                        Type::Lit(..) | Type::Interface(..) | Type::Function(..) | Type::Constructor(..) => fail!(),
                        Type::TypeLit(..) => {
                            let left = self.normalize(
                                Some(span),
                                Cow::Borrowed(to),
                                NormalizeTypeOpts {
                                    normalize_keywords: true,
                                    ..Default::default()
                                },
                            )?;
                            return self
                                .assign_inner(data, &left, rhs, opts)
                                .convert_err(|err| ErrorKind::SimpleAssignFailed {
                                    span: err.span(),
                                    cause: Some(box err.into()),
                                })
                                .context("tried to assign a type literal to an expanded keyword");
                        }
                        _ => {}
                    },
                    _ => {}
                }
            }

            Type::EnumVariant(ref l @ EnumVariant { name: Some(..), .. }) => match *rhs {
                Type::EnumVariant(ref r) => {
                    if l.enum_name == r.enum_name && l.name == r.name {
                        return Ok(());
                    }
                }
                Type::Lit(..)
                | Type::TypeLit(..)
                | Type::Keyword(KeywordType {
                    kind: TsKeywordTypeKind::TsStringKeyword,
                    ..
                })
                | Type::Keyword(KeywordType {
                    kind: TsKeywordTypeKind::TsNumberKeyword,
                    ..
                })
                | Type::Keyword(KeywordType {
                    kind: TsKeywordTypeKind::TsBooleanKeyword,
                    ..
                }) => {
                    fail!()
                }
                _ => {}
            },

            Type::This(ThisType { span, .. }) => return Err(ErrorKind::CannotAssingToThis { span: *span }.into()),

            Type::Interface(Interface {
                name,
                ref body,
                ref extends,
                ..
            }) => {
                // TODO(kdy1): Optimize handling of unknown rhs

                if name == "Function" {
                    if let Type::Function(..) = rhs.normalize() {
                        return Ok(());
                    }
                }

                self.assign_to_type_elements(
                    data,
                    span,
                    body,
                    rhs,
                    Default::default(),
                    AssignOpts {
                        allow_unknown_rhs: Some(true),
                        allow_assignment_of_array_to_optional_type_lit: true,
                        ..opts
                    },
                )
                .context("tried to assign a type to an interface")?;

                let mut errors = vec![];
                for parent in extends {
                    let parent = self
                        .type_of_ts_entity_name(span, &parent.expr, parent.type_args.as_deref())?
                        .freezed();

                    // An interface can extend a class.
                    let parent = self.instantiate_class(span, &parent)?;

                    let res = self.assign_with_opts(
                        data,
                        &parent,
                        rhs,
                        AssignOpts {
                            allow_unknown_rhs: Some(true),
                            ..opts
                        },
                    );

                    errors.extend(res.err());
                }

                if !extends.is_empty() && errors.is_empty() {
                    return Ok(());
                }

                // TODO(kdy1): Prevent recursion and uncomment the code below.
                //
                // // We try assigning as builtin interfaces.
                // match rhs {
                //     Type::Keyword(KeywordType {
                //         kind: TsKeywordTypeKind::TsStringKeyword,
                //         ..
                //     })
                //     | Type::Lit(LitType {
                //         lit: RTsLit::Str(..), ..
                //     }) => {
                //         return self
                //             .assign_inner(
                //                 to,
                //                 &Type::Ref(Ref {
                //                     span,
                //                     ctxt: ModuleId::builtin(),
                //                     type_name:
                // RTsEntityName::Ident(RIdent::new("String".into(), span)),
                //                     type_args: None,
                //                 }),
                //                 opts,
                //             )
                //             .context("tried to assign by converting rhs to builtin inferface
                // 'String'")     }
                //     _ => {}
                // }

                // Assignment failed. This check is required to distinguish an empty interface
                // from an interface with parents.
                //
                // TODO(kdy1): Use errors returned from parent assignment.
                if body.is_empty() && !extends.is_empty() {
                    return Err(ErrorKind::AssignFailed {
                        span,
                        left: box to.clone(),
                        right: box rhs.clone(),
                        right_ident: opts.right_ident_span,
                        cause: errors,
                    }
                    .into());
                }

                // We should check for unknown rhs, while allowing assignment to parent
                // interfaces.
                if !opts.allow_unknown_rhs.unwrap_or_default() && !opts.allow_unknown_rhs_if_expanded {
                    let lhs = self.convert_type_to_type_lit(span, Cow::Borrowed(to))?;
                    if let Some(lhs) = lhs {
                        self.assign_to_type_elements(data, span, &lhs.members, rhs, Default::default(), opts)
                            .with_context(|| {
                                format!(
                                    "tried to assign a type to an interface to check if unknown rhs exists\nLHS: {}\nRHS: {}",
                                    dump_type_as_string(&Type::TypeLit(lhs.into_owned())),
                                    dump_type_as_string(rhs)
                                )
                            })?;
                    }
                }

                if !errors.is_empty() {
                    return Err(ErrorKind::AssignFailed {
                        span,
                        left: box to.clone(),
                        right: box rhs.clone(),
                        right_ident: opts.right_ident_span,
                        cause: errors,
                    }
                    .into());
                }

                return Ok(());
            }

            Type::TypeLit(TypeLit { ref members, metadata, .. }) => {
                return self
                    .assign_to_type_elements(data, span, members, rhs, *metadata, opts)
                    .context("tried to assign a type to type elements");
            }

            Type::Lit(LitType { ref lit, .. }) => match *rhs {
                Type::Lit(LitType { lit: ref r_lit, .. }) => {
                    if lit.eq_ignore_span(r_lit) {
                        return Ok(());
                    }

                    // Extra check to handle "has_escape"
                    match (lit, r_lit) {
                        (&RTsLit::Str(ref l), &RTsLit::Str(ref r)) if l.value == r.value => return Ok(()),
                        _ => {}
                    }

                    fail!()
                }

                Type::Ref(..) | Type::Param(..) | Type::Query(..) => {}

                // TODO(kdy1): allow
                // let a: true | false = bool
                _ => fail!(),
            },

            Type::Function(lf) => match rhs {
                Type::Function(..) | Type::TypeLit(..) | Type::Interface(..) => {
                    return self.assign_to_function(data, to, lf, rhs, opts).with_context(|| {
                        format!(
                            "tried to assign to a function type: {}",
                            dump_type_as_string(&Type::Function(lf.clone()))
                        )
                    })
                }
                Type::Keyword(KeywordType {
                    kind: TsKeywordTypeKind::TsVoidKeyword,
                    ..
                })
                | Type::Keyword(KeywordType {
                    kind: TsKeywordTypeKind::TsNumberKeyword,
                    ..
                })
                | Type::Keyword(KeywordType {
                    kind: TsKeywordTypeKind::TsStringKeyword,
                    ..
                })
                | Type::Keyword(KeywordType {
                    kind: TsKeywordTypeKind::TsBigIntKeyword,
                    ..
                })
                | Type::Keyword(KeywordType {
                    kind: TsKeywordTypeKind::TsBooleanKeyword,
                    ..
                })
                | Type::Constructor(..)
                | Type::Array(..)
                | Type::Tuple(..) => {
                    fail!()
                }
                _ => {}
            },

            Type::Tuple(Tuple { ref elems, .. }) => {
                if elems.is_empty() {
                    match rhs {
                        Type::Array(..) | Type::Tuple(..) => return Ok(()),
                        _ => {}
                    }
                }
                //
                match *rhs.normalize() {
                    Type::Tuple(Tuple { elems: ref rhs_elems, .. }) => {
                        // TODO: Handle Type::Rest

                        if elems.len() < rhs_elems.len() {
                            return Err(ErrorKind::AssignFailedBecauseTupleLengthDiffers { span }.into());
                        }

                        // TODO: Handle Type::Rest

                        if elems.len() > rhs_elems.len() {
<<<<<<< HEAD
                            let is_lhs_any_tuple = elems.iter().all(|l| match *l.ty {
                                Type::Keyword(KeywordType {
                                    kind: TsKeywordTypeKind::TsAnyKeyword,
                                    ..
                                }) => true,
                                _ => false,
                            });

                            if is_lhs_any_tuple {
                                return Ok(());
                            }

                            return Err(Error::AssignFailedBecauseTupleLengthDiffers { span });
=======
                            return Err(ErrorKind::AssignFailedBecauseTupleLengthDiffers { span }.into());
>>>>>>> 3cde8de7
                        }

                        let mut errors = vec![];
                        for (l, r) in elems.iter().zip(rhs_elems) {
                            for el in elems {
                                if let Type::Keyword(KeywordType {
                                    kind: TsKeywordTypeKind::TsUndefinedKeyword,
                                    ..
                                }) = *r.ty.normalize()
                                {
                                    continue;
                                }

                                errors.extend(
                                    self.assign_inner(
                                        data,
                                        &l.ty,
                                        &r.ty,
                                        AssignOpts {
                                            allow_unknown_rhs: Some(true),
                                            ..opts
                                        },
                                    )
                                    .err(),
                                );
                            }
                        }

                        if !errors.is_empty() {
                            return Err(ErrorKind::TupleAssignError { span, errors }.into());
                        }

                        return Ok(());
                    }
                    Type::Array(Array {
                        elem_type: ref rhs_elem_type,
                        ..
                    }) => {
                        if elems.len() != 1 {
                            fail!();
                        }

                        match elems[0].ty.normalize() {
                            Type::Rest(RestType { ty: l_ty, .. }) => {
                                self.assign_inner(
                                    data,
                                    l_ty,
                                    rhs_elem_type,
                                    AssignOpts {
                                        allow_unknown_rhs: Some(true),
                                        ..opts
                                    },
                                )?;
                            }
                            _ => {
                                fail!();
                            }
                        }
                    }
                    Type::Lit(..) | Type::Interface(..) | Type::TypeLit(..) | Type::Keyword(..) | Type::Class(..) | Type::ClassDef(..)
                        if !opts.allow_iterable_on_rhs =>
                    {
                        fail!()
                    }

                    _ => {
                        // Try to assign by converting rhs to an iterable.
                        if opts.allow_iterable_on_rhs {
                            let r = self
                                .get_iterator(span, Cow::Borrowed(rhs), Default::default())
                                .context("tried to convert a type to an iterator to assign to a tuple")?;
                            //
                            for (i, elem) in elems.iter().enumerate() {
                                let r_ty = self
                                    .get_element_from_iterator(span, Cow::Borrowed(&r), i)
                                    .context("tried to get an element of type to assign to a tuple element")?;

                                self.assign_with_opts(
                                    data,
                                    &elem.ty,
                                    &r_ty,
                                    AssignOpts {
                                        allow_iterable_on_rhs: false,
                                        ..opts
                                    },
                                )?;
                            }

                            return Ok(());
                        }
                    }
                }
            }

            Type::Constructor(ref lc) => {
                return self
                    .assign_to_constructor(data, to, lc, rhs, opts)
                    .context("tried to assign to a constructor type")
            }

            _ => {}
        }

        match rhs {
            Type::Enum(ref e) => match to {
                Type::Interface(..) | Type::TypeLit(..) => {
                    fail!()
                }
                _ => {
                    handle_enum_in_rhs!(e)
                }
            },

            // Handle unknown on rhs
            Type::Keyword(KeywordType {
                kind: TsKeywordTypeKind::TsUnknownKeyword,
                ..
            }) => {
                if to.is_kwd(TsKeywordTypeKind::TsAnyKeyword) || to.is_kwd(TsKeywordTypeKind::TsUndefinedKeyword) {
                    return Ok(());
                }

                fail!();
            }

            Type::EnumVariant(EnumVariant { ref enum_name, .. }) => {
                if let Some(types) = self.find_type(enum_name)? {
                    for ty in types {
                        if let Type::Enum(ref e) = ty.normalize() {
                            match to {
                                Type::Interface(..) | Type::TypeLit(..) => {}
                                _ => {
                                    handle_enum_in_rhs!(e)
                                }
                            }
                        }
                    }
                }

                fail!()
            }

            _ => {}
        }

        match to {
            // Handle symbol assignments
            Type::Operator(Operator {
                op: TsTypeOperatorOp::Unique,
                ty,
                ..
            }) if ty.is_kwd(TsKeywordTypeKind::TsSymbolKeyword) => {
                if rhs.is_symbol() {
                    return Ok(());
                }
            }

            Type::Predicate(..) => {
                if rhs.is_kwd(TsKeywordTypeKind::TsBooleanKeyword) {
                    return Ok(());
                }
            }

            Type::Operator(Operator {
                op: TsTypeOperatorOp::KeyOf,
                ty,
                ..
            }) if ty.is_type_param() => {
                return self
                    .assign_with_opts(
                        data,
                        &Type::Keyword(KeywordType {
                            span: DUMMY_SP,
                            kind: TsKeywordTypeKind::TsStringKeyword,
                            metadata: Default::default(),
                        }),
                        rhs,
                        opts,
                    )
                    .context("tried to assign a type to a `keyof TypeParam`")
            }

            _ => {}
        }

        if to.is_symbol() || to.is_kwd(TsKeywordTypeKind::TsNeverKeyword) || rhs.is_kwd(TsKeywordTypeKind::TsVoidKeyword) {
            fail!()
        }

        match (to, rhs) {
            (Type::Tpl(l), r) => return self.assign_to_tpl(data, l, r, opts).context("tried to assign to a template type"),
            (
                Type::Keyword(KeywordType {
                    kind: TsKeywordTypeKind::TsStringKeyword,
                    ..
                }),
                Type::Tpl(..),
            )
            | (
                Type::Predicate(..),
                Type::Keyword(KeywordType {
                    kind: TsKeywordTypeKind::TsBooleanKeyword,
                    ..
                }),
            )
            | (Type::Predicate(..), Type::Predicate(..)) => return Ok(()),

            (Type::Intrinsic(l), r) => return self.assign_to_intrinsic(data, l, r, opts),
            _ => {}
        }

        // TODO(kdy1): Implement full type checker
        error!(
            "unimplemented: assign: \nLeft: {}\nRight: {}",
            dump_type_as_string(to),
            dump_type_as_string(rhs)
        );
        Ok(())
    }

    /// Should be called only if `to` is not expandable.
    fn assign_to_intrinsic(&mut self, data: &mut AssignData, to: &Intrinsic, r: &Type, opts: AssignOpts) -> VResult<()> {
        match to.kind {
            IntrinsicKind::Uppercase => {}
            IntrinsicKind::Lowercase => {}
            IntrinsicKind::Capitalize => {}
            IntrinsicKind::Uncapitalize => {}
        }

        error!("unimplemented: assign to intrinsic type\n{:?}\n{}", to, dump_type_as_string(r));
        Ok(())
    }

    #[context("tried to extract keys")]
    fn extract_keys(&mut self, span: Span, ty: &Type) -> VResult<Type> {
        let ty = self.normalize(
            Some(span),
            Cow::Borrowed(ty),
            NormalizeTypeOpts {
                normalize_keywords: true,
                process_only_key: true,
                ..Default::default()
            },
        )?;
        let ty = ty.normalize();

        if let Type::TypeLit(ty) = ty {
            //
            let mut keys = vec![];
            for member in &ty.members {
                if let TypeElement::Property(PropertySignature {
                    span,
                    key: Key::Normal { sym: key, .. },
                    ..
                }) = member
                {
                    keys.push(Type::Lit(LitType {
                        span: *span,
                        lit: RTsLit::Str(RStr {
                            span: *span,
                            value: key.clone(),
                            raw: None,
                        }),
                        metadata: Default::default(),
                    }));
                }
            }

            return Ok(Type::new_union(span, keys));
        }

        if let Some(ty) = self
            .convert_type_to_type_lit(span, Cow::Borrowed(ty))?
            .map(Cow::into_owned)
            .map(Type::TypeLit)
        {
            return self.extract_keys(span, &ty);
        }

        Err(ErrorKind::Unimplemented {
            span,
            msg: "Extract keys".to_string(),
        })?
    }

    /// Handles `P in 'foo' | 'bar'`. Note that `'foo' | 'bar'` part should be
    /// passed as `keys`.
    ///
    ///
    /// Currently only literals and unions are supported for `keys`.
    fn assign_keys(&mut self, data: &mut AssignData, keys: &Type, rhs: &Type, opts: AssignOpts) -> VResult<()> {
        let keys = keys.normalize();
        let rhs = rhs.normalize();

        let mut rhs_keys = self.extract_keys(opts.span, rhs)?;
        rhs_keys.make_clone_cheap();

        self.assign_with_opts(
            data,
            keys,
            &rhs_keys,
            AssignOpts {
                allow_unknown_rhs: Some(true),
                ..opts
            },
        )
        .context("tried to assign keys")
    }

    fn assign_to_mapped(&mut self, data: &mut AssignData, l: &Mapped, r: &Type, opts: AssignOpts) -> VResult<()> {
        let span = opts.span;
        let mut r = self
            .normalize(Some(span), Cow::Borrowed(r), NormalizeTypeOpts { ..Default::default() })
            .context("tried to normalize rhs of assignment (to a mapped type)")?;
        r.make_clone_cheap();

        let res: VResult<_> = try {
            // Validate keys

            let l_ty = match &l.ty {
                Some(v) => v.normalize(),
                None => return Ok(()),
            };

            match r.normalize() {
                Type::Interface(..) | Type::Class(..) | Type::ClassDef(..) | Type::Intersection(..) => {
                    if let Some(r) = self
                        .convert_type_to_type_lit(span, Cow::Borrowed(&r))?
                        .map(Cow::into_owned)
                        .map(Type::TypeLit)
                    {
                        self.assign_to_mapped(data, l, &r, opts)
                            .context("tried to assign a type to a mapped type by converting it to a type literal")?;
                        return Ok(());
                    }
                }

                Type::TypeLit(rt) => {
                    match &l.type_param.constraint {
                        Some(constraint) => self.assign_keys(data, constraint, &r, opts)?,
                        None => {}
                    }

                    //
                    for member in &rt.members {
                        match member {
                            TypeElement::Property(prop) => {
                                if let Some(prop_ty) = &prop.type_ann {
                                    self.assign_with_opts(data, l_ty, prop_ty, opts)?;
                                }
                            }
                            _ => Err(ErrorKind::Unimplemented {
                                span: opts.span,
                                msg: format!("Assignment to mapped type: type element - {:?}", member),
                            })?,
                        }
                    }

                    return Ok(());
                }
                Type::Mapped(r) => {
                    if l.type_eq(r) {
                        return Ok(());
                    }

                    // If constraint is identical, we replace type parameter of rhs and see if
                    // return type is identical.
                    //
                    if l.type_param.constraint.type_eq(&r.type_param.constraint) {
                        if l.ty.type_eq(&r.ty) {
                            return Ok(());
                        }

                        let mut map = HashMap::default();
                        map.insert(r.type_param.name.clone(), Type::Param(l.type_param.clone()).freezed());

                        let new_r_ty = self.expand_type_params(&map, r.ty.clone(), Default::default())?;

                        if l.ty.type_eq(&new_r_ty) {
                            return Ok(());
                        }

                        if let Some(l) = &l.ty {
                            if let Some(r) = &new_r_ty {
                                Err(ErrorKind::Unimplemented {
                                    span: opts.span,
                                    msg: format!("Assignment to mapped type\n{}\n{}", dump_type_as_string(l), dump_type_as_string(r),),
                                })?
                            }
                        }
                    }
                }
                _ => {}
            }

            Err(ErrorKind::Unimplemented {
                span: opts.span,
                msg: "Assignment to mapped type".to_string(),
            })?
        };

        res.with_context(|| format!("tried to assign {} to a mapped type", dump_type_as_string(&r)))
    }

    /// Returns true for `A | B | | C = A | B` and simillar cases.
    ///
    /// Should be called iff lhs is a union type.
    fn should_use_special_union_assignment(&mut self, span: Span, r: &Type) -> VResult<bool> {
        match r.normalize() {
            Type::Union(..) => return Ok(true),
            Type::TypeLit(r) => {
                if r.members.iter().all(|el| matches!(el, TypeElement::Call(..))) {
                    return Ok(true);
                }

                if r.members.iter().all(|el| matches!(el, TypeElement::Constructor(..))) {
                    return Ok(true);
                }
            }
            _ => {}
        }

        Ok(false)
    }

    /// TODO(kdy1): I'm not sure about this.
    fn variance(&mut self, ty: &Conditional) -> VResult<Variance> {
        let convariant = self.is_covariant(&ty.check_type, &ty.true_type)? || self.is_covariant(&ty.check_type, &ty.false_type)?;

        let contravariant =
            self.is_contravariant(&ty.check_type, &ty.true_type)? || self.is_contravariant(&ty.check_type, &ty.false_type)?;

        match (convariant, contravariant) {
            (true, true) | (false, false) => Ok(Variance::Invariant),
            (true, false) => Ok(Variance::Covariant),
            (false, true) => Ok(Variance::Contravariant),
        }
    }

    fn is_covariant(&mut self, check_type: &Type, output_type: &Type) -> VResult<bool> {
        Ok(check_type.type_eq(output_type))
    }

    fn is_contravariant(&mut self, check_type: &Type, output_type: &Type) -> VResult<bool> {
        if let Type::Operator(Operator {
            op: TsTypeOperatorOp::KeyOf,
            ty,
            ..
        }) = output_type.normalize()
        {
            if output_type.type_eq(&**ty) {
                return Ok(true);
            }
        }

        Ok(false)
    }
}

#[derive(Debug, Clone, Copy, PartialEq, Eq)]
pub(crate) enum Variance {
    Covariant,
    Contravariant,
    Invariant,
}

//fn type_of_ts_fn_param<'a>(p: &TsFnParam) -> Type {
//    match p {
//        RTsFnParam::Ident(Ident { type_ann, .. })
//        | TsFnParam::Array(ArrayPat { type_ann, .. })
//        | TsFnParam::Object(ObjectPat { type_ann, .. })
//        | TsFnParam::Rest(RRestPat { type_ann, .. }) => type_ann
//            .clone()
//            .map(|ty| Type::from(ty))
//            .unwrap_or(Type::any(p.span())),
//    }
//}<|MERGE_RESOLUTION|>--- conflicted
+++ resolved
@@ -2031,7 +2031,6 @@
                         // TODO: Handle Type::Rest
 
                         if elems.len() > rhs_elems.len() {
-<<<<<<< HEAD
                             let is_lhs_any_tuple = elems.iter().all(|l| match *l.ty {
                                 Type::Keyword(KeywordType {
                                     kind: TsKeywordTypeKind::TsAnyKeyword,
@@ -2045,9 +2044,7 @@
                             }
 
                             return Err(Error::AssignFailedBecauseTupleLengthDiffers { span });
-=======
                             return Err(ErrorKind::AssignFailedBecauseTupleLengthDiffers { span }.into());
->>>>>>> 3cde8de7
                         }
 
                         let mut errors = vec![];
