use std::{borrow::Cow, collections::HashMap, fmt::Debug};

use fxhash::FxHashMap;
use itertools::Itertools;
use rnode::{VisitMutWith, VisitWith};
use stc_ts_ast_rnode::{RExpr, RIdent, RInvalid, RLit, RNumber, RStr, RTplElement, RTsEntityName, RTsEnumMemberId, RTsLit};
use stc_ts_base_type_ops::bindings::{collect_bindings, BindingCollector, KnownTypeVisitor};
use stc_ts_errors::{
    debug::{dump_type_as_string, print_backtrace},
    DebugExt, ErrorKind,
};
use stc_ts_generics::ExpandGenericOpts;
use stc_ts_type_ops::{tuple_normalization::TupleNormalizer, Fix};
use stc_ts_types::{
    name::Name, Accessor, Array, Class, ClassDef, ClassMember, ClassMetadata, ComputedKey, Conditional, ConditionalMetadata,
    ConstructorSignature, EnumVariant, Id, IdCtx, IndexedAccessType, Instance, InstanceMetadata, Intersection, Intrinsic, IntrinsicKind,
    Key, KeywordType, KeywordTypeMetadata, LitType, LitTypeMetadata, MethodSignature, Operator, PropertySignature, QueryExpr, QueryType,
    Ref, ThisType, ThisTypeMetadata, TplType, Type, TypeElement, TypeLit, TypeLitMetadata, TypeParam, TypeParamInstantiation, Union,
};
use stc_ts_utils::run;
use stc_utils::{
    cache::{Freeze, ALLOW_DEEP_CLONE},
    debug_ctx,
    ext::{SpanExt, TypeVecExt},
    stack,
};
use swc_atoms::{js_word, Atom, JsWord};
use swc_common::{util::take::Take, Span, Spanned, SyntaxContext, TypeEq};
use swc_ecma_ast::{TsKeywordTypeKind, TsTypeOperatorOp};
use tracing::{debug, error, instrument, span, Level};

use crate::{
    analyzer::{expr::TypeOfMode, generic::ExtendsOpts, scope::ExpandOpts, Analyzer, Ctx},
    type_facts::TypeFacts,
    util::unwrap_ref_with_single_arg,
    VResult,
};

mod index_signature;
mod keyof;
mod mapped;
mod narrowing;
mod type_param;

/// All fields defaults to false.
#[derive(Debug, Default, Clone, Copy)]
pub(crate) struct NormalizeTypeOpts {
    pub preserve_mapped: bool,
    pub preserve_typeof: bool,
    /// Should we normalize keywords as interfaces?
    pub normalize_keywords: bool,

    /// Should we preserve `typeof globalThis`?
    pub preserve_global_this: bool,

    /// Should we preserve [Type::Intersection]?
    pub preserve_intersection: bool,

    /// Should we preserve [Type::Union]?
    pub preserve_union: bool,

    //// If `true`, we will not expand generics.
    pub process_only_key: bool,
}

impl Analyzer<'_, '_> {
    /// This methods normalizes a type.
    ///
    /// # Changed types.
    ///
    ///  - [Type::Ref]
    ///  - [Type::Mapped]
    ///  - [Type::Alias]

    ///
    /// # Span
    ///
    /// If `span` is provided, it will be used for types **created** by the
    /// method. Otherwise the span of the original type is used.
    pub(crate) fn normalize<'a>(&mut self, span: Option<Span>, mut ty: Cow<'a, Type>, opts: NormalizeTypeOpts) -> VResult<Cow<'a, Type>> {
        let _tracing = if cfg!(debug_assertions) {
            let ty_str = dump_type_as_string(&ty);

            Some(span!(Level::ERROR, "normalize", ty = &*ty_str).entered())
        } else {
            None
        };

        ty.assert_valid();

        let actual_span = span.unwrap_or_else(|| ty.span());
        if !self.is_builtin {
            debug_assert!(!actual_span.is_dummy(), "Cannot normalize a type with dummy span\n{:?}", ty);
        }

        match ty.normalize() {
            Type::Lit(..)
            | Type::TypeLit(..)
            | Type::Interface(..)
            | Type::Class(..)
            | Type::ClassDef(..)
            | Type::Tuple(..)
            | Type::Function(..)
            | Type::Constructor(..)
            | Type::EnumVariant(..)
            | Type::Enum(..)
            | Type::Param(_)
            | Type::Module(_)
            | Type::Tpl(..) => return Ok(ty),
            _ => {}
        }

        #[cfg(debug_assertions)]
        let input = dump_type_as_string(&ty);

        let res = (|| {
            let _stack = stack::track(actual_span)?;
            let _context = debug_ctx!(format!("Normalize: {}", dump_type_as_string(&ty)));

            if matches!(&*ty, Type::Arc(..)) {
                let ty = self.normalize(span, Cow::Borrowed(ty.normalize()), opts)?.into_owned();

                return Ok(Cow::Owned(ty));
            }

            if matches!(
                ty.normalize(),
                Type::Conditional(..) | Type::Array(..) | Type::IndexedAccessType(..) | Type::Mapped(..)
            ) {
                ty.make_clone_cheap();
            }

            {
                match ty.normalize() {
                    Type::Ref(_) => {
                        let mut new_ty = self
                            .expand_top_ref(
                                actual_span,
                                Cow::Borrowed(&ty),
                                ExpandOpts {
                                    generic: ExpandGenericOpts {
                                        ignore_values: opts.process_only_key,
                                        ..Default::default()
                                    },
                                    ..Default::default()
                                },
                            )
                            .context("tried to expand a ref type as a part of normalization")?;

                        // We are declaring, and expand_top_ref returned Type::Ref
                        if new_ty.type_eq(&*ty) {
                            return Ok(ty);
                        }

                        new_ty.assert_valid();

                        new_ty.make_clone_cheap();

                        return Ok(Cow::Owned(self.normalize(span, new_ty, opts)?.into_owned()));
                    }

                    Type::Keyword(k) => {
                        if opts.normalize_keywords {
                            let name = match k.kind {
                                TsKeywordTypeKind::TsNumberKeyword => Some(js_word!("Number")),
                                TsKeywordTypeKind::TsObjectKeyword => Some(js_word!("Number")),
                                TsKeywordTypeKind::TsBooleanKeyword => Some(js_word!("Boolean")),
                                TsKeywordTypeKind::TsStringKeyword => Some(js_word!("String")),
                                TsKeywordTypeKind::TsSymbolKeyword => Some(js_word!("Symbol")),
                                _ => None,
                            };

                            if let Some(name) = name {
                                let global = self.env.get_global_type(actual_span, &name)?;
                                global.assert_valid();

                                return Ok(Cow::Owned(global));
                            }
                        }
                    }

                    Type::Mapped(m) => {
                        if !opts.preserve_mapped {
                            let ty = self.expand_mapped(actual_span, m)?;
                            if let Some(ty) = ty {
                                return Ok(Cow::Owned(
                                    self.normalize(span, Cow::Owned(ty), opts)
                                        .context("tried to expand a mapped type as a part of normalization")?
                                        .into_owned(),
                                ));
                            }
                        }
                    }

                    Type::Alias(a) => {
                        // TODO(kdy1): Optimize
                        return Ok(Cow::Owned(self.normalize(span, Cow::Borrowed(&a.ty), opts)?.into_owned()));
                    }

                    Type::Intrinsic(i) => {
                        let ty = self
                            .expand_intrinsic_types(actual_span, i)
                            .context("tried to expand intrinsic type as a part of normalization")?;

                        return Ok(Cow::Owned(ty));
                    }

                    // Leaf types.
                    Type::Array(arr) => {
                        // TODO(kdy1): Optimize
                        let elem_type = box self
                            .normalize(span, Cow::Borrowed(&arr.elem_type), opts)
                            .context("tried to normalize the type of the element of an array type")?
                            .into_owned();

                        elem_type.assert_valid();

                        return Ok(Cow::Owned(Type::Array(Array {
                            span: arr.span,
                            elem_type,
                            metadata: arr.metadata,
                        })));
                    }

                    // Not normalizable.
                    Type::Infer(_) | Type::StaticThis(_) | Type::This(_) => {}

                    Type::Union(ty) => {
                        if !opts.preserve_union {
                            let mut types = vec![];

                            for ty in ty.types.iter() {
                                let mut ty = self
                                    .normalize(span, Cow::Borrowed(ty), opts)
                                    .context("tried to normalize an element of a union type")?;
                                ty.make_clone_cheap();
                                let mut ty = ty.into_owned();

                                if let Some(u) = ty.as_union_type_mut() {
                                    types.append(&mut u.types);
                                } else {
                                    types.push(ty);
                                }
                            }

                            types.dedup_type();
                            types.retain(|ty| !ty.is_never());

                            if types.is_empty() {
                                return Ok(Cow::Owned(Type::never(
                                    ty.span,
                                    KeywordTypeMetadata {
                                        common: ty.metadata.common,
                                    },
                                )));
                            }
                            if types.len() == 1 {
                                return Ok(Cow::Owned(types.into_iter().next().unwrap()));
                            }

                            let ty = Type::Union(Union { types, ..*ty }).freezed();

                            return Ok(Cow::Owned(ty));
                        }
                    }

                    Type::Intersection(ty) => {
                        if !opts.preserve_intersection {
                            if let Some(new_ty) = self
                                .normalize_intersection_types(span.unwrap_or(ty.span), &ty.types, opts)
                                .context("failed to normalize an intersection type")?
                            {
                                return Ok(Cow::Owned(new_ty));
                            }
                        }
                    }

                    Type::Conditional(c) => {
                        let mut check_type = self
                            .normalize(span, Cow::Borrowed(&c.check_type), Default::default())
                            .context("tried to normalize the `check` type of a conditional type")?
                            .into_owned();
                        check_type.make_clone_cheap();

                        let mut extends_type = self
                            .normalize(span, Cow::Borrowed(&c.extends_type), Default::default())
                            .context("tried to normalize the `extends` type of a conditional type")?;

                        extends_type.make_clone_cheap();

                        if let Some(v) = self.extends(ty.span(), &check_type, &extends_type, Default::default()) {
                            let ty = if v { &c.true_type } else { &c.false_type };
                            // TODO(kdy1): Optimize
                            let ty = self
                                .normalize(span, Cow::Borrowed(ty), opts)
                                .context("tried to normalize the calculated type of a conditional type")?
                                .into_owned();
                            return Ok(Cow::Owned(ty));
                        }

                        if let Type::Param(TypeParam {
                            name,
                            constraint: Some(check_type_constraint),
                            ..
                        }) = check_type.normalize()
                        {
                            let new_type = self
                                .reduce_conditional_type(
                                    c.span,
                                    &check_type,
                                    check_type_constraint,
                                    &extends_type,
                                    &c.true_type,
                                    &c.false_type,
                                    c.metadata,
                                )
                                .context("tried to reduce conditional type")?;

                            if let Some(new_type) = new_type {
                                return self.normalize(span, Cow::Owned(new_type), opts);
                            }
                        }

                        if let Type::Union(check_type_union) = check_type.normalize() {
                            let mut all = true;
                            let mut types = vec![];
                            for check_type in &check_type_union.types {
                                let res = self.extends(ty.span(), check_type, &extends_type, Default::default());
                                if let Some(v) = res {
                                    if v {
                                        if !c.true_type.is_never() {
                                            types.push(check_type.clone());
                                        }
                                    } else {
                                        if !c.false_type.is_never() {
                                            types.push(check_type.clone());
                                        }
                                    }
                                } else {
                                    all = false;
                                    break;
                                }
                            }

                            if all {
                                let new = Type::Union(Union {
                                    span: actual_span.with_ctxt(SyntaxContext::empty()),
                                    types,
                                    metadata: Default::default(),
                                })
                                .fixed();

                                new.assert_valid();

                                return Ok(Cow::Owned(new));
                            }
                        }

                        // TOOD: Optimize
                        // If we can calculate type using constraints, do so.

                        // TODO(kdy1): PERF
                        if let Type::Param(TypeParam {
                            name,
                            constraint: Some(check_type_constraint),
                            ..
                        }) = check_type.normalize_mut()
                        {
                            // We removes unmatchable constraints.
                            // It means, for
                            //
                            // T: a type param extends string | undefined
                            // A: T extends null | undefined ? never : T
                            //
                            // We removes `undefined` from parents of T.

                            if let Type::Union(check_type_union) = check_type_constraint.normalize() {
                                let mut all = true;
                                let mut types = vec![];
                                for check_type in &check_type_union.types {
                                    let res = self.extends(ty.span(), check_type, &extends_type, Default::default());
                                    if let Some(v) = res {
                                        if v {
                                            if !c.true_type.is_never() {
                                                types.push(check_type.clone());
                                            }
                                        } else {
                                            if !c.false_type.is_never() {
                                                types.push(check_type.clone());
                                            }
                                        }
                                    } else {
                                        all = false;
                                        break;
                                    }
                                }

                                if all {
                                    types.dedup_type();
                                    let new = Type::Union(Union {
                                        span: actual_span.with_ctxt(SyntaxContext::empty()),
                                        types,
                                        metadata: Default::default(),
                                    });

                                    *check_type_constraint = box new;

                                    let mut params = HashMap::default();
                                    params.insert(name.clone(), ALLOW_DEEP_CLONE.set(&(), || check_type.clone().fixed().freezed()));
                                    let c = self.expand_type_params(&params, c.clone(), Default::default())?;
                                    let c = Type::Conditional(c);
                                    c.assert_valid();

                                    return Ok(Cow::Owned(c));
                                }
                            }
                        }
                    }

                    Type::Query(q) => {
                        if !opts.preserve_typeof {
                            match &*q.expr {
                                QueryExpr::TsEntityName(e) => {
                                    if let RTsEntityName::Ident(i) = e {
                                        //
                                        if &*i.sym == "globalThis" {
                                            if opts.preserve_global_this {
                                                return Ok(Cow::Owned(Type::Query(QueryType {
                                                    span: actual_span,
                                                    expr: box QueryExpr::TsEntityName(e.clone()),
                                                    metadata: Default::default(),
                                                })));
                                            } else {
                                                print_backtrace()
                                            }
                                        }
                                    }

                                    let expanded_ty = self
                                        .resolve_typeof(actual_span, e)
                                        .with_context(|| "tried to resolve typeof as a part of normalization".into())?;

                                    if expanded_ty.is_global_this() {
                                        return Ok(Cow::Owned(expanded_ty));
                                    }

                                    if ty.type_eq(&expanded_ty) {
                                        return Ok(Cow::Owned(Type::any(
                                            actual_span.with_ctxt(SyntaxContext::empty()),
                                            Default::default(),
                                        )));
                                    }

                                    if expanded_ty.is_query() {
                                        unreachable!(
                                            "normalize: resolve_typeof returned a query type: {}",
                                            dump_type_as_string(&expanded_ty)
                                        )
                                    }

                                    return self
                                        .normalize(span, Cow::Owned(expanded_ty), opts)
                                        .context("tried to normalize the type returned from typeof");
                                }
                                QueryExpr::Import(_) => {}
                            }
                        }
                        // TODO
                    }

                    Type::Instance(ty) => {
                        let ty = self
                            .instantiate_for_normalization(span, &ty.ty, opts)
                            .context("tried to instantiate for normalizations")?;
                        ty.assert_valid();

                        let mut ty = self.normalize(span, Cow::Owned(ty), opts)?;
                        ty.make_clone_cheap();
                        let ty = ty.into_owned();

                        return Ok(Cow::Owned(ty));
                    }

                    Type::Import(_) => {}

                    Type::Predicate(_) => {
                        // TODO(kdy1): Add option for this.
                    }

                    Type::IndexedAccessType(iat) => {
                        let obj_ty = box self
                            .normalize(span, Cow::Borrowed(&iat.obj_type), opts)
                            .context("tried to normalize object type")?
                            .into_owned();

                        let index_ty = box self
                            .normalize(span, Cow::Borrowed(&iat.index_type), opts)
                            .context("tried to normalize index type")?
                            .into_owned()
                            .freezed();

                        let ctx = Ctx {
                            disallow_unknown_object_property: true,
                            ..self.ctx
                        };
                        let prop_ty = self.with_ctx(ctx).access_property(
                            actual_span,
                            &obj_ty,
                            &Key::Computed(ComputedKey {
                                span: actual_span,
                                expr: box RExpr::Invalid(RInvalid { span: actual_span }),
                                ty: index_ty.clone(),
                            }),
                            TypeOfMode::RValue,
                            IdCtx::Type,
                            Default::default(),
                        );

                        if let Ok(prop_ty) = prop_ty {
                            if ty.type_eq(&prop_ty) {
                                return Ok(ty);
                            }

                            let _context = debug_ctx!(format!("Property type: {}", dump_type_as_string(&prop_ty)));

                            if let Type::IndexedAccessType(prop_ty) = prop_ty.normalize() {
                                match prop_ty.index_type.normalize() {
                                    Type::Param(..) => {}
                                    _ => {
                                        panic!("{:?}", prop_ty);
                                    }
                                }
                            }

                            let ty = self
                                .normalize(span, Cow::Owned(prop_ty), opts)
                                .context("tried to normalize the type of property")?
                                .into_owned();

                            return Ok(Cow::Owned(ty));
                        }
                        // TODO(kdy1):

                        return Ok(Cow::Owned(Type::IndexedAccessType(IndexedAccessType {
                            span: iat.span,
                            readonly: iat.readonly,
                            obj_type: obj_ty,
                            index_type: index_ty,
                            metadata: iat.metadata,
                        })));
                    }

                    Type::Operator(Operator {
                        op: TsTypeOperatorOp::KeyOf,
                        ty,
                        ..
                    }) => {
                        let keys_ty = self
                            .keyof(actual_span, ty)
                            .context("tried to get keys of a type as a part of normalization")?;
                        keys_ty.assert_valid();
                        return Ok(Cow::Owned(keys_ty));
                    }

                    Type::Operator(_) => {
                        // TODO(kdy1):
                    }

                    _ => {}
                }
            }

            Ok(ty)
        })();

        if let Ok(res) = &res {
            #[cfg(debug_assertions)]
            let output = dump_type_as_string(res);

            #[cfg(debug_assertions)]
            debug!("normalize: {} -> {}", input, output);
        }

        res
    }

    fn reduce_conditional_type(
        &mut self,
        span: Span,
        check_type: &Type,
        check_type_constraint: &Type,
        extends_type: &Type,
        true_type: &Type,
        false_type: &Type,
        metadata: ConditionalMetadata,
    ) -> VResult<Option<Type>> {
        if !check_type.is_type_param() {
            return Ok(None);
        }
        let span = span.with_ctxt(SyntaxContext::empty());
        let mut worked = false;

        let mut true_type = self.normalize(Some(span), Cow::Borrowed(true_type), Default::default())?;
        let mut false_type = self.normalize(Some(span), Cow::Borrowed(false_type), Default::default())?;

        if let Type::Conditional(c) = true_type.normalize() {
            if (*c.check_type).type_eq(check_type) {
                if let Some(ty) = self.reduce_conditional_type(
                    span,
                    check_type,
                    extends_type,
                    &c.extends_type,
                    &c.true_type,
                    &c.false_type,
                    c.metadata,
                )? {
                    worked = true;
                    true_type = Cow::Owned(ty)
                }
            }
        }

        if let Type::Conditional(c) = false_type.normalize() {
            if (*c.check_type).type_eq(check_type) {
                let mut check_type_constraint = check_type_constraint.clone();
                self.exclude_type(span, &mut check_type_constraint, extends_type);
                check_type_constraint.fix();

                if let Some(ty) = self.reduce_conditional_type(
                    span,
                    check_type,
                    &check_type_constraint,
                    &c.extends_type,
                    &c.true_type,
                    &c.false_type,
                    c.metadata,
                )? {
                    worked = true;
                    false_type = Cow::Owned(ty)
                }
            }
        }

        match check_type_constraint.normalize() {
            Type::Union(check_type_union) => {
                //
                let can_match = check_type_union.types.iter().any(|check_type_constraint| {
                    self.extends(span, check_type_constraint, extends_type, Default::default())
                        .unwrap_or(true)
                });

                if !can_match {
                    return Ok(Some(Type::never(span, Default::default())));
                }
            }
            _ => {
                //
                if let Some(extends) = self.extends(span, check_type_constraint, extends_type, ExtendsOpts { ..Default::default() }) {
                    if extends {
                        return Ok(Some(true_type.into_owned()));
                    } else {
                        return Ok(Some(false_type.into_owned()));
                    }
                }
            }
        }

        if worked {
            Ok(Some(Type::Conditional(Conditional {
                span,
                check_type: box check_type.clone(),
                extends_type: box extends_type.clone(),
                true_type: box true_type.into_owned(),
                false_type: box false_type.into_owned(),
                metadata,
            })))
        } else {
            Ok(None)
        }
    }

    pub(crate) fn normalize_intersection_types(&mut self, span: Span, types: &[Type], opts: NormalizeTypeOpts) -> VResult<Option<Type>> {
        macro_rules! never {
            () => {{
                Ok(Some(Type::Keyword(KeywordType {
                    span,
                    kind: TsKeywordTypeKind::TsNeverKeyword,
                    metadata: KeywordTypeMetadata { ..Default::default() },
                })))
            }};
        }

        let is_str = types.iter().any(|ty| ty.is_str());
        let is_num = types.iter().any(|ty| ty.is_num());
        let is_bool = types.iter().any(|ty| ty.is_bool());

        if u32::from(is_str) + u32::from(is_num) + u32::from(is_bool) >= 2 {
            return never!();
        }

        if !self.rule().always_strict && types.len() == 2 {
            let (a, b) = (&types[0], &types[1]);
<<<<<<< HEAD
            if ((a.is_str_lit() && b.is_str_lit()) || (a.is_num_lit() && b.is_num_lit()) || (a.is_bool_lit() && b.is_bool_lit()))
                && !a.type_eq(&b)
=======

            if (a.is_str_lit() && b.is_str_lit() || (a.is_num_lit() && b.is_num_lit()) || (a.is_bool_lit() && b.is_bool_lit()))
                && !a.type_eq(b)
>>>>>>> dfa3b9f9
            {
                return never!();
            }
        }

        let enum_variant_iter = types.iter().filter(|&t| t.is_enum_variant()).collect::<Vec<&Type>>();
        let enum_variant_len = enum_variant_iter.len();

        if enum_variant_len > 0 {
            if let Some(first_enum) = enum_variant_iter.first() {
                let mut enum_temp = first_enum.normalize();
                let mut enum_temp_lit;
                if let Ok(etl) = self.expand_enum_variant(enum_temp.clone()) {
                    enum_temp_lit = etl;
                }
                let mut is_enum_value_nq = false;
                for elem in enum_variant_iter.into_iter() {
                    match elem.normalize() {
                        Type::EnumVariant(el) => {
                            if let Type::EnumVariant(en) = enum_temp {
                                if let Type::EnumVariant(EnumVariant { name: None, .. }) = enum_temp {
                                    enum_temp = elem;
                                    continue;
                                } else if en.enum_name != el.enum_name {
                                    return never!();
                                } else {
                                    // eq two arguemnt enum_name
                                    if let Ok(el_lit) = self.expand_enum_variant(elem.clone()) {
                                        if let Ok(etl) = self.expand_enum_variant(enum_temp.clone()) {
                                            if !etl.type_eq(&el_lit) {
                                                is_enum_value_nq = true;
                                                break;
                                            }
                                        }
                                    }
                                }
                            }
                        }
                        _ => {}
                    }
                }
                if is_enum_value_nq {
                    return never!();
                }
            }
            for elem in types.iter() {
                match elem.normalize() {
                    Type::EnumVariant(ref ev) => {
                        if let Some(variant_name) = &ev.name {
                            // enumVariant is enumMemeber
                            if enum_variant_len > 1 {
                                let mut en = ev.clone();
                                en.name = None;
                                return Ok(Some(Type::EnumVariant(en)));
                            }
                            if let Ok(result) = self.expand_enum_variant(elem.clone()) {
                                match result {
                                    Type::Lit(LitType { .. }) => return Ok(Some(elem.clone())),
                                    _ => {}
                                }
                            }
                        } else {
                            // enumVariant is Enum
                            if let Some(types) = self.find_type(&ev.enum_name)? {
                                for ty in types.into_iter() {
                                    if let Type::Enum(e) = ty.normalize() {
                                        let mut str_lits = vec![];
                                        let mut num_lits = vec![];
                                        for v in e.members.iter() {
                                            let key = match &v.id {
                                                RTsEnumMemberId::Ident(i) => i.clone(),
                                                RTsEnumMemberId::Str(s) => RIdent::new(s.value.clone(), s.span),
                                            };
                                            match *v.val {
                                                RExpr::Lit(RLit::Str(..)) => str_lits.push(Type::EnumVariant(EnumVariant {
                                                    span: v.span,
                                                    enum_name: e.id.clone().into(),
                                                    name: Some(key.sym),
                                                    metadata: Default::default(),
                                                })),
                                                RExpr::Lit(RLit::Num(..)) => num_lits.push(Type::EnumVariant(EnumVariant {
                                                    span: v.span,
                                                    enum_name: e.id.clone().into(),
                                                    name: Some(key.sym),
                                                    metadata: Default::default(),
                                                })),
                                                _ => {}
                                            }
                                        }

                                        if str_lits.is_empty() && is_str {
                                            return never!();
                                        } else if num_lits.is_empty() && is_num {
                                            return never!();
                                        } else if str_lits.is_empty() && is_num {
                                            return Ok(Some(elem.clone()));
                                        } else if num_lits.is_empty() && is_str {
                                            return Ok(Some(elem.clone()));
                                        }

                                        let mut ty = Type::union(if is_str {
                                            str_lits
                                        } else if is_num {
                                            num_lits
                                        } else {
                                            return never!();
                                        });

                                        ty.reposition(e.span);
                                        return Ok(Some(ty));
                                    }
                                }
                            }
                        }
                    }
                    _ => {}
                }
            }
        }

        // TODO(kdy1): Fix condition
        if !self.rule().always_strict {
            let mut property_types = vec![];

            for elem in types.iter() {
                let elem = self
                    .normalize(
                        Some(span),
                        Cow::Borrowed(elem),
                        NormalizeTypeOpts {
                            preserve_global_this: true,
                            ..opts
                        },
                    )
                    .context("failed to normalize types while intersecting properties")?;

                if let Type::TypeLit(elem_tl) = elem.normalize_instance() {
                    // Intersect property types
                    'outer: for e in elem_tl.members.iter() {
                        if let TypeElement::Property(p) = e {
                            for prev in property_types.iter_mut() {
                                if let TypeElement::Property(prev) = prev {
                                    if prev.key.type_eq(&p.key) {
                                        let prev_type = prev
                                            .type_ann
                                            .clone()
                                            .map(|v| *v)
                                            .unwrap_or_else(|| Type::any(span, KeywordTypeMetadata { ..Default::default() }));
                                        let other = p
                                            .type_ann
                                            .clone()
                                            .map(|v| *v)
                                            .unwrap_or_else(|| Type::any(span, KeywordTypeMetadata { ..Default::default() }));

                                        let new = self.normalize_intersection_types(span, &[prev_type, other], opts)?;

                                        if let Some(new) = new {
                                            if new.is_never() {
                                                return never!();
                                            }
                                            prev.type_ann = Some(box new);
                                            continue 'outer;
                                        }
                                    }
                                }
                            }
                        }

                        property_types.push(e.clone());
                    }
                }
            }
        }

        Ok(None)
    }

    // This is part of normalization.
    fn instantiate_for_normalization(&mut self, span: Option<Span>, ty: &Type, opts: NormalizeTypeOpts) -> VResult<Type> {
        let mut ty = self.normalize(
            span,
            Cow::Borrowed(ty),
            NormalizeTypeOpts {
                normalize_keywords: false,
                ..opts
            },
        )?;
        ty.make_clone_cheap();
        let metadata = ty.metadata();
        let actual_span = ty.span();

        // TODO(kdy1): PERF
        let mut ty = ty.into_owned();
        ty.normalize_mut();

        Ok(match ty {
            // For self-references in classes, we preserve `instanceof` type.
            Type::Ref(..) => Type::Instance(Instance {
                span: actual_span,
                ty: box ty,
                metadata: InstanceMetadata {
                    common: metadata,
                    ..Default::default()
                },
            }),

            Type::ClassDef(def) => Type::Class(Class {
                span: actual_span,
                def: box def,
                metadata: ClassMetadata {
                    common: metadata,
                    ..Default::default()
                },
            }),

            Type::StaticThis(ty) => Type::This(ThisType {
                span: actual_span,
                metadata: ThisTypeMetadata {
                    common: metadata,
                    ..Default::default()
                },
            }),

            Type::Intersection(ty) if !opts.preserve_intersection => {
                let types = ty
                    .types
                    .into_iter()
                    .map(|ty| self.instantiate_for_normalization(span, &ty, opts))
                    .collect::<Result<_, _>>()?;

                Type::Intersection(Intersection { types, ..ty }).fixed()
            }

            Type::Union(ty) if !opts.preserve_union => {
                let types = ty
                    .types
                    .into_iter()
                    .map(|ty| self.instantiate_for_normalization(span, &ty, opts))
                    .collect::<Result<_, _>>()?;

                Type::Union(Union { types, ..ty }).fixed()
            }

            _ => ty,
        })
    }

    pub(crate) fn report_possibly_null_or_undefined(&mut self, span: Span, ty: &Type) -> VResult<()> {
        let ty = self
            .normalize(Some(span), Cow::Borrowed(ty), Default::default())
            .context("tried to normalize to see if it can be undefined")?;

        if ty.is_str() || ty.is_bool() || ty.is_num() || ty.is_lit() {
            return Ok(());
        }

        if ty.is_kwd(TsKeywordTypeKind::TsUndefinedKeyword) || ty.is_kwd(TsKeywordTypeKind::TsVoidKeyword) {
            return Err(ErrorKind::ObjectIsPossiblyUndefined { span }.into());
        }
        if ty.is_kwd(TsKeywordTypeKind::TsNullKeyword) {
            return Err(ErrorKind::ObjectIsPossiblyNull { span }.into());
        }

        match &*ty {
            Type::Class(..)
            | Type::ClassDef(..)
            | Type::Enum(..)
            | Type::EnumVariant(..)
            | Type::Keyword(..)
            | Type::Lit(..)
            | Type::Interface(..)
            | Type::TypeLit(..)
            | Type::Param(..)
            | Type::Tpl(..) => Ok(()),
            Type::Union(ty) => {
                let has_null = ty.types.iter().any(|ty| ty.is_kwd(TsKeywordTypeKind::TsNullKeyword));
                let has_undefined = ty
                    .types
                    .iter()
                    .any(|ty| ty.is_kwd(TsKeywordTypeKind::TsUndefinedKeyword) || ty.is_kwd(TsKeywordTypeKind::TsVoidKeyword));

                // tsc is crazy. It uses different error code for these errors.
                if has_null && has_undefined {
                    return Err(ErrorKind::ObjectIsPossiblyNullOrUndefined { span }.into());
                }

                if has_null {
                    return Err(ErrorKind::ObjectIsPossiblyNull { span }.into());
                }

                if has_undefined {
                    return Err(ErrorKind::ObjectIsPossiblyUndefined { span }.into());
                }

                Ok(())
            }
            _ => {
                if !self.rule().strict_null_checks {
                    return Ok(());
                }
                Err(ErrorKind::ObjectIsPossiblyUndefinedWithType {
                    span,
                    ty: box ty.into_owned(),
                }
                .into())
            }
        }
    }

    #[instrument(skip(self, span, ty))]
    pub(crate) fn can_be_undefined(&mut self, span: Span, ty: &Type) -> VResult<bool> {
        let ty = self
            .normalize(Some(span), Cow::Borrowed(ty), Default::default())
            .context("tried to normalize to see if it can be undefined")?;

        if ty.is_str() || ty.is_bool() || ty.is_num() || ty.is_lit() {
            return Ok(false);
        }

        if ty.is_any() || ty.is_kwd(TsKeywordTypeKind::TsUndefinedKeyword) || ty.is_kwd(TsKeywordTypeKind::TsVoidKeyword) {
            return Ok(true);
        }

        Ok(match &*ty {
            Type::Class(..) | Type::ClassDef(..) | Type::Enum(..) | Type::EnumVariant(..) | Type::Keyword(..) | Type::Lit(..) => false,
            Type::Union(ty) => {
                for ty in &ty.types {
                    if self.can_be_undefined(span, ty)? {
                        return Ok(true);
                    }
                }

                false
            }
            _ => true,
        })
    }

    #[instrument(skip(self, span, ty))]
    pub(crate) fn expand_type_ann<'a>(&mut self, span: Span, ty: Option<&'a Type>) -> VResult<Option<Cow<'a, Type>>> {
        let ty = match ty {
            Some(v) => v,
            None => return Ok(None),
        };
        let span = span.with_ctxt(SyntaxContext::empty());

        let ty = self.normalize(Some(span), Cow::Borrowed(ty), Default::default())?;

        Ok(Some(ty))
    }

    #[instrument(skip(self, def))]
    pub(crate) fn create_prototype_of_class_def(&mut self, def: &ClassDef) -> VResult<TypeLit> {
        let mut members = vec![];

        let type_params = def.type_params.as_ref().map(|decl| {
            let ty = Type::any(decl.span, Default::default());

            decl.params
                .iter()
                .map(|param| (param.name.clone(), ty.clone()))
                .collect::<FxHashMap<_, _>>()
        });

        for member in &def.body {
            match member {
                ClassMember::Constructor(_) => {}
                ClassMember::Method(_) => {}
                ClassMember::Property(p) => {
                    let mut type_ann = p.value.clone();
                    if let Some(type_params) = &type_params {
                        type_ann = type_ann
                            .map(|ty| self.expand_type_params(type_params, *ty, Default::default()).map(Box::new))
                            .transpose()?;
                    }
                    //
                    members.push(TypeElement::Property(PropertySignature {
                        span: p.span,
                        accessibility: None,
                        readonly: p.readonly,
                        key: p.key.clone(),
                        optional: p.is_optional,
                        params: Default::default(),
                        type_ann,
                        type_params: Default::default(),
                        metadata: Default::default(),
                        accessor: Default::default(),
                    }))
                }
                ClassMember::IndexSignature(_) => {}
            }
        }

        Ok(TypeLit {
            span: def.span,
            members,
            metadata: TypeLitMetadata {
                inexact: true,
                ..Default::default()
            },
        })
    }

    /// Exclude types from `ty` using type facts with key `name`, for the
    /// current scope.
    #[instrument(skip(self, span, name, ty))]
    pub(crate) fn exclude_types_using_fact(&mut self, span: Span, name: &Name, ty: &mut Type) {
        debug_assert!(!span.is_dummy(), "exclude_types should not be called with a dummy span");

        let mut types_to_exclude = vec![];
        let mut s = Some(&self.scope);

        while let Some(scope) = s {
            types_to_exclude.extend(scope.facts.excludes.get(name).cloned().into_iter().flatten());
            s = scope.parent();
        }

        types_to_exclude.extend(self.cur_facts.true_facts.excludes.get(name).cloned().into_iter().flatten());

        let before = dump_type_as_string(ty);
        self.exclude_types(span, ty, Some(types_to_exclude));
        let after = dump_type_as_string(ty);

        debug!("[types/facts] Excluded types: {} => {}", before, after);
    }

    #[instrument(skip(self, name, ty))]
    pub(crate) fn apply_type_facts(&mut self, name: &Name, ty: Type) -> Type {
        let type_facts = self.scope.get_type_facts(name) | self.cur_facts.true_facts.facts.get(name).copied().unwrap_or(TypeFacts::None);

        debug!("[types/fact] Facts for {:?} is {:?}", name, type_facts);

        self.apply_type_facts_to_type(type_facts, ty)
    }

    /// Collect all class members, including inherited members.
    ///
    /// # Parameters
    ///
    /// ## excluded
    ///
    /// Members of base class.
    #[instrument(skip(self, excluded, ty))]
    pub(crate) fn collect_class_members(&mut self, excluded: &[&ClassMember], ty: &Type) -> VResult<Option<Vec<ClassMember>>> {
        if self.is_builtin {
            return Ok(None);
        }

        let ty = ty.normalize();
        match ty {
            Type::ClassDef(c) => {
                let mut members = c
                    .body
                    .iter()
                    .filter(|&super_member| {
                        if let Some(super_key) = super_member.key() {
                            for excluded in excluded {
                                if let Some(exc_key) = excluded.key() {
                                    if self.key_matches(super_key.span(), &super_key, &exc_key, false) {
                                        return false;
                                    }
                                }
                            }
                        }

                        true
                    })
                    .cloned()
                    .collect_vec();

                match &c.super_class {
                    Some(sc) => {
                        let mut excluded = excluded.to_vec();
                        excluded.extend(members.iter());
                        // TODO(kdy1): Override

                        if let Some(super_members) = self.collect_class_members(&excluded, sc)? {
                            members.extend(super_members)
                        }

                        Ok(Some(members))
                    }
                    None => Ok(Some(members)),
                }
            }
            Type::Class(c) => self.collect_class_members(excluded, &Type::ClassDef(*c.def.clone())),
            _ => {
                error!("unimplemented: collect_class_members: {:?}", ty);
                Ok(None)
            }
        }
    }

    /// Note: `span` is only used while expanding type (to prevent panic) in the
    /// case of [Type::Ref].
    pub(crate) fn convert_type_to_type_lit<'a>(&mut self, span: Span, ty: Cow<'a, Type>) -> VResult<Option<Cow<'a, TypeLit>>> {
        let span = span.with_ctxt(SyntaxContext::empty());

        let _ctx = debug_ctx!(format!("type_to_type_lit: {:?}", ty));

        debug_assert!(!span.is_dummy(), "type_to_type_lit: `span` should not be dummy");

        let ty = self.normalize(Some(span), ty, NormalizeTypeOpts { ..Default::default() })?;

        if ty.is_type_lit() {
            match ty {
                Cow::Owned(ty) => {
                    let t = ty.expect_type_lit();
                    return Ok(Some(Cow::Owned(t)));
                }

                Cow::Borrowed(ty) => match ty.normalize() {
                    Type::TypeLit(t) => return Ok(Some(Cow::Borrowed(t))),
                    _ => {
                        unreachable!()
                    }
                },
            }
        }

        if ty.is_interface() {
            let t = ty.into_owned().expect_interface();
            let mut members = vec![];

            for parent in &t.extends {
                let parent = self.type_of_ts_entity_name(parent.span(), &parent.expr, parent.type_args.as_deref())?;

                let super_els = self.convert_type_to_type_lit(span, Cow::Owned(parent))?;

                members.extend(super_els.into_iter().map(Cow::into_owned).flat_map(|v| v.members))
            }

            members.extend(t.body);
            let members = self.merge_type_elements(span, members)?;
            return Ok(Some(Cow::Owned(TypeLit {
                span: t.span,
                members,
                metadata: TypeLitMetadata {
                    inexact: true,
                    ..Default::default()
                },
            })));
        }

        let ty = ty.normalize();

        Ok(Some(match ty {
            Type::Lit(ty) => {
                let kind = match &ty.lit {
                    RTsLit::Bool(..) => TsKeywordTypeKind::TsBooleanKeyword,
                    RTsLit::Number(..) => TsKeywordTypeKind::TsNumberKeyword,
                    RTsLit::Str(..) => TsKeywordTypeKind::TsStringKeyword,
                    RTsLit::Tpl(..) => unreachable!(),
                    RTsLit::BigInt(..) => TsKeywordTypeKind::TsBigIntKeyword,
                };

                let ty = self
                    .convert_type_to_type_lit(
                        span,
                        Cow::Owned(Type::Keyword(KeywordType {
                            span: ty.span,
                            kind,
                            metadata: KeywordTypeMetadata {
                                common: ty.metadata.common,
                                ..Default::default()
                            },
                        })),
                    )
                    .context("tried to convert a literal to type literal")?
                    .map(Cow::into_owned);
                return Ok(ty.map(Cow::Owned));
            }

            Type::Keyword(ty) => {
                let name = match ty.kind {
                    TsKeywordTypeKind::TsNumberKeyword => js_word!("Number"),
                    TsKeywordTypeKind::TsObjectKeyword => js_word!("Object"),
                    TsKeywordTypeKind::TsBooleanKeyword => js_word!("Boolean"),
                    TsKeywordTypeKind::TsBigIntKeyword => js_word!("BigInt"),
                    TsKeywordTypeKind::TsStringKeyword => js_word!("String"),
                    TsKeywordTypeKind::TsSymbolKeyword => js_word!("Symbol"),
                    _ => return Ok(None),
                };

                return Ok(self
                    .convert_type_to_type_lit(
                        span,
                        Cow::Owned(Type::Ref(Ref {
                            span,
                            type_name: RTsEntityName::Ident(RIdent::new(name, span)),
                            type_args: None,
                            metadata: Default::default(),
                        })),
                    )?
                    .map(Cow::into_owned)
                    .map(Cow::Owned));
            }

            Type::Enum(e) => self.enum_to_type_lit(e).map(Cow::Owned)?,

            Type::Class(c) => {
                let mut members = vec![];
                if let Some(super_class) = &c.def.super_class {
                    let super_class = self.instantiate_class(span, super_class)?;
                    let super_els = self.convert_type_to_type_lit(span, Cow::Owned(super_class))?;
                    members.extend(super_els.map(|ty| ty.into_owned().members).into_iter().flatten());
                }

                // TODO(kdy1): Override

                for member in &c.def.body {
                    members.extend(self.make_type_el_from_class_member(member, false)?);
                }

                Cow::Owned(TypeLit {
                    span: c.span,
                    members,
                    metadata: TypeLitMetadata { ..Default::default() },
                })
            }

            Type::ClassDef(c) => {
                let mut members = vec![];
                if let Some(super_class) = &c.super_class {
                    let super_els = self.convert_type_to_type_lit(span, Cow::Borrowed(super_class))?;
                    members.extend(super_els.map(|ty| ty.into_owned().members).into_iter().flatten());
                }

                // TODO(kdy1): Override

                for member in &c.body {
                    members.extend(self.make_type_el_from_class_member(member, true)?);
                }

                Cow::Owned(TypeLit {
                    span: c.span,
                    members,
                    metadata: TypeLitMetadata { ..Default::default() },
                })
            }

            Type::Intersection(t) => {
                let mut members = vec![];
                for ty in &t.types {
                    let opt = self.convert_type_to_type_lit(span, Cow::Borrowed(ty))?;
                    members.extend(opt.into_iter().map(Cow::into_owned).flat_map(|v| v.members));
                }

                let members = self.merge_type_elements(span, members)?;

                Cow::Owned(TypeLit {
                    span: t.span,
                    members,
                    metadata: TypeLitMetadata {
                        inexact: true,
                        ..Default::default()
                    },
                })
            }

            Type::Constructor(ty) => {
                let el = TypeElement::Constructor(ConstructorSignature {
                    span: ty.span.with_ctxt(SyntaxContext::empty()),
                    accessibility: None,
                    params: ty.params.clone(),
                    ret_ty: Some(ty.type_ann.clone()),
                    type_params: ty.type_params.clone(),
                });

                Cow::Owned(TypeLit {
                    span: ty.span,
                    members: vec![el],
                    metadata: Default::default(),
                })
            }

            Type::Function(ty) => {
                let el = self
                    .fn_to_type_element(ty)
                    .context("tried to convert function to type element to create type literal")?;

                Cow::Owned(TypeLit {
                    span: ty.span,
                    members: vec![el],
                    metadata: Default::default(),
                })
            }

            Type::Tuple(ty) => {
                let mut members = vec![];

                for (idx, e) in ty.elems.iter().enumerate() {
                    members.push(TypeElement::Property(PropertySignature {
                        span: e.span.with_ctxt(SyntaxContext::empty()),
                        accessibility: None,
                        readonly: false,
                        key: Key::Num(RNumber {
                            span: e.span,
                            value: idx as f64,
                            raw: None,
                        }),
                        optional: false,
                        params: Default::default(),
                        type_ann: Some(e.ty.clone()),
                        type_params: Default::default(),
                        metadata: Default::default(),
                        accessor: Default::default(),
                    }));
                }

                // length
                members.push(TypeElement::Property(PropertySignature {
                    span: ty.span.with_ctxt(SyntaxContext::empty()),
                    accessibility: None,
                    readonly: true,
                    key: Key::Normal {
                        span: ty.span.with_ctxt(SyntaxContext::empty()),
                        sym: "length".into(),
                    },
                    optional: false,
                    params: Default::default(),
                    type_ann: Some(box Type::Keyword(KeywordType {
                        span: ty.span,
                        kind: TsKeywordTypeKind::TsNumberKeyword,
                        metadata: KeywordTypeMetadata {
                            common: ty.metadata.common,
                            ..Default::default()
                        },
                    })),
                    type_params: Default::default(),
                    metadata: Default::default(),
                    accessor: Accessor {
                        getter: true,
                        setter: false,
                    },
                }));

                Cow::Owned(TypeLit {
                    span: ty.span,
                    members,
                    metadata: Default::default(),
                })
            }

            _ => {
                error!("unimplemented: type_to_type_lit: {:?}", ty);
                return Ok(None);
            }
        }))
    }

    fn merge_type_elements(&mut self, span: Span, mut els: Vec<TypeElement>) -> VResult<Vec<TypeElement>> {
        run(|| {
            // As merging is not common, we optimize it by creating a new vector only if
            // there's a conflict

            let mut merged = vec![];

            for (ai, a) in els.iter().enumerate() {
                for (bi, b) in els.iter().enumerate() {
                    if ai >= bi {
                        continue;
                    }

                    match (a, b) {
                        (TypeElement::Index(a_index), TypeElement::Index(b_index)) => {
                            if merged.iter().all(|(a, b)| *b != bi) {
                                merged.push((ai, bi));
                            }
                        }

                        (TypeElement::Property(ap), TypeElement::Property(bp)) => {
                            if merged.iter().all(|(a, b)| *b != bi) && self.key_matches(span, &ap.key, &bp.key, false) {
                                merged.push((ai, bi));
                            }
                        }

                        _ => {}
                    }
                }
            }

            if merged.is_empty() {
                return Ok(els);
            }

            // For (ai, bi) in `merged`, we can assume ai < bi because we only store in that
            // case
            for (ai, bi) in merged.iter().copied() {
                let b = els[bi].take();
                self.merge_type_element(span, &mut els[ai], b)?;
            }

            let new = els
                .into_iter()
                .enumerate()
                .filter_map(|(i, el)| if merged.iter().any(|(ai, bi)| *bi == i) { None } else { Some(el) })
                .collect::<Vec<_>>();

            Ok(new)
        })
        .with_context(|| "tried to merge type elements".to_string())
    }

    fn merge_type_element(&mut self, span: Span, to: &mut TypeElement, from: TypeElement) -> VResult<()> {
        run(|| match (to, from) {
            (TypeElement::Property(to), TypeElement::Property(from)) => {
                if let Some(to_type) = &to.type_ann {
                    if let Some(from_type) = from.type_ann {
                        let to_type_lit = self.convert_type_to_type_lit(span, Cow::Borrowed(to_type))?;
                        let from = self.convert_type_to_type_lit(span, Cow::Borrowed(&from_type))?;

                        match (to_type_lit, from) {
                            (Some(to_type_lit), Some(from)) => {
                                let mut to_type_lit = to_type_lit.into_owned();
                                to_type_lit.members.extend(from.into_owned().members);

                                let members = self.merge_type_elements(span, to_type_lit.members)?;

                                to.type_ann = Some(
                                    box Type::TypeLit(TypeLit {
                                        span,
                                        members,
                                        metadata: TypeLitMetadata {
                                            common: to_type.metadata(),
                                            ..Default::default()
                                        },
                                    })
                                    .freezed(),
                                )
                            }
                            _ => {
                                to.type_ann = Some(
                                    box Type::Intersection(Intersection {
                                        span: to_type.span(),
                                        types: vec![*to_type.clone(), *from_type],
                                        metadata: Default::default(),
                                    })
                                    .fixed()
                                    .freezed(),
                                );
                            }
                        }
                    }
                }

                Ok(())
            }

            (TypeElement::Index(to), TypeElement::Index(from)) => {
                if let Some(to_type) = &to.type_ann {
                    if let Some(from_type) = from.type_ann {
                        to.type_ann = Some(
                            box Type::Intersection(Intersection {
                                span: to_type.span(),
                                types: vec![*to_type.clone(), *from_type],
                                metadata: Default::default(),
                            })
                            .fixed()
                            .freezed(),
                        );
                    }
                }

                Ok(())
            }

            (to, from) => {
                todo!("merge_type_element: {:?} and {:?}", to, from)
            }
        })
        .context("tried to merge a type element")
    }

    ///
    /// - `Promise<T>` => `T`
    /// - `T | PromiseLike<T>` => `T`
    pub(crate) fn normalize_promise_arg<'a>(&mut self, arg: &'a Type) -> Cow<'a, Type> {
        if let Some(arg) = unwrap_ref_with_single_arg(arg, "Promise") {
            return self.normalize_promise_arg(arg);
        }

        if let Type::Union(u) = arg.normalize() {
            // Part of `Promise<T | PromiseLike<T>> => Promise<T>`
            if u.types.len() == 2 {
                let first = u.types[0].normalize();
                let second = u.types[1].normalize();

                if let Some(second_arg) = unwrap_ref_with_single_arg(second, "PromiseLike") {
                    if second_arg.type_eq(first) {
                        return Cow::Borrowed(first);
                    }
                }
            }
        }

        Cow::Borrowed(arg)
    }

    pub(crate) fn normalize_tuples(&mut self, ty: &mut Type) {
        let marks = self.marks();

        ty.visit_mut_with(&mut TupleNormalizer);
        ty.fix();
    }

    /// This is used to determine `form` of `els`. Each type has a value. e.g.
    /// `1` for [TypeElement::Call].
    pub(crate) fn kinds_of_type_elements(&mut self, els: &[TypeElement]) -> Vec<u8> {
        let mut v = els
            .iter()
            .map(|v| match v {
                TypeElement::Call(_) => 1,
                TypeElement::Constructor(_) => 2,
                TypeElement::Property(_) => 3,
                TypeElement::Method(_) => 4,
                TypeElement::Index(_) => 5,
            })
            .collect::<Vec<_>>();
        v.sort();
        v
    }

    pub(crate) fn expand_intrinsic_types(&mut self, span: Span, ty: &Intrinsic) -> VResult<Type> {
        let arg = &ty.type_args;

        match self.normalize(None, Cow::Borrowed(&arg.params[0]), Default::default())?.normalize() {
            Type::Lit(LitType { lit: RTsLit::Str(s), .. }) => {
                let new_val = apply_intrinsics(&ty.kind, &s.value);

                return Ok(Type::Lit(LitType {
                    span: arg.params[0].span(),
                    lit: RTsLit::Str(RStr {
                        span: arg.params[0].span(),
                        value: JsWord::from(new_val.as_ref()),
                        raw: None,
                    }),
                    metadata: LitTypeMetadata {
                        common: arg.params[0].metadata(),
                        ..Default::default()
                    },
                }));
            }
            Type::Tpl(TplType {
                span,
                quasis,
                types,
                metadata,
            }) => {
                let quasis = quasis
                    .iter()
                    .map(|quasis| {
                        let raw = apply_intrinsics(&ty.kind, &quasis.raw);
                        let cooked = quasis.cooked.as_ref().map(|cooked| apply_intrinsics(&ty.kind, cooked));

                        RTplElement {
                            raw,
                            cooked,
                            ..quasis.clone()
                        }
                    })
                    .collect();

                return Ok(Type::Tpl(TplType {
                    span: *span,
                    quasis,
                    types: types.clone(),
                    metadata: *metadata,
                }));
            }

            Type::Param(TypeParam {
                span: param_span,
                name,
                constraint: Some(constraint),
                default,
                metadata,
            }) => {
                let constraint = self
                    .normalize(Some(span), Cow::Borrowed(constraint), Default::default())
                    .context("failed to expand intrinsics in type parameters")?
                    .freezed()
                    .into_owned()
                    .freezed();

                let arg = Type::Param(TypeParam {
                    span: *param_span,
                    name: name.clone(),
                    constraint: Some(box constraint),
                    default: default.clone(),
                    metadata: *metadata,
                });

                return Ok(Type::Intrinsic(Intrinsic {
                    span,
                    kind: ty.kind.clone(),
                    type_args: TypeParamInstantiation {
                        span: ty.type_args.span,
                        params: vec![arg],
                    },
                    metadata: ty.metadata,
                }));
            }

            _ => {}
        }

        Ok(Type::Intrinsic(ty.clone()))
    }

    #[instrument(skip(self, span, type_name, type_args))]
    pub(crate) fn report_error_for_unresolve_type(
        &mut self,
        span: Span,
        type_name: &RExpr,
        type_args: Option<&TypeParamInstantiation>,
    ) -> VResult<()> {
        if self.is_builtin {
            return Ok(());
        }

        let l = left_of_expr(type_name);
        let l = match l {
            Some(v) => v,
            _ => return Ok(()),
        };
        let top_id: Id = l.into();

        let is_resolved = self.data.bindings.types.contains(&top_id)
            || self.imports_by_id.contains_key(&top_id)
            || self.data.unresolved_imports.contains(&top_id)
            || self.env.get_global_type(l.span, top_id.sym()).is_ok();

        if is_resolved {
            return Ok(());
        }
        let span = l.span.or_else(|| span);
        let name = Name::try_from(type_name);

        let name = match name {
            Ok(v) => v,
            _ => return Ok(()),
        };

        match type_name {
            RExpr::Member(_) => {
                if let Ok(var) = self.type_of_var(l, TypeOfMode::RValue, None) {
                    if var.is_module() {
                        return Ok(());
                    }
                }

                Err(ErrorKind::NamspaceNotFound {
                    span,
                    name: box name,
                    ctxt: self.ctx.module_id,
                    type_args: type_args.cloned().map(Box::new),
                }
                .into())
            }
            RExpr::Ident(i) if &*i.sym == "globalThis" => Ok(()),
            RExpr::Ident(_) => Err(ErrorKind::TypeNotFound {
                span,
                name: box name,
                ctxt: self.ctx.module_id,
                type_args: type_args.cloned().map(Box::new),
            }
            .into()),
            _ => Ok(()),
        }
    }

    /// Utility method to convert a class member to a type element.
    ///
    /// This method is used while inferring types and while assigning type
    /// element to class member or vice versa.
    #[inline]
    pub(super) fn make_type_el_from_class_member(&self, member: &ClassMember, static_mode: bool) -> VResult<Option<TypeElement>> {
        Ok(Some(match member {
            ClassMember::Constructor(c) => TypeElement::Constructor(c.clone()),
            ClassMember::Method(m) => {
                if m.is_static != static_mode {
                    return Ok(None);
                }

                TypeElement::Method(MethodSignature {
                    span: m.span.with_ctxt(SyntaxContext::empty()),
                    accessibility: m.accessibility,
                    readonly: false,
                    key: m.key.clone(),
                    optional: m.is_optional,
                    params: m.params.clone(),
                    ret_ty: Some(m.ret_ty.clone()),
                    type_params: m.type_params.clone(),
                    metadata: Default::default(),
                })
            }
            ClassMember::Property(p) => {
                if p.is_static != static_mode {
                    return Ok(None);
                }

                TypeElement::Property(PropertySignature {
                    span: p.span.with_ctxt(SyntaxContext::empty()),
                    accessibility: p.accessibility,
                    readonly: p.readonly,
                    key: p.key.clone(),
                    optional: p.is_optional,
                    params: vec![],
                    type_ann: p.value.clone(),
                    type_params: None,
                    metadata: Default::default(),
                    accessor: p.accessor,
                })
            }
            ClassMember::IndexSignature(i) => TypeElement::Index(i.clone()),
        }))
    }

    /// Exclude `excluded` from `ty`
    ///
    /// # Subclasses
    ///
    /// ```ts
    /// class B {}
    /// class P {}
    /// class C extends P {}
    ///
    /// declare let a: C | B
    ///
    ///
    /// if (!(a instanceof P)) {
    ///     // At here, we can deduce that `a` is `B`.
    ///     // To use the fact that `a` is not `P`, we check for the parent type of `ty
    /// }
    /// ```
    fn exclude_type(&mut self, span: Span, ty: &mut Type, excluded: &Type) {
        let span = span.with_ctxt(SyntaxContext::empty());

        if ty.type_eq(excluded) {
            *ty = Type::never(
                ty.span(),
                KeywordTypeMetadata {
                    common: ty.metadata(),
                    ..Default::default()
                },
            );
            return;
        }

        let res = self.normalize(Some(span), Cow::Borrowed(excluded), Default::default());
        let excluded = match res {
            Ok(v) => v,
            Err(..) => Cow::Borrowed(excluded),
        };

        if let Type::Ref(..) = ty.normalize() {
            // We ignore errors.
            if let Ok(mut expanded_ty) = self
                .expand_top_ref(ty.span(), Cow::Borrowed(&*ty), Default::default())
                .map(Cow::into_owned)
            {
                self.exclude_type(span, &mut expanded_ty, &excluded);
                *ty = expanded_ty;
                return;
            }
        }

        if let Type::Union(excluded) = excluded.normalize() {
            //
            for excluded in &excluded.types {
                self.exclude_type(span, ty, excluded)
            }

            return;
        }

        // TODO(kdy1): PERF
        match ty.normalize_mut() {
            Type::Union(ty) => {
                for ty in &mut ty.types {
                    self.exclude_type(span, ty, &excluded);
                }
                ty.types.retain(|element| !element.is_never());
            }

            Type::Param(TypeParam {
                constraint: Some(constraint),
                ..
            }) => {
                self.exclude_type(span, constraint, &excluded);
                if constraint.is_never() {
                    *ty = Type::never(span, Default::default());
                }
            }

            Type::Class(cls) => {
                //
                if let Some(super_def) = &cls.def.super_class {
                    if let Ok(mut super_instance) = self.instantiate_class(cls.span, super_def) {
                        self.exclude_type(span, &mut super_instance, &excluded);
                        if super_instance.is_never() {
                            *ty = Type::never(
                                cls.span,
                                KeywordTypeMetadata {
                                    common: cls.metadata.common,
                                    ..Default::default()
                                },
                            );
                        }
                    }
                }
            }

            _ => {}
        }
    }

    fn exclude_types(&mut self, span: Span, ty: &mut Type, excludes: Option<Vec<Type>>) {
        ty.make_clone_cheap();

        let mapped_ty = self.normalize(
            Some(span),
            Cow::Borrowed(&*ty),
            NormalizeTypeOpts {
                // `typeof` can  result in a stack overflow, because it calls `type_of_var`.
                preserve_typeof: true,
                ..Default::default()
            },
        );
        let mut mapped_ty = match mapped_ty {
            Ok(v) => v,
            Err(_) => Cow::Borrowed(&*ty),
        };

        let excludes = match excludes {
            Some(v) => v,
            None => return,
        };

        for excluded in excludes {
            self.exclude_type(span, ALLOW_DEEP_CLONE.set(&(), || mapped_ty.to_mut()), &excluded);
        }

        *ty = ALLOW_DEEP_CLONE.set(&(), || mapped_ty.into_owned());
        ty.fix();
    }

    /// We precomputes all type declarations in the scope, using this method.
    pub(crate) fn fill_known_type_names<N>(&mut self, node: &N)
    where
        N: Send + Sync + for<'aa> VisitWith<BindingCollector<'aa>> + VisitWith<KnownTypeVisitor>,
    {
        if self.is_builtin {
            return;
        }
        if self.data.bindings.collected {
            return;
        }

        self.data.bindings = collect_bindings(node);
    }
}

pub(crate) fn left_of_expr(t: &RExpr) -> Option<&RIdent> {
    match t {
        RExpr::Member(t) => left_of_expr(&t.obj),
        RExpr::Ident(i) => Some(i),

        _ => None,
    }
}

fn apply_intrinsics<T: AsRef<str>>(intrinsics: &IntrinsicKind, raw: T) -> Atom {
    let raw = raw.as_ref();

    match intrinsics {
        IntrinsicKind::Uppercase => raw.to_ascii_uppercase(),
        IntrinsicKind::Lowercase => raw.to_ascii_lowercase(),
        IntrinsicKind::Capitalize => {
            if raw.is_empty() {
                "".into()
            } else {
                let mut res = String::new();
                let mut chars = raw.chars();

                res.extend(chars.next().into_iter().map(|v| v.to_ascii_uppercase()));
                res.push_str(chars.as_str());

                res
            }
        }
        IntrinsicKind::Uncapitalize => {
            if raw.is_empty() {
                "".into()
            } else {
                let mut res = String::new();
                let mut chars = raw.chars();

                res.extend(chars.next().into_iter().map(|v| v.to_ascii_lowercase()));
                res.push_str(chars.as_str());

                res
            }
        }
    }
    .into()
}<|MERGE_RESOLUTION|>--- conflicted
+++ resolved
@@ -700,14 +700,8 @@
 
         if !self.rule().always_strict && types.len() == 2 {
             let (a, b) = (&types[0], &types[1]);
-<<<<<<< HEAD
             if ((a.is_str_lit() && b.is_str_lit()) || (a.is_num_lit() && b.is_num_lit()) || (a.is_bool_lit() && b.is_bool_lit()))
                 && !a.type_eq(&b)
-=======
-
-            if (a.is_str_lit() && b.is_str_lit() || (a.is_num_lit() && b.is_num_lit()) || (a.is_bool_lit() && b.is_bool_lit()))
-                && !a.type_eq(b)
->>>>>>> dfa3b9f9
             {
                 return never!();
             }
