--- conflicted
+++ resolved
@@ -12,11 +12,7 @@
 };
 
 impl Analyzer<'_, '_> {
-<<<<<<< HEAD
-    pub(crate) fn narrowed_type_of_assignment(&mut self, span: Span, declared: Type, actual: &Type) -> VResult<Type> {
-=======
     pub(crate) fn narrowed_type_of_assignment(&mut self, span: Span, declared: Type, actual: &Type) -> VResult {
->>>>>>> d121f20f
         declared.assert_valid();
         actual.assert_valid();
 
