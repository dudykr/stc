--- conflicted
+++ resolved
@@ -111,11 +111,6 @@
     {
         info!("Merging builtin");
 
-<<<<<<< HEAD
-        // let start = Instant::now();
-
-=======
->>>>>>> 804a0bee
         let mut types = FxHashMap::default();
         let mut vars = FxHashMap::default();
         let mut storage = Builtin::default();
@@ -287,11 +282,6 @@
             ty.freeze();
         }
 
-<<<<<<< HEAD
-        // let dur = Instant::now() - start;
-
-=======
->>>>>>> 804a0bee
         Self::new(vars, types)
     }
 }
