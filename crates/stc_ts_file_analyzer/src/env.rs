use std::{collections::hash_map::Entry, path::Path, sync::Arc, time::Instant};

use dashmap::DashMap;
use once_cell::sync::{Lazy, OnceCell};
use rnode::{NodeIdGenerator, RNode, VisitWith};
use rustc_hash::FxHashMap;
use sha1::{Digest, Sha1};
use stc_ts_ast_rnode::{RDecl, RIdent, RModule, RModuleItem, RStmt, RTsModuleName, RVarDecl};
use stc_ts_builtin_types::Lib;
use stc_ts_env::{BuiltIn, Env, ModuleConfig, Rule, StableEnv};
use stc_ts_storage::Builtin;
use stc_ts_type_ops::Fix;
use stc_ts_types::{ClassDef, ModuleTypeData, Type};
use stc_utils::stack;
use swc_atoms::JsWord;
use swc_common::DUMMY_SP;
use swc_ecma_ast::*;
use tracing::info;

use crate::{
    analyzer::{Analyzer, ScopeKind},
    validator::ValidateWith,
};

pub trait BuiltInGen: Sized {
    fn new(vars: FxHashMap<JsWord, Type>, types: FxHashMap<JsWord, Type>) -> BuiltIn;

    fn from_ts_libs(env: &StableEnv, libs: &[Lib]) -> BuiltIn {
        debug_assert_ne!(libs, &[], "No typescript library file is specified");

        // Loading builtin is very slow, so we cache it to a file using serde_json

        let key = {
            let mut hasher = Sha1::new();
            hasher.update(format!("{:?}", libs).as_bytes());
            let result = hasher.finalize();

            format!("{:x}", result)
        };

        let cache_path = Path::new(".stc").join(".builtin-cache").join(&format!("{}.rmp", key));

        if cache_path.is_file() {
            let data =
                std::fs::read(&cache_path).unwrap_or_else(|err| panic!("failed to read builtin cache at {:?}: {:?}", cache_path, err));
            let builtin = rmp_serde::decode::from_slice(&data)
                .unwrap_or_else(|err| panic!("failed to deserialize builtin cache at {:?}: {:?}", cache_path, err));
            return builtin;
        }

        let _stack = stack::start(300);

        let mut node_id_gen = NodeIdGenerator::default();

        info!("Loading typescript builtin: {:?}", libs);

        let modules = stc_ts_builtin_types::load(libs);

        let iter = modules
            .iter()
            .map(|module| match &*module.body {
                TsNamespaceBody::TsModuleBlock(TsModuleBlock { body, .. }) => body,
                TsNamespaceBody::TsNamespaceDecl(_) => unreachable!(),
            })
            .flatten()
            .cloned()
            .map(|orig| RModuleItem::from_orig(&mut node_id_gen, orig));

        let builtin = Self::from_module_items(env, iter);

        let json_data = rmp_serde::encode::to_vec(&builtin).unwrap_or_else(|err| panic!("failed to serialize builtin cache: {:?}", err));

        std::fs::create_dir_all(cache_path.parent().unwrap())
            .unwrap_or_else(|err| panic!("failed to create directory for builtin cache at {:?}: {:?}", cache_path, err));

        std::fs::write(&cache_path, &json_data)
            .unwrap_or_else(|err| panic!("failed to write builtin cache at {:?}: {:?}", cache_path, err));

        builtin
    }

    fn from_modules(env: &StableEnv, modules: Vec<RModule>) -> BuiltIn {
        Self::from_module_items(env, modules.into_iter().flat_map(|module| module.body))
    }

    fn from_module_items<'a, I>(env: &StableEnv, items: I) -> BuiltIn
    where
        I: IntoIterator<Item = RModuleItem>,
    {
        info!("Merging builtin");

        let start = Instant::now();

        let mut types = FxHashMap::default();
        let mut vars = FxHashMap::default();
        let mut storage = Builtin::default();
        {
            let mut analyzer = Analyzer::for_builtin(env.clone(), &mut storage);

            for mut item in items {
                match item {
                    RModuleItem::ModuleDecl(ref md) => unreachable!("ModuleDecl: {:#?}", md),
                    RModuleItem::Stmt(ref mut stmt) => {
                        match *stmt {
                            RStmt::Decl(RDecl::Var(box RVarDecl { ref decls, .. })) => {
                                assert_eq!(decls.len(), 1);
                                stmt.visit_with(&mut analyzer);
                            }

                            RStmt::Decl(RDecl::Fn(..)) => {
                                stmt.visit_with(&mut analyzer);
                            }

                            RStmt::Decl(RDecl::Class(ref c)) => {
                                debug_assert_eq!(types.get(&c.ident.sym.clone()), None);

                                // builtin libraries does not contain a class which extends
                                // other class.
                                debug_assert_eq!(c.class.super_class, None);
                                debug_assert_eq!(c.class.implements, vec![]);
                                let ty = analyzer
                                    .with_child(ScopeKind::Flow, Default::default(), |analyzer: &mut Analyzer| {
                                        Ok(Type::ClassDef(ClassDef {
                                            span: c.class.span,
                                            name: Some(c.ident.clone().into()),
                                            is_abstract: c.class.is_abstract,
                                            body: c
                                                .class
                                                .body
                                                .clone()
                                                .validate_with(analyzer)
                                                .unwrap()
                                                .into_iter()
                                                .filter_map(|v| v)
                                                .collect(),
                                            super_class: None,
                                            // implements: vec![],
                                            type_params: c
                                                .class
                                                .type_params
                                                .validate_with(analyzer)
<<<<<<< HEAD
                                                .map(|opt| box opt.expect("builtin: failed to parse type parmas of a class")),
=======
                                                .map(|opt| box opt.expect("builtin: failed to parse type params of a class")),
>>>>>>> d121f20f
                                            implements: c.class.implements.validate_with(analyzer).map(Box::new).unwrap(),
                                            metadata: Default::default(),
                                        }))
                                    })
                                    .unwrap();

                                types.insert(c.ident.sym.clone(), ty);
                            }

                            RStmt::Decl(RDecl::TsModule(ref mut m)) => {
                                let id = match m.id {
                                    RTsModuleName::Ident(ref i) => i.sym.clone(),
                                    _ => unreachable!(),
                                };

                                let mut data = Builtin::default();
                                {
                                    let mut analyzer = Analyzer::for_builtin(env.clone(), &mut data);

                                    m.body.visit_with(&mut analyzer);
                                }

                                assert!(!data.types.is_empty() || !data.vars.is_empty());

                                match types.entry(id.clone()) {
                                    Entry::Occupied(mut e) => match e.get_mut().normalize_mut() {
                                        Type::Module(module) => {
                                            //
                                            module.exports.types.extend(data.types);
                                            module.exports.vars.extend(data.vars);
                                        }

                                        ref e => unimplemented!("Merging module with {:?}", e),
                                    },
                                    Entry::Vacant(e) => {
                                        e.insert(
                                            Type::Module(stc_ts_types::Module {
                                                span: DUMMY_SP,
                                                name: RTsModuleName::Ident(RIdent::new(id.clone(), DUMMY_SP)),
                                                exports: box ModuleTypeData {
                                                    private_vars: Default::default(),
                                                    vars: data.vars,
                                                    private_types: Default::default(),
                                                    types: data.types,
                                                },
                                                metadata: Default::default(),
                                            })
                                            .cheap(),
                                        );
                                    }
                                }
                            }

                            RStmt::Decl(RDecl::TsTypeAlias(ref a)) => {
                                a.visit_with(&mut analyzer);

                                debug_assert_eq!(types.get(&a.id.sym.clone()), None);

                                let ty = a
                                    .clone()
                                    .validate_with(&mut analyzer)
                                    .map(Type::from)
                                    .expect("builtin: failed to process type alias");

                                types.insert(a.id.sym.clone(), ty);
                            }

                            // Merge interface
                            RStmt::Decl(RDecl::TsInterface(ref i)) => {
                                if i.id.sym == *"Generator" {
                                    debug_assert!(i.type_params.is_some(), "builtin: Generator should have type parameter")
                                }
                                i.visit_with(&mut analyzer);
                                let body = i
                                    .clone()
                                    .validate_with(&mut analyzer)
                                    .expect("builtin: failed to parse interface body")
                                    .expect_interface();

                                match types.entry(i.id.sym.clone()) {
                                    Entry::Occupied(mut e) => match e.get_mut().normalize_mut() {
                                        Type::Interface(ref mut v) => {
                                            v.body.extend(body.body);
                                        }
                                        _ => unreachable!("cannot merge interface with other type"),
                                    },
                                    Entry::Vacant(e) => {
                                        let ty = i
                                            .clone()
                                            .validate_with(&mut analyzer)
                                            .expect("builtin: failed to parse interface")
                                            .into();

                                        e.insert(ty);
                                    }
                                }
                            }

                            _ => panic!("{:#?}", item),
                        }
                    }
                }
            }
        }

        for (id, ty) in storage.vars {
            //
            let res = vars.insert(id, ty);
            assert_eq!(res, None, "duplicate");
        }

        for (_, ty) in types.iter_mut() {
            ty.fix();
            ty.make_cheap();
        }

        for (_, ty) in vars.iter_mut() {
            ty.fix();
            ty.make_cheap();
        }

        let dur = Instant::now() - start;
        eprintln!("[builtin] Took {:?}", dur);

        Self::new(vars, types)
    }
}

impl BuiltInGen for BuiltIn {
    fn new(vars: FxHashMap<JsWord, Type>, types: FxHashMap<JsWord, Type>) -> BuiltIn {
        BuiltIn::new(vars, types)
    }
}

pub trait EnvFactory {
    fn new(env: StableEnv, rule: Rule, target: EsVersion, module: ModuleConfig, builtin: Arc<BuiltIn>) -> Env;
    fn simple(rule: Rule, target: EsVersion, module: ModuleConfig, libs: &[Lib]) -> Env {
        static STABLE_ENV: Lazy<StableEnv> = Lazy::new(Default::default);
<<<<<<< HEAD
        static CACHE: Lazy<DashMap<Vec<Lib>, OnceCell<Arc<BuiltIn>>, ahash::RandomState>> = Lazy::new(Default::default);
=======
        static CACHE: Lazy<DashMap<Vec<Lib>, Arc<OnceCell<Arc<BuiltIn>>>, ahash::RandomState>> = Lazy::new(Default::default);
>>>>>>> d121f20f

        // TODO(kdy1): Include `env` in cache
        let mut libs = libs.to_vec();
        libs.sort();
        libs.dedup();

        CACHE.entry(libs.clone()).or_default();
        let cell = CACHE.get(&libs).unwrap().value().clone();

        let builtin = swc_common::GLOBALS.set(STABLE_ENV.swc_globals(), || {
            let builtin = cell.get_or_init(|| {
                let builtin = BuiltIn::from_ts_libs(&STABLE_ENV, &libs);
                Arc::new(builtin)
            });
            (*builtin).clone()
        });

        Self::new(STABLE_ENV.clone(), rule, target, module, builtin)
    }
}

impl EnvFactory for Env {
    fn new(env: StableEnv, rule: Rule, target: EsVersion, module: ModuleConfig, builtin: Arc<BuiltIn>) -> Env {
        Env::new(env, rule, target, module, builtin)
    }
}<|MERGE_RESOLUTION|>--- conflicted
+++ resolved
@@ -139,11 +139,7 @@
                                                 .class
                                                 .type_params
                                                 .validate_with(analyzer)
-<<<<<<< HEAD
-                                                .map(|opt| box opt.expect("builtin: failed to parse type parmas of a class")),
-=======
                                                 .map(|opt| box opt.expect("builtin: failed to parse type params of a class")),
->>>>>>> d121f20f
                                             implements: c.class.implements.validate_with(analyzer).map(Box::new).unwrap(),
                                             metadata: Default::default(),
                                         }))
@@ -282,11 +278,7 @@
     fn new(env: StableEnv, rule: Rule, target: EsVersion, module: ModuleConfig, builtin: Arc<BuiltIn>) -> Env;
     fn simple(rule: Rule, target: EsVersion, module: ModuleConfig, libs: &[Lib]) -> Env {
         static STABLE_ENV: Lazy<StableEnv> = Lazy::new(Default::default);
-<<<<<<< HEAD
-        static CACHE: Lazy<DashMap<Vec<Lib>, OnceCell<Arc<BuiltIn>>, ahash::RandomState>> = Lazy::new(Default::default);
-=======
         static CACHE: Lazy<DashMap<Vec<Lib>, Arc<OnceCell<Arc<BuiltIn>>>, ahash::RandomState>> = Lazy::new(Default::default);
->>>>>>> d121f20f
 
         // TODO(kdy1): Include `env` in cache
         let mut libs = libs.to_vec();
