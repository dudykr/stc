--- conflicted
+++ resolved
@@ -1,6 +1,5 @@
 
   x Type
-<<<<<<< HEAD
     ,-[$DIR/tests/pass/types/intersection/intersectionReduction/3.ts:12:1]
  12 | export let r2 = f10(a2); // string
     :                     ^^
@@ -16,7 +15,13 @@
     ,-[$DIR/tests/pass/types/intersection/intersectionReduction/3.ts:12:1]
  12 | export let r2 = f10(a2); // string
     :                 ^^^
-=======
+    `----
+
+Error: 
+  > <T>(x: {
+  |     foo: T;
+  | }) => T
+
     ,-[$DIR/tests/pass/types/intersection/intersectionReduction/3.ts:14:1]
  14 | export let r2 = f10(a2);  // string
     :                 ^^^
@@ -30,19 +35,6 @@
   x Type
     ,-[$DIR/tests/pass/types/intersection/intersectionReduction/3.ts:14:1]
  14 | export let r2 = f10(a2);  // string
-    :                     ^^
->>>>>>> d6dc481f
-    `----
-
-Error: 
-  > {
-  |     kind: 'a';
-  |     foo: string;
-  | }
-
-  x Type
-    ,-[$DIR/tests/pass/types/intersection/intersectionReduction/3.ts:12:1]
- 12 | export let r2 = f10(a2); // string
     :                 ^^^^^^^
     `----
 
