--- conflicted
+++ resolved
@@ -1,26 +1,27 @@
 
   x Type
    ,-[$DIR/tests/pass/types/intersection/intersectionWithUnionConstraint/2.ts:7:3]
-<<<<<<< HEAD
  7 | x; // Error
-=======
- 7 | x; // (T & U
->>>>>>> 9dcb5ea7
    : ^
    `----
 
 Error: 
-<<<<<<< HEAD
-  > (((string | number) & (string | null)) | undefined)
-=======
   > (string | undefined)
 
   x Type
    ,-[$DIR/tests/pass/types/intersection/intersectionWithUnionConstraint/2.ts:8:3]
- 8 | let _: string | undefined | number = x; // stirng | undefined
+ 8 | x; // (T & U
+   : ^
+   `----
+
+Error: 
+  > (string | undefined)
+
+  x Type
+   ,-[$DIR/tests/pass/types/intersection/intersectionWithUnionConstraint/2.ts:9:3]
+ 9 | let _: string | undefined | number = x; // stirng | undefined
    :                                      ^
    `----
 
 Error: 
-  > (string | undefined)
->>>>>>> 9dcb5ea7
+  > (string | undefined)