//@strict: true

function f2<
  T extends string | number | undefined,
  U extends string | null | undefined,
>(x: T & U) {
<<<<<<< HEAD
  x; // Error
=======
  x; // (T & U
  let _: string | undefined | number = x; // stirng | undefined
>>>>>>> 9dcb5ea7
}<|MERGE_RESOLUTION|>--- conflicted
+++ resolved
@@ -4,10 +4,7 @@
   T extends string | number | undefined,
   U extends string | null | undefined,
 >(x: T & U) {
-<<<<<<< HEAD
   x; // Error
-=======
   x; // (T & U
   let _: string | undefined | number = x; // stirng | undefined
->>>>>>> 9dcb5ea7
 }