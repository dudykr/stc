--- conflicted
+++ resolved
@@ -1,5 +1,3 @@
-<<<<<<< HEAD
-=======
 warning: Type
  --> $DIR/tests/pass/types/intersection/intersectionTypeInference2/1.ts:6:3
   |
@@ -7,7 +5,6 @@
   |   ^
   |
   = note: never
->>>>>>> d121f20f
 
   x Type
    ,-[$DIR/tests/pass/types/intersection/intersectionTypeInference2/1.ts:6:1]
@@ -15,13 +12,14 @@
    :   ^
    `----
 
-<<<<<<< HEAD
-Error: 
-  > ({
-  |     prop: string;
-  | } & {
-  |     prop: number;
-  | })
+warning: Type
+ --> $DIR/tests/pass/types/intersection/intersectionTypeInference2/1.ts:6:1
+  |
+6 | f(a);  // never
+  | ^^^^
+  |
+  = note: {
+          }
 
   x Type
    ,-[$DIR/tests/pass/types/intersection/intersectionTypeInference2/1.ts:6:1]
@@ -41,14 +39,4 @@
    `----
 
 Error: 
-  > never
-=======
-warning: Type
- --> $DIR/tests/pass/types/intersection/intersectionTypeInference2/1.ts:6:1
-  |
-6 | f(a);  // never
-  | ^^^^
-  |
-  = note: {
-          }
->>>>>>> d121f20f
+  > never