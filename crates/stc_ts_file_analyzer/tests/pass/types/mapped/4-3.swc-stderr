--- conflicted
+++ resolved
@@ -1,4 +1,192 @@
-<<<<<<< HEAD
+warning: Type
+  --> $DIR/tests/pass/types/mapped/4-3.ts:14:1
+   |
+14 | ee.foo
+   | ^^
+   |
+   = note: E3
+
+warning: Type
+  --> $DIR/tests/pass/types/mapped/4-3.ts:14:1
+   |
+14 | ee.foo
+   | ^^^^^^
+   |
+   = note: {
+               toString?: string["toString"];
+               charAt?: string["charAt"];
+               charCodeAt?: string["charCodeAt"];
+               concat?: string["concat"];
+               indexOf?: string["indexOf"];
+               lastIndexOf?: string["lastIndexOf"];
+               localeCompare?: string["localeCompare"];
+               match?: string["match"];
+               replace?: string["replace"];
+               replace?: string["replace"];
+               search?: string["search"];
+               slice?: string["slice"];
+               split?: string["split"];
+               substring?: string["substring"];
+               toLowerCase?: string["toLowerCase"];
+               toLocaleLowerCase?: string["toLocaleLowerCase"];
+               toUpperCase?: string["toUpperCase"];
+               toLocaleUpperCase?: string["toLocaleUpperCase"];
+               trim?: string["trim"];
+               length?: string["length"];
+               substr?: string["substr"];
+               valueOf?: string["valueOf"];
+               [index: number]: string[number];
+               localeCompare?: string["localeCompare"];
+               codePointAt?: string["codePointAt"];
+               includes?: string["includes"];
+               endsWith?: string["endsWith"];
+               normalize?: string["normalize"];
+               normalize?: string["normalize"];
+               repeat?: string["repeat"];
+               startsWith?: string["startsWith"];
+               anchor?: string["anchor"];
+               big?: string["big"];
+               blink?: string["blink"];
+               bold?: string["bold"];
+               fixed?: string["fixed"];
+               fontcolor?: string["fontcolor"];
+               fontsize?: string["fontsize"];
+               fontsize?: string["fontsize"];
+               italics?: string["italics"];
+               link?: string["link"];
+               small?: string["small"];
+               strike?: string["strike"];
+               sub?: string["sub"];
+               sup?: string["sup"];
+               [Symbol.iterator]?: string[symbol];
+               match?: string["match"];
+               replace?: string["replace"];
+               replace?: string["replace"];
+               search?: string["search"];
+               split?: string["split"];
+               padStart?: string["padStart"];
+               padEnd?: string["padEnd"];
+               trimEnd?: string["trimEnd"];
+               trimStart?: string["trimStart"];
+               trimLeft?: string["trimLeft"];
+               trimRight?: string["trimRight"];
+               matchAll?: string["matchAll"];
+           }
+
+warning: Type
+  --> $DIR/tests/pass/types/mapped/4-3.ts:15:1
+   |
+15 | ee.foo.substring
+   | ^^
+   |
+   = note: E3
+
+warning: Type
+  --> $DIR/tests/pass/types/mapped/4-3.ts:15:1
+   |
+15 | ee.foo.substring
+   | ^^^^^^
+   |
+   = note: {
+               toString?: string["toString"];
+               charAt?: string["charAt"];
+               charCodeAt?: string["charCodeAt"];
+               concat?: string["concat"];
+               indexOf?: string["indexOf"];
+               lastIndexOf?: string["lastIndexOf"];
+               localeCompare?: string["localeCompare"];
+               match?: string["match"];
+               replace?: string["replace"];
+               replace?: string["replace"];
+               search?: string["search"];
+               slice?: string["slice"];
+               split?: string["split"];
+               substring?: string["substring"];
+               toLowerCase?: string["toLowerCase"];
+               toLocaleLowerCase?: string["toLocaleLowerCase"];
+               toUpperCase?: string["toUpperCase"];
+               toLocaleUpperCase?: string["toLocaleUpperCase"];
+               trim?: string["trim"];
+               length?: string["length"];
+               substr?: string["substr"];
+               valueOf?: string["valueOf"];
+               [index: number]: string[number];
+               localeCompare?: string["localeCompare"];
+               codePointAt?: string["codePointAt"];
+               includes?: string["includes"];
+               endsWith?: string["endsWith"];
+               normalize?: string["normalize"];
+               normalize?: string["normalize"];
+               repeat?: string["repeat"];
+               startsWith?: string["startsWith"];
+               anchor?: string["anchor"];
+               big?: string["big"];
+               blink?: string["blink"];
+               bold?: string["bold"];
+               fixed?: string["fixed"];
+               fontcolor?: string["fontcolor"];
+               fontsize?: string["fontsize"];
+               fontsize?: string["fontsize"];
+               italics?: string["italics"];
+               link?: string["link"];
+               small?: string["small"];
+               strike?: string["strike"];
+               sub?: string["sub"];
+               sup?: string["sup"];
+               [Symbol.iterator]?: string[symbol];
+               match?: string["match"];
+               replace?: string["replace"];
+               replace?: string["replace"];
+               search?: string["search"];
+               split?: string["split"];
+               padStart?: string["padStart"];
+               padEnd?: string["padEnd"];
+               trimEnd?: string["trimEnd"];
+               trimStart?: string["trimStart"];
+               trimLeft?: string["trimLeft"];
+               trimRight?: string["trimRight"];
+               matchAll?: string["matchAll"];
+           }
+
+warning: Type
+  --> $DIR/tests/pass/types/mapped/4-3.ts:15:1
+   |
+15 | ee.foo.substring
+   | ^^^^^^^^^^^^^^^^
+   |
+   = note: (undefined | (start: number, end?: number) => string)
+
+warning: Type
+  --> $DIR/tests/pass/types/mapped/4-3.ts:16:1
+   |
+16 | ee.bar
+   | ^^
+   |
+   = note: E3
+
+warning: Type
+  --> $DIR/tests/pass/types/mapped/4-3.ts:16:1
+   |
+16 | ee.bar
+   | ^^^^^^
+   |
+   = note: any
+
+warning: Type
+  --> $DIR/tests/pass/types/mapped/4-3.ts:17:1
+   |
+17 | ee.baz
+   | ^^
+   |
+   = note: E3
+
+warning: Type
+  --> $DIR/tests/pass/types/mapped/4-3.ts:17:1
+   |
+17 | ee.baz
+   | ^^^^^^
+   |
+   = note: any
 
   x Type
     ,-[$DIR/tests/pass/types/mapped/4-3.ts:14:1]
@@ -197,195 +385,4 @@
     `----
 
 Error: 
-  > any
-=======
-warning: Type
-  --> $DIR/tests/pass/types/mapped/4-3.ts:14:1
-   |
-14 | ee.foo
-   | ^^
-   |
-   = note: E3
-
-warning: Type
-  --> $DIR/tests/pass/types/mapped/4-3.ts:14:1
-   |
-14 | ee.foo
-   | ^^^^^^
-   |
-   = note: {
-               toString?: string["toString"];
-               charAt?: string["charAt"];
-               charCodeAt?: string["charCodeAt"];
-               concat?: string["concat"];
-               indexOf?: string["indexOf"];
-               lastIndexOf?: string["lastIndexOf"];
-               localeCompare?: string["localeCompare"];
-               match?: string["match"];
-               replace?: string["replace"];
-               replace?: string["replace"];
-               search?: string["search"];
-               slice?: string["slice"];
-               split?: string["split"];
-               substring?: string["substring"];
-               toLowerCase?: string["toLowerCase"];
-               toLocaleLowerCase?: string["toLocaleLowerCase"];
-               toUpperCase?: string["toUpperCase"];
-               toLocaleUpperCase?: string["toLocaleUpperCase"];
-               trim?: string["trim"];
-               length?: string["length"];
-               substr?: string["substr"];
-               valueOf?: string["valueOf"];
-               [index: number]: string[number];
-               localeCompare?: string["localeCompare"];
-               codePointAt?: string["codePointAt"];
-               includes?: string["includes"];
-               endsWith?: string["endsWith"];
-               normalize?: string["normalize"];
-               normalize?: string["normalize"];
-               repeat?: string["repeat"];
-               startsWith?: string["startsWith"];
-               anchor?: string["anchor"];
-               big?: string["big"];
-               blink?: string["blink"];
-               bold?: string["bold"];
-               fixed?: string["fixed"];
-               fontcolor?: string["fontcolor"];
-               fontsize?: string["fontsize"];
-               fontsize?: string["fontsize"];
-               italics?: string["italics"];
-               link?: string["link"];
-               small?: string["small"];
-               strike?: string["strike"];
-               sub?: string["sub"];
-               sup?: string["sup"];
-               [Symbol.iterator]?: string[symbol];
-               match?: string["match"];
-               replace?: string["replace"];
-               replace?: string["replace"];
-               search?: string["search"];
-               split?: string["split"];
-               padStart?: string["padStart"];
-               padEnd?: string["padEnd"];
-               trimEnd?: string["trimEnd"];
-               trimStart?: string["trimStart"];
-               trimLeft?: string["trimLeft"];
-               trimRight?: string["trimRight"];
-               matchAll?: string["matchAll"];
-           }
-
-warning: Type
-  --> $DIR/tests/pass/types/mapped/4-3.ts:15:1
-   |
-15 | ee.foo.substring
-   | ^^
-   |
-   = note: E3
-
-warning: Type
-  --> $DIR/tests/pass/types/mapped/4-3.ts:15:1
-   |
-15 | ee.foo.substring
-   | ^^^^^^
-   |
-   = note: {
-               toString?: string["toString"];
-               charAt?: string["charAt"];
-               charCodeAt?: string["charCodeAt"];
-               concat?: string["concat"];
-               indexOf?: string["indexOf"];
-               lastIndexOf?: string["lastIndexOf"];
-               localeCompare?: string["localeCompare"];
-               match?: string["match"];
-               replace?: string["replace"];
-               replace?: string["replace"];
-               search?: string["search"];
-               slice?: string["slice"];
-               split?: string["split"];
-               substring?: string["substring"];
-               toLowerCase?: string["toLowerCase"];
-               toLocaleLowerCase?: string["toLocaleLowerCase"];
-               toUpperCase?: string["toUpperCase"];
-               toLocaleUpperCase?: string["toLocaleUpperCase"];
-               trim?: string["trim"];
-               length?: string["length"];
-               substr?: string["substr"];
-               valueOf?: string["valueOf"];
-               [index: number]: string[number];
-               localeCompare?: string["localeCompare"];
-               codePointAt?: string["codePointAt"];
-               includes?: string["includes"];
-               endsWith?: string["endsWith"];
-               normalize?: string["normalize"];
-               normalize?: string["normalize"];
-               repeat?: string["repeat"];
-               startsWith?: string["startsWith"];
-               anchor?: string["anchor"];
-               big?: string["big"];
-               blink?: string["blink"];
-               bold?: string["bold"];
-               fixed?: string["fixed"];
-               fontcolor?: string["fontcolor"];
-               fontsize?: string["fontsize"];
-               fontsize?: string["fontsize"];
-               italics?: string["italics"];
-               link?: string["link"];
-               small?: string["small"];
-               strike?: string["strike"];
-               sub?: string["sub"];
-               sup?: string["sup"];
-               [Symbol.iterator]?: string[symbol];
-               match?: string["match"];
-               replace?: string["replace"];
-               replace?: string["replace"];
-               search?: string["search"];
-               split?: string["split"];
-               padStart?: string["padStart"];
-               padEnd?: string["padEnd"];
-               trimEnd?: string["trimEnd"];
-               trimStart?: string["trimStart"];
-               trimLeft?: string["trimLeft"];
-               trimRight?: string["trimRight"];
-               matchAll?: string["matchAll"];
-           }
-
-warning: Type
-  --> $DIR/tests/pass/types/mapped/4-3.ts:15:1
-   |
-15 | ee.foo.substring
-   | ^^^^^^^^^^^^^^^^
-   |
-   = note: (undefined | (start: number, end?: number) => string)
-
-warning: Type
-  --> $DIR/tests/pass/types/mapped/4-3.ts:16:1
-   |
-16 | ee.bar
-   | ^^
-   |
-   = note: E3
-
-warning: Type
-  --> $DIR/tests/pass/types/mapped/4-3.ts:16:1
-   |
-16 | ee.bar
-   | ^^^^^^
-   |
-   = note: any
-
-warning: Type
-  --> $DIR/tests/pass/types/mapped/4-3.ts:17:1
-   |
-17 | ee.baz
-   | ^^
-   |
-   = note: E3
-
-warning: Type
-  --> $DIR/tests/pass/types/mapped/4-3.ts:17:1
-   |
-17 | ee.baz
-   | ^^^^^^
-   |
-   = note: any
->>>>>>> d121f20f
+  > any