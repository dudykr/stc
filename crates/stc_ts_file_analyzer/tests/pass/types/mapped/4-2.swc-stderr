<<<<<<< HEAD

  x Type
    ,-[$DIR/tests/pass/types/mapped/4-2.ts:16:1]
 16 | e2.foo
    : ^^
    `----

Error: 
  > E2

  x Type
    ,-[$DIR/tests/pass/types/mapped/4-2.ts:16:1]
 16 | e2.foo
    : ^^^^^^
    `----

Error: 
  > {
  |     name?: Something["name"];
  |     value?: Something["value"];
  | }

  x Type
    ,-[$DIR/tests/pass/types/mapped/4-2.ts:17:1]
 17 | e2.foo.name
    : ^^
    `----

Error: 
  > E2

  x Type
    ,-[$DIR/tests/pass/types/mapped/4-2.ts:17:1]
 17 | e2.foo.name
    : ^^^^^^
    `----

Error: 
  > {
  |     name?: Something["name"];
  |     value?: Something["value"];
  | }

  x Type
    ,-[$DIR/tests/pass/types/mapped/4-2.ts:17:1]
 17 | e2.foo.name
    : ^^^^^^^^^^^
    `----

Error: 
  > (undefined | Something["name"])

  x Type
    ,-[$DIR/tests/pass/types/mapped/4-2.ts:18:1]
 18 | e2.foo.value
    : ^^
    `----

Error: 
  > E2

  x Type
    ,-[$DIR/tests/pass/types/mapped/4-2.ts:18:1]
 18 | e2.foo.value
    : ^^^^^^
    `----

Error: 
  > {
  |     name?: Something["name"];
  |     value?: Something["value"];
  | }

  x Type
    ,-[$DIR/tests/pass/types/mapped/4-2.ts:18:1]
 18 | e2.foo.value
    : ^^^^^^^^^^^^
    `----

Error: 
  > (undefined | Something["value"])

  x Type
    ,-[$DIR/tests/pass/types/mapped/4-2.ts:19:1]
 19 | e2.bar
    : ^^
    `----

Error: 
  > E2

  x Type
    ,-[$DIR/tests/pass/types/mapped/4-2.ts:19:1]
 19 | e2.bar
    : ^^^^^^
    `----

Error: 
  > any

  x Type
    ,-[$DIR/tests/pass/types/mapped/4-2.ts:20:1]
 20 | e2.baz
    : ^^
    `----

Error: 
  > E2

  x Type
    ,-[$DIR/tests/pass/types/mapped/4-2.ts:20:1]
 20 | e2.baz
    : ^^^^^^
    `----

Error: 
  > any
=======
warning: Type
  --> $DIR/tests/pass/types/mapped/4-2.ts:16:1
   |
16 | e2.foo
   | ^^
   |
   = note: E2

warning: Type
  --> $DIR/tests/pass/types/mapped/4-2.ts:16:1
   |
16 | e2.foo
   | ^^^^^^
   |
   = note: {
               name?: Something["name"];
               value?: Something["value"];
           }

warning: Type
  --> $DIR/tests/pass/types/mapped/4-2.ts:17:1
   |
17 | e2.foo.name
   | ^^
   |
   = note: E2

warning: Type
  --> $DIR/tests/pass/types/mapped/4-2.ts:17:1
   |
17 | e2.foo.name
   | ^^^^^^
   |
   = note: {
               name?: Something["name"];
               value?: Something["value"];
           }

warning: Type
  --> $DIR/tests/pass/types/mapped/4-2.ts:17:1
   |
17 | e2.foo.name
   | ^^^^^^^^^^^
   |
   = note: (undefined | string)

warning: Type
  --> $DIR/tests/pass/types/mapped/4-2.ts:18:1
   |
18 | e2.foo.value
   | ^^
   |
   = note: E2

warning: Type
  --> $DIR/tests/pass/types/mapped/4-2.ts:18:1
   |
18 | e2.foo.value
   | ^^^^^^
   |
   = note: {
               name?: Something["name"];
               value?: Something["value"];
           }

warning: Type
  --> $DIR/tests/pass/types/mapped/4-2.ts:18:1
   |
18 | e2.foo.value
   | ^^^^^^^^^^^^
   |
   = note: (undefined | string)

warning: Type
  --> $DIR/tests/pass/types/mapped/4-2.ts:19:1
   |
19 | e2.bar
   | ^^
   |
   = note: E2

warning: Type
  --> $DIR/tests/pass/types/mapped/4-2.ts:19:1
   |
19 | e2.bar
   | ^^^^^^
   |
   = note: any

warning: Type
  --> $DIR/tests/pass/types/mapped/4-2.ts:20:1
   |
20 | e2.baz
   | ^^
   |
   = note: E2

warning: Type
  --> $DIR/tests/pass/types/mapped/4-2.ts:20:1
   |
20 | e2.baz
   | ^^^^^^
   |
   = note: any
>>>>>>> d121f20f
<|MERGE_RESOLUTION|>--- conflicted
+++ resolved
@@ -1,4 +1,107 @@
-<<<<<<< HEAD
+warning: Type
+  --> $DIR/tests/pass/types/mapped/4-2.ts:16:1
+   |
+16 | e2.foo
+   | ^^
+   |
+   = note: E2
+
+warning: Type
+  --> $DIR/tests/pass/types/mapped/4-2.ts:16:1
+   |
+16 | e2.foo
+   | ^^^^^^
+   |
+   = note: {
+               name?: Something["name"];
+               value?: Something["value"];
+           }
+
+warning: Type
+  --> $DIR/tests/pass/types/mapped/4-2.ts:17:1
+   |
+17 | e2.foo.name
+   | ^^
+   |
+   = note: E2
+
+warning: Type
+  --> $DIR/tests/pass/types/mapped/4-2.ts:17:1
+   |
+17 | e2.foo.name
+   | ^^^^^^
+   |
+   = note: {
+               name?: Something["name"];
+               value?: Something["value"];
+           }
+
+warning: Type
+  --> $DIR/tests/pass/types/mapped/4-2.ts:17:1
+   |
+17 | e2.foo.name
+   | ^^^^^^^^^^^
+   |
+   = note: (undefined | string)
+
+warning: Type
+  --> $DIR/tests/pass/types/mapped/4-2.ts:18:1
+   |
+18 | e2.foo.value
+   | ^^
+   |
+   = note: E2
+
+warning: Type
+  --> $DIR/tests/pass/types/mapped/4-2.ts:18:1
+   |
+18 | e2.foo.value
+   | ^^^^^^
+   |
+   = note: {
+               name?: Something["name"];
+               value?: Something["value"];
+           }
+
+warning: Type
+  --> $DIR/tests/pass/types/mapped/4-2.ts:18:1
+   |
+18 | e2.foo.value
+   | ^^^^^^^^^^^^
+   |
+   = note: (undefined | string)
+
+warning: Type
+  --> $DIR/tests/pass/types/mapped/4-2.ts:19:1
+   |
+19 | e2.bar
+   | ^^
+   |
+   = note: E2
+
+warning: Type
+  --> $DIR/tests/pass/types/mapped/4-2.ts:19:1
+   |
+19 | e2.bar
+   | ^^^^^^
+   |
+   = note: any
+
+warning: Type
+  --> $DIR/tests/pass/types/mapped/4-2.ts:20:1
+   |
+20 | e2.baz
+   | ^^
+   |
+   = note: E2
+
+warning: Type
+  --> $DIR/tests/pass/types/mapped/4-2.ts:20:1
+   |
+20 | e2.baz
+   | ^^^^^^
+   |
+   = note: any
 
   x Type
     ,-[$DIR/tests/pass/types/mapped/4-2.ts:16:1]
@@ -115,110 +218,4 @@
     `----
 
 Error: 
-  > any
-=======
-warning: Type
-  --> $DIR/tests/pass/types/mapped/4-2.ts:16:1
-   |
-16 | e2.foo
-   | ^^
-   |
-   = note: E2
-
-warning: Type
-  --> $DIR/tests/pass/types/mapped/4-2.ts:16:1
-   |
-16 | e2.foo
-   | ^^^^^^
-   |
-   = note: {
-               name?: Something["name"];
-               value?: Something["value"];
-           }
-
-warning: Type
-  --> $DIR/tests/pass/types/mapped/4-2.ts:17:1
-   |
-17 | e2.foo.name
-   | ^^
-   |
-   = note: E2
-
-warning: Type
-  --> $DIR/tests/pass/types/mapped/4-2.ts:17:1
-   |
-17 | e2.foo.name
-   | ^^^^^^
-   |
-   = note: {
-               name?: Something["name"];
-               value?: Something["value"];
-           }
-
-warning: Type
-  --> $DIR/tests/pass/types/mapped/4-2.ts:17:1
-   |
-17 | e2.foo.name
-   | ^^^^^^^^^^^
-   |
-   = note: (undefined | string)
-
-warning: Type
-  --> $DIR/tests/pass/types/mapped/4-2.ts:18:1
-   |
-18 | e2.foo.value
-   | ^^
-   |
-   = note: E2
-
-warning: Type
-  --> $DIR/tests/pass/types/mapped/4-2.ts:18:1
-   |
-18 | e2.foo.value
-   | ^^^^^^
-   |
-   = note: {
-               name?: Something["name"];
-               value?: Something["value"];
-           }
-
-warning: Type
-  --> $DIR/tests/pass/types/mapped/4-2.ts:18:1
-   |
-18 | e2.foo.value
-   | ^^^^^^^^^^^^
-   |
-   = note: (undefined | string)
-
-warning: Type
-  --> $DIR/tests/pass/types/mapped/4-2.ts:19:1
-   |
-19 | e2.bar
-   | ^^
-   |
-   = note: E2
-
-warning: Type
-  --> $DIR/tests/pass/types/mapped/4-2.ts:19:1
-   |
-19 | e2.bar
-   | ^^^^^^
-   |
-   = note: any
-
-warning: Type
-  --> $DIR/tests/pass/types/mapped/4-2.ts:20:1
-   |
-20 | e2.baz
-   | ^^
-   |
-   = note: E2
-
-warning: Type
-  --> $DIR/tests/pass/types/mapped/4-2.ts:20:1
-   |
-20 | e2.baz
-   | ^^^^^^
-   |
-   = note: any
->>>>>>> d121f20f
+  > any