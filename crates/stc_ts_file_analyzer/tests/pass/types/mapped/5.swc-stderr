<<<<<<< HEAD

  x Type
   ,-[$DIR/tests/pass/types/mapped/5.ts:6:5]
 6 | values: { [P in keyof T]?: T[P] } = {}
   :                                     ^^
   `----

Error: 
  > {
  | }

  x Type
    ,-[$DIR/tests/pass/types/mapped/5.ts:16:1]
 16 | form.values.email
    : ^^^^
    `----

Error: 
  > Form

  x Type
    ,-[$DIR/tests/pass/types/mapped/5.ts:16:1]
 16 | form.values.email
    : ^^^^^^^^^^^
    `----

Error: 
  > {
  |     email?: Fields["email"];
  |     password?: Fields["password"];
  | }

  x Type
    ,-[$DIR/tests/pass/types/mapped/5.ts:16:1]
 16 | form.values.email
    : ^^^^^^^^^^^^^^^^^
    `----

Error: 
  > (undefined | Fields["email"])

  x Type
    ,-[$DIR/tests/pass/types/mapped/5.ts:17:1]
 17 | form.values.password
    : ^^^^
    `----

Error: 
  > Form

  x Type
    ,-[$DIR/tests/pass/types/mapped/5.ts:17:1]
 17 | form.values.password
    : ^^^^^^^^^^^
    `----

Error: 
  > {
  |     email?: Fields["email"];
  |     password?: Fields["password"];
  | }

  x Type
    ,-[$DIR/tests/pass/types/mapped/5.ts:17:1]
 17 | form.values.password
    : ^^^^^^^^^^^^^^^^^^^^
    `----

Error: 
  > (undefined | Fields["password"])
=======
warning: Type
 --> $DIR/tests/pass/types/mapped/5.ts:6:41
  |
6 |     values: { [P in keyof T]?: T[P] } = {}
  |                                         ^^
  |
  = note: {
          }

warning: Type
  --> $DIR/tests/pass/types/mapped/5.ts:16:1
   |
16 | form.values.email
   | ^^^^
   |
   = note: Form

warning: Type
  --> $DIR/tests/pass/types/mapped/5.ts:16:1
   |
16 | form.values.email
   | ^^^^^^^^^^^
   |
   = note: {
               email?: Fields["email"];
               password?: Fields["password"];
           }

warning: Type
  --> $DIR/tests/pass/types/mapped/5.ts:16:1
   |
16 | form.values.email
   | ^^^^^^^^^^^^^^^^^
   |
   = note: (undefined | string)

warning: Type
  --> $DIR/tests/pass/types/mapped/5.ts:17:1
   |
17 | form.values.password
   | ^^^^
   |
   = note: Form

warning: Type
  --> $DIR/tests/pass/types/mapped/5.ts:17:1
   |
17 | form.values.password
   | ^^^^^^^^^^^
   |
   = note: {
               email?: Fields["email"];
               password?: Fields["password"];
           }

warning: Type
  --> $DIR/tests/pass/types/mapped/5.ts:17:1
   |
17 | form.values.password
   | ^^^^^^^^^^^^^^^^^^^^
   |
   = note: (undefined | string)
>>>>>>> d121f20f
<|MERGE_RESOLUTION|>--- conflicted
+++ resolved
@@ -1,4 +1,65 @@
-<<<<<<< HEAD
+warning: Type
+ --> $DIR/tests/pass/types/mapped/5.ts:6:41
+  |
+6 |     values: { [P in keyof T]?: T[P] } = {}
+  |                                         ^^
+  |
+  = note: {
+          }
+
+warning: Type
+  --> $DIR/tests/pass/types/mapped/5.ts:16:1
+   |
+16 | form.values.email
+   | ^^^^
+   |
+   = note: Form
+
+warning: Type
+  --> $DIR/tests/pass/types/mapped/5.ts:16:1
+   |
+16 | form.values.email
+   | ^^^^^^^^^^^
+   |
+   = note: {
+               email?: Fields["email"];
+               password?: Fields["password"];
+           }
+
+warning: Type
+  --> $DIR/tests/pass/types/mapped/5.ts:16:1
+   |
+16 | form.values.email
+   | ^^^^^^^^^^^^^^^^^
+   |
+   = note: (undefined | string)
+
+warning: Type
+  --> $DIR/tests/pass/types/mapped/5.ts:17:1
+   |
+17 | form.values.password
+   | ^^^^
+   |
+   = note: Form
+
+warning: Type
+  --> $DIR/tests/pass/types/mapped/5.ts:17:1
+   |
+17 | form.values.password
+   | ^^^^^^^^^^^
+   |
+   = note: {
+               email?: Fields["email"];
+               password?: Fields["password"];
+           }
+
+warning: Type
+  --> $DIR/tests/pass/types/mapped/5.ts:17:1
+   |
+17 | form.values.password
+   | ^^^^^^^^^^^^^^^^^^^^
+   |
+   = note: (undefined | string)
 
   x Type
    ,-[$DIR/tests/pass/types/mapped/5.ts:6:5]
@@ -68,68 +129,4 @@
     `----
 
 Error: 
-  > (undefined | Fields["password"])
-=======
-warning: Type
- --> $DIR/tests/pass/types/mapped/5.ts:6:41
-  |
-6 |     values: { [P in keyof T]?: T[P] } = {}
-  |                                         ^^
-  |
-  = note: {
-          }
-
-warning: Type
-  --> $DIR/tests/pass/types/mapped/5.ts:16:1
-   |
-16 | form.values.email
-   | ^^^^
-   |
-   = note: Form
-
-warning: Type
-  --> $DIR/tests/pass/types/mapped/5.ts:16:1
-   |
-16 | form.values.email
-   | ^^^^^^^^^^^
-   |
-   = note: {
-               email?: Fields["email"];
-               password?: Fields["password"];
-           }
-
-warning: Type
-  --> $DIR/tests/pass/types/mapped/5.ts:16:1
-   |
-16 | form.values.email
-   | ^^^^^^^^^^^^^^^^^
-   |
-   = note: (undefined | string)
-
-warning: Type
-  --> $DIR/tests/pass/types/mapped/5.ts:17:1
-   |
-17 | form.values.password
-   | ^^^^
-   |
-   = note: Form
-
-warning: Type
-  --> $DIR/tests/pass/types/mapped/5.ts:17:1
-   |
-17 | form.values.password
-   | ^^^^^^^^^^^
-   |
-   = note: {
-               email?: Fields["email"];
-               password?: Fields["password"];
-           }
-
-warning: Type
-  --> $DIR/tests/pass/types/mapped/5.ts:17:1
-   |
-17 | form.values.password
-   | ^^^^^^^^^^^^^^^^^^^^
-   |
-   = note: (undefined | string)
->>>>>>> d121f20f
+  > (undefined | Fields["password"])