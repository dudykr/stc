--- conflicted
+++ resolved
@@ -1,4 +1,74 @@
-<<<<<<< HEAD
+warning: Type
+ --> $DIR/tests/pass/types/union/unionTypeReduction2/5.ts:4:14
+  |
+4 |     let f = !!true ? x : y;  // (x?: 'hello') => void
+  |              ^^^^^
+  |
+  = note: false
+
+warning: Type
+ --> $DIR/tests/pass/types/union/unionTypeReduction2/5.ts:4:13
+  |
+4 |     let f = !!true ? x : y;  // (x?: 'hello') => void
+  |             ^^^^^^
+  |
+  = note: true
+
+warning: Type
+ --> $DIR/tests/pass/types/union/unionTypeReduction2/5.ts:4:22
+  |
+4 |     let f = !!true ? x : y;  // (x?: 'hello') => void
+  |                      ^
+  |
+  = note: (x: (string | undefined)) => void
+
+warning: Type
+ --> $DIR/tests/pass/types/union/unionTypeReduction2/5.ts:4:26
+  |
+4 |     let f = !!true ? x : y;  // (x?: 'hello') => void
+  |                          ^
+  |
+  = note: (x?: 'hello') => void
+
+warning: Type
+ --> $DIR/tests/pass/types/union/unionTypeReduction2/5.ts:4:13
+  |
+4 |     let f = !!true ? x : y;  // (x?: 'hello') => void
+  |             ^^^^^^^^^^^^^^
+  |
+  = note: ((x: (string | undefined)) => void | (x?: 'hello') => void)
+
+warning: Type
+ --> $DIR/tests/pass/types/union/unionTypeReduction2/5.ts:5:5
+  |
+5 |     f();
+  |     ^
+  |
+  = note: ((x: (string | undefined)) => void | (x?: 'hello') => void)
+
+warning: Type
+ --> $DIR/tests/pass/types/union/unionTypeReduction2/5.ts:5:5
+  |
+5 |     f();
+  |     ^^^
+  |
+  = note: void
+
+warning: Type
+ --> $DIR/tests/pass/types/union/unionTypeReduction2/5.ts:6:5
+  |
+6 |     f('hello');
+  |     ^
+  |
+  = note: ((x: (string | undefined)) => void | (x?: 'hello') => void)
+
+warning: Type
+ --> $DIR/tests/pass/types/union/unionTypeReduction2/5.ts:6:5
+  |
+6 |     f('hello');
+  |     ^^^^^^^^^^
+  |
+  = note: void
 
   x Type
    ,-[$DIR/tests/pass/types/union/unionTypeReduction2/5.ts:4:5]
@@ -79,77 +149,4 @@
    `----
 
 Error: 
-  > void
-=======
-warning: Type
- --> $DIR/tests/pass/types/union/unionTypeReduction2/5.ts:4:14
-  |
-4 |     let f = !!true ? x : y;  // (x?: 'hello') => void
-  |              ^^^^^
-  |
-  = note: false
-
-warning: Type
- --> $DIR/tests/pass/types/union/unionTypeReduction2/5.ts:4:13
-  |
-4 |     let f = !!true ? x : y;  // (x?: 'hello') => void
-  |             ^^^^^^
-  |
-  = note: true
-
-warning: Type
- --> $DIR/tests/pass/types/union/unionTypeReduction2/5.ts:4:22
-  |
-4 |     let f = !!true ? x : y;  // (x?: 'hello') => void
-  |                      ^
-  |
-  = note: (x: (string | undefined)) => void
-
-warning: Type
- --> $DIR/tests/pass/types/union/unionTypeReduction2/5.ts:4:26
-  |
-4 |     let f = !!true ? x : y;  // (x?: 'hello') => void
-  |                          ^
-  |
-  = note: (x?: 'hello') => void
-
-warning: Type
- --> $DIR/tests/pass/types/union/unionTypeReduction2/5.ts:4:13
-  |
-4 |     let f = !!true ? x : y;  // (x?: 'hello') => void
-  |             ^^^^^^^^^^^^^^
-  |
-  = note: ((x: (string | undefined)) => void | (x?: 'hello') => void)
-
-warning: Type
- --> $DIR/tests/pass/types/union/unionTypeReduction2/5.ts:5:5
-  |
-5 |     f();
-  |     ^
-  |
-  = note: ((x: (string | undefined)) => void | (x?: 'hello') => void)
-
-warning: Type
- --> $DIR/tests/pass/types/union/unionTypeReduction2/5.ts:5:5
-  |
-5 |     f();
-  |     ^^^
-  |
-  = note: void
-
-warning: Type
- --> $DIR/tests/pass/types/union/unionTypeReduction2/5.ts:6:5
-  |
-6 |     f('hello');
-  |     ^
-  |
-  = note: ((x: (string | undefined)) => void | (x?: 'hello') => void)
-
-warning: Type
- --> $DIR/tests/pass/types/union/unionTypeReduction2/5.ts:6:5
-  |
-6 |     f('hello');
-  |     ^^^^^^^^^^
-  |
-  = note: void
->>>>>>> d121f20f
+  > void