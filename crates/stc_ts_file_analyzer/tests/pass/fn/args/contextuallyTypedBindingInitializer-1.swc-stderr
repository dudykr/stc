<<<<<<< HEAD

  x Type
   ,-[$DIR/tests/pass/fn/args/contextuallyTypedBindingInitializer-1.ts:5:1]
 5 | export function f({ show = v => v.toString() }: Show) { }
   :                                 ^^^^^^^^^^^^
   `----

Error: 
  > string

  x Type
   ,-[$DIR/tests/pass/fn/args/contextuallyTypedBindingInitializer-1.ts:5:1]
 5 | export function f({ show = v => v.toString() }: Show) { }
   :                            ^^^^^^^^^^^^^^^^^
   `----

Error: 
  > (v: number) => string
=======
warning: Type
 --> $DIR/tests/pass/fn/args/contextuallyTypedBindingInitializer-1.ts:5:33
  |
5 | export function f({ show = v => v.toString() }: Show) { }
  |                                 ^
  |
  = note: number

warning: Type
 --> $DIR/tests/pass/fn/args/contextuallyTypedBindingInitializer-1.ts:5:33
  |
5 | export function f({ show = v => v.toString() }: Show) { }
  |                                 ^^^^^^^^^^^^
  |
  = note: string

warning: Type
 --> $DIR/tests/pass/fn/args/contextuallyTypedBindingInitializer-1.ts:5:28
  |
5 | export function f({ show = v => v.toString() }: Show) { }
  |                            ^^^^^^^^^^^^^^^^^
  |
  = note: (v: number) => string
>>>>>>> d121f20f
<|MERGE_RESOLUTION|>--- conflicted
+++ resolved
@@ -1,4 +1,18 @@
-<<<<<<< HEAD
+warning: Type
+ --> $DIR/tests/pass/fn/args/contextuallyTypedBindingInitializer-1.ts:5:33
+  |
+5 | export function f({ show = v => v.toString() }: Show) { }
+  |                                 ^
+  |
+  = note: number
+
+warning: Type
+ --> $DIR/tests/pass/fn/args/contextuallyTypedBindingInitializer-1.ts:5:33
+  |
+5 | export function f({ show = v => v.toString() }: Show) { }
+  |                                 ^^^^^^^^^^^^
+  |
+  = note: string
 
   x Type
    ,-[$DIR/tests/pass/fn/args/contextuallyTypedBindingInitializer-1.ts:5:1]
@@ -16,29 +30,4 @@
    `----
 
 Error: 
-  > (v: number) => string
-=======
-warning: Type
- --> $DIR/tests/pass/fn/args/contextuallyTypedBindingInitializer-1.ts:5:33
-  |
-5 | export function f({ show = v => v.toString() }: Show) { }
-  |                                 ^
-  |
-  = note: number
-
-warning: Type
- --> $DIR/tests/pass/fn/args/contextuallyTypedBindingInitializer-1.ts:5:33
-  |
-5 | export function f({ show = v => v.toString() }: Show) { }
-  |                                 ^^^^^^^^^^^^
-  |
-  = note: string
-
-warning: Type
- --> $DIR/tests/pass/fn/args/contextuallyTypedBindingInitializer-1.ts:5:28
-  |
-5 | export function f({ show = v => v.toString() }: Show) { }
-  |                            ^^^^^^^^^^^^^^^^^
-  |
-  = note: (v: number) => string
->>>>>>> d121f20f
+  > (v: number) => string