--- conflicted
+++ resolved
@@ -1,4 +1,97 @@
-<<<<<<< HEAD
+warning: Type
+ --> $DIR/tests/pass/exprs/member/indexSignature/mutliple/1.ts:2:12
+  |
+2 |     return x;
+  |            ^
+  |
+  = note: T
+
+warning: Type
+  --> $DIR/tests/pass/exprs/member/indexSignature/mutliple/1.ts:10:18
+   |
+10 |     var r2 = foo(b);
+   |                  ^
+   |
+   = note: {
+               [x: string]: Object;
+               [x: number]: T;
+           }
+
+warning: Type
+  --> $DIR/tests/pass/exprs/member/indexSignature/mutliple/1.ts:10:14
+   |
+10 |     var r2 = foo(b);
+   |              ^^^
+   |
+   = note: <T>(x: T) => T
+
+warning: Type
+  --> $DIR/tests/pass/exprs/member/indexSignature/mutliple/1.ts:10:14
+   |
+10 |     var r2 = foo(b);
+   |              ^^^^^^
+   |
+   = note: {
+               [x: string]: Object;
+               [x: number]: T;
+           }
+
+warning: Type
+  --> $DIR/tests/pass/exprs/member/indexSignature/mutliple/1.ts:11:13
+   |
+11 |     var d = r2[1];
+   |             ^^
+   |
+   = note: {
+               [x: string]: Object;
+               [x: number]: T;
+           }
+
+warning: Type
+  --> $DIR/tests/pass/exprs/member/indexSignature/mutliple/1.ts:11:13
+   |
+11 |     var d = r2[1];
+   |             ^^^^^
+   |
+   = note: T
+
+warning: Type
+  --> $DIR/tests/pass/exprs/member/indexSignature/mutliple/1.ts:12:13
+   |
+12 |     var e = r2['1'];
+   |             ^^
+   |
+   = note: {
+               [x: string]: Object;
+               [x: number]: T;
+           }
+
+warning: Type
+  --> $DIR/tests/pass/exprs/member/indexSignature/mutliple/1.ts:12:13
+   |
+12 |     var e = r2['1'];
+   |             ^^^^^^^
+   |
+   = note: Object
+
+warning: Type
+  --> $DIR/tests/pass/exprs/member/indexSignature/mutliple/1.ts:13:16
+   |
+13 |     var u: U = r2[1]; // ok
+   |                ^^
+   |
+   = note: {
+               [x: string]: Object;
+               [x: number]: T;
+           }
+
+warning: Type
+  --> $DIR/tests/pass/exprs/member/indexSignature/mutliple/1.ts:13:16
+   |
+13 |     var u: U = r2[1]; // ok
+   |                ^^^^^
+   |
+   = note: T
 
   x Type
    ,-[$DIR/tests/pass/exprs/member/indexSignature/mutliple/1.ts:2:5]
@@ -103,100 +196,4 @@
     `----
 
 Error: 
-  > T
-=======
-warning: Type
- --> $DIR/tests/pass/exprs/member/indexSignature/mutliple/1.ts:2:12
-  |
-2 |     return x;
-  |            ^
-  |
-  = note: T
-
-warning: Type
-  --> $DIR/tests/pass/exprs/member/indexSignature/mutliple/1.ts:10:18
-   |
-10 |     var r2 = foo(b);
-   |                  ^
-   |
-   = note: {
-               [x: string]: Object;
-               [x: number]: T;
-           }
-
-warning: Type
-  --> $DIR/tests/pass/exprs/member/indexSignature/mutliple/1.ts:10:14
-   |
-10 |     var r2 = foo(b);
-   |              ^^^
-   |
-   = note: <T>(x: T) => T
-
-warning: Type
-  --> $DIR/tests/pass/exprs/member/indexSignature/mutliple/1.ts:10:14
-   |
-10 |     var r2 = foo(b);
-   |              ^^^^^^
-   |
-   = note: {
-               [x: string]: Object;
-               [x: number]: T;
-           }
-
-warning: Type
-  --> $DIR/tests/pass/exprs/member/indexSignature/mutliple/1.ts:11:13
-   |
-11 |     var d = r2[1];
-   |             ^^
-   |
-   = note: {
-               [x: string]: Object;
-               [x: number]: T;
-           }
-
-warning: Type
-  --> $DIR/tests/pass/exprs/member/indexSignature/mutliple/1.ts:11:13
-   |
-11 |     var d = r2[1];
-   |             ^^^^^
-   |
-   = note: T
-
-warning: Type
-  --> $DIR/tests/pass/exprs/member/indexSignature/mutliple/1.ts:12:13
-   |
-12 |     var e = r2['1'];
-   |             ^^
-   |
-   = note: {
-               [x: string]: Object;
-               [x: number]: T;
-           }
-
-warning: Type
-  --> $DIR/tests/pass/exprs/member/indexSignature/mutliple/1.ts:12:13
-   |
-12 |     var e = r2['1'];
-   |             ^^^^^^^
-   |
-   = note: Object
-
-warning: Type
-  --> $DIR/tests/pass/exprs/member/indexSignature/mutliple/1.ts:13:16
-   |
-13 |     var u: U = r2[1]; // ok
-   |                ^^
-   |
-   = note: {
-               [x: string]: Object;
-               [x: number]: T;
-           }
-
-warning: Type
-  --> $DIR/tests/pass/exprs/member/indexSignature/mutliple/1.ts:13:16
-   |
-13 |     var u: U = r2[1]; // ok
-   |                ^^^^^
-   |
-   = note: T
->>>>>>> d121f20f
+  > T