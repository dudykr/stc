--- conflicted
+++ resolved
@@ -69,11 +69,7 @@
     `----
 
 Error: 
-<<<<<<< HEAD
-  > number
-=======
   > (Beast & Legged)
->>>>>>> d6dc481f
 
   x Type
     ,-[$DIR/tests/pass/controlFlow/typeGuards/typeGuardIntersectionTypes/1.ts:29:13]
@@ -82,11 +78,7 @@
     `----
 
 Error: 
-<<<<<<< HEAD
-  > `manbearpig - ${number} legs, no wings`
-=======
-  > ((undefined | number) & number)
->>>>>>> d6dc481f
+  > number
 
   x Type
     ,-[$DIR/tests/pass/controlFlow/typeGuards/typeGuardIntersectionTypes/1.ts:29:13]
@@ -95,7 +87,7 @@
     `----
 
 Error: 
-  > `manbearpig - ${((undefined | number) & number)} legs, no wings`
+  > `manbearpig - ${number} legs, no wings`
 
   x Type
     ,-[$DIR/tests/pass/controlFlow/typeGuards/typeGuardIntersectionTypes/1.ts:29:13]
