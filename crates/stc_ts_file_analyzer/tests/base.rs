--- conflicted
+++ resolved
@@ -45,9 +45,6 @@
     libs.sort();
     libs.dedup();
 
-<<<<<<< HEAD
-    Env::simple(Rule { ..Default::default() }, EsVersion::latest(), ModuleConfig::None, &libs)
-=======
     Env::simple(
         Rule {
             strict_function_types: true,
@@ -57,7 +54,6 @@
         ModuleConfig::None,
         &libs,
     )
->>>>>>> d121f20f
 }
 
 fn validate(input: &Path) -> Vec<StcError> {
